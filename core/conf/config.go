package conf

import (
	"fmt"
	"log"
	"os"
	"path"
	"reflect"
	"strings"

	"github.com/zeromicro/go-zero/core/jsonx"
	"github.com/zeromicro/go-zero/core/mapping"
	"github.com/zeromicro/go-zero/internal/encoding"
)

const (
	jsonTagKey = "json"
	jsonTagSep = ','
)

var (
	fillDefaultUnmarshaler = mapping.NewUnmarshaler(jsonTagKey, mapping.WithDefault())
	loaders                = map[string]func([]byte, any) error{
		".json": LoadFromJsonBytes,
		".toml": LoadFromTomlBytes,
		".yaml": LoadFromYamlBytes,
		".yml":  LoadFromYamlBytes,
	}
)

// children and mapField should not be both filled.
// named fields and map cannot be bound to the same field name.
type fieldInfo struct {
	children map[string]*fieldInfo
	mapField *fieldInfo
}

// FillDefault fills the default values for the given v,
// and the premise is that the value of v must be guaranteed to be empty.
func FillDefault(v any) error {
	return fillDefaultUnmarshaler.Unmarshal(map[string]any{}, v)
}

// Load loads config into v from file, .json, .yaml and .yml are acceptable.
func Load(file string, v any, opts ...Option) error {
	content, err := os.ReadFile(file)
	if err != nil {
		return err
	}

	loader, ok := loaders[strings.ToLower(path.Ext(file))]
	if !ok {
		return fmt.Errorf("unrecognized file type: %s", file)
	}

	var opt options
	for _, o := range opts {
		o(&opt)
	}

	if opt.env {
		return loader([]byte(os.ExpandEnv(string(content))), v)
	}

	return loader(content, v)
}

// LoadConfig loads config into v from file, .json, .yaml and .yml are acceptable.
// Deprecated: use Load instead.
func LoadConfig(file string, v any, opts ...Option) error {
	return Load(file, v, opts...)
}

// LoadFromJsonBytes loads config into v from content json bytes.
func LoadFromJsonBytes(content []byte, v any) error {
	info, err := buildFieldsInfo(reflect.TypeOf(v), "", make(fieldCache))
	if err != nil {
		return err
	}

	var m map[string]any
	if err = jsonx.Unmarshal(content, &m); err != nil {
		return err
	}

	lowerCaseKeyMap := toLowerCaseKeyMap(m, info)

	return mapping.UnmarshalJsonMap(lowerCaseKeyMap, v, mapping.WithCanonicalKeyFunc(toLowerCase))
}

// LoadConfigFromJsonBytes loads config into v from content json bytes.
// Deprecated: use LoadFromJsonBytes instead.
func LoadConfigFromJsonBytes(content []byte, v any) error {
	return LoadFromJsonBytes(content, v)
}

// LoadFromTomlBytes loads config into v from content toml bytes.
func LoadFromTomlBytes(content []byte, v any) error {
	b, err := encoding.TomlToJson(content)
	if err != nil {
		return err
	}

	return LoadFromJsonBytes(b, v)
}

// LoadFromYamlBytes loads config into v from content yaml bytes.
func LoadFromYamlBytes(content []byte, v any) error {
	b, err := encoding.YamlToJson(content)
	if err != nil {
		return err
	}

	return LoadFromJsonBytes(b, v)
}

// LoadConfigFromYamlBytes loads config into v from content yaml bytes.
// Deprecated: use LoadFromYamlBytes instead.
func LoadConfigFromYamlBytes(content []byte, v any) error {
	return LoadFromYamlBytes(content, v)
}

// MustLoad loads config into v from path, exits on error.
func MustLoad(path string, v any, opts ...Option) {
	if err := Load(path, v, opts...); err != nil {
		log.Fatalf("error: config file %s, %s", path, err.Error())
	}
}

func addOrMergeFields(info *fieldInfo, key string, child *fieldInfo, fullName string) error {
	if prev, ok := info.children[key]; ok {
		if child.mapField != nil {
			return newConflictKeyError(fullName)
		}

		if err := mergeFields(prev, child.children, fullName); err != nil {
			return err
		}
	} else {
		info.children[key] = child
	}

	return nil
}

func buildAnonymousFieldInfo(info *fieldInfo, lowerCaseName string, ft reflect.Type, fullName string,
	cache fieldCache) error {
	switch ft.Kind() {
	case reflect.Struct:
		fields, err := buildFieldsInfo(ft, fullName, cache)
		if err != nil {
			return err
		}

		for k, v := range fields.children {
			if err = addOrMergeFields(info, k, v, fullName); err != nil {
				return err
			}
		}
	case reflect.Map:
		elemField, err := buildFieldsInfo(mapping.Deref(ft.Elem()), fullName, cache)
		if err != nil {
			return err
		}

		if _, ok := info.children[lowerCaseName]; ok {
			return newConflictKeyError(fullName)
		}

		info.children[lowerCaseName] = &fieldInfo{
			children: make(map[string]*fieldInfo),
			mapField: elemField,
		}
	default:
		if _, ok := info.children[lowerCaseName]; ok {
			return newConflictKeyError(fullName)
		}

		info.children[lowerCaseName] = &fieldInfo{
			children: make(map[string]*fieldInfo),
		}
	}

	return nil
}

func buildFieldsInfo(tp reflect.Type, fullName string, cache fieldCache) (*fieldInfo, error) {
	tp = mapping.Deref(tp)

	if info, ok := cache[tp]; ok {
		return info, nil
	}

	switch tp.Kind() {
	case reflect.Struct:
<<<<<<< HEAD
		return buildStructFieldsInfo(tp, fullName, cache)
	case reflect.Array, reflect.Slice:
		return buildFieldsInfo(mapping.Deref(tp.Elem()), fullName, cache)
=======
		return buildStructFieldsInfo(tp, fullName)
	case reflect.Array, reflect.Slice, reflect.Map:
		return buildFieldsInfo(mapping.Deref(tp.Elem()), fullName)
>>>>>>> f1a45d8a
	case reflect.Chan, reflect.Func:
		return nil, fmt.Errorf("unsupported type: %s", tp.Kind())
	default:
		return &fieldInfo{
			children: make(map[string]*fieldInfo),
		}, nil
	}
}

func buildNamedFieldInfo(info *fieldInfo, lowerCaseName string, ft reflect.Type, fullName string,
	cache fieldCache) error {
	var finfo *fieldInfo
	var err error

	switch ft.Kind() {
	case reflect.Struct:
		finfo, err = buildFieldsInfo(ft, fullName, cache)
		if err != nil {
			return err
		}
	case reflect.Array, reflect.Slice:
		finfo, err = buildFieldsInfo(ft.Elem(), fullName, cache)
		if err != nil {
			return err
		}
	case reflect.Map:
		elemInfo, err := buildFieldsInfo(mapping.Deref(ft.Elem()), fullName, cache)
		if err != nil {
			return err
		}

		finfo = cache.get(mapping.Deref(ft.Elem()))
		finfo.mapField = elemInfo
	default:
		finfo, err = buildFieldsInfo(ft, fullName, cache)
		if err != nil {
			return err
		}
	}

	return addOrMergeFields(info, lowerCaseName, finfo, fullName)
}

func buildStructFieldsInfo(tp reflect.Type, fullName string, cache fieldCache) (*fieldInfo, error) {
	info := cache.get(tp)

	for i := 0; i < tp.NumField(); i++ {
		field := tp.Field(i)
		if !field.IsExported() {
			continue
		}

		name := getTagName(field)
		lowerCaseName := toLowerCase(name)
		ft := mapping.Deref(field.Type)
		// flatten anonymous fields
		if field.Anonymous {
			if err := buildAnonymousFieldInfo(info, lowerCaseName, ft,
				getFullName(fullName, lowerCaseName), cache); err != nil {
				return nil, err
			}
		} else if err := buildNamedFieldInfo(info, lowerCaseName, ft,
			getFullName(fullName, lowerCaseName), cache); err != nil {
			return nil, err
		}
	}

	return info, nil
}

// getTagName get the tag name of the given field, if no tag name, use file.Name.
// field.Name is returned on tags like `json:""` and `json:",optional"`.
func getTagName(field reflect.StructField) string {
	if tag, ok := field.Tag.Lookup(jsonTagKey); ok {
		if pos := strings.IndexByte(tag, jsonTagSep); pos >= 0 {
			tag = tag[:pos]
		}

		tag = strings.TrimSpace(tag)
		if len(tag) > 0 {
			return tag
		}
	}

	return field.Name
}

func mergeFields(prev *fieldInfo, children map[string]*fieldInfo, fullName string) error {
	if len(prev.children) == 0 || len(children) == 0 {
		return newConflictKeyError(fullName)
	}

	// merge fields
	for k, v := range children {
		if _, ok := prev.children[k]; ok {
			return newConflictKeyError(fullName)
		}

		prev.children[k] = v
	}

	return nil
}

func toLowerCase(s string) string {
	return strings.ToLower(s)
}

func toLowerCaseInterface(v any, info *fieldInfo) any {
	switch vv := v.(type) {
	case map[string]any:
		return toLowerCaseKeyMap(vv, info)
	case []any:
		var arr []any
		for _, vvv := range vv {
			arr = append(arr, toLowerCaseInterface(vvv, info))
		}
		return arr
	default:
		return v
	}
}

func toLowerCaseKeyMap(m map[string]any, info *fieldInfo) map[string]any {
	res := make(map[string]any)

	for k, v := range m {
		ti, ok := info.children[k]
		if ok {
			res[k] = toLowerCaseInterface(v, ti)
			continue
		}

		lk := toLowerCase(k)
		if ti, ok = info.children[lk]; ok {
			res[lk] = toLowerCaseInterface(v, ti)
		} else if info.mapField != nil {
			res[k] = toLowerCaseInterface(v, info.mapField)
		} else if vv, ok := v.(map[string]any); ok {
			res[k] = toLowerCaseKeyMap(vv, info)
		} else {
			res[k] = v
		}
	}

	return res
}

type conflictKeyError struct {
	key string
}

func newConflictKeyError(key string) conflictKeyError {
	return conflictKeyError{key: key}
}

func (e conflictKeyError) Error() string {
	return fmt.Sprintf("conflict key %s, pay attention to anonymous fields", e.key)
}

func getFullName(parent, child string) string {
	if len(parent) == 0 {
		return child
	}

	return strings.Join([]string{parent, child}, ".")
}

type fieldCache map[reflect.Type]*fieldInfo

func (c fieldCache) get(tp reflect.Type) *fieldInfo {
	tp = mapping.Deref(tp)
	switch tp.Kind() {
	case reflect.Struct:
	case reflect.Array, reflect.Slice:
		tp = mapping.Deref(tp.Elem())
	default:
		return &fieldInfo{
			children: make(map[string]*fieldInfo),
		}
	}

	info, ok := c[tp]
	if !ok {
		info = &fieldInfo{
			children: make(map[string]*fieldInfo),
		}
		c[tp] = info
	}

	return info
}<|MERGE_RESOLUTION|>--- conflicted
+++ resolved
@@ -193,15 +193,9 @@
 
 	switch tp.Kind() {
 	case reflect.Struct:
-<<<<<<< HEAD
 		return buildStructFieldsInfo(tp, fullName, cache)
-	case reflect.Array, reflect.Slice:
+	case reflect.Array, reflect.Slice, reflect.Map:
 		return buildFieldsInfo(mapping.Deref(tp.Elem()), fullName, cache)
-=======
-		return buildStructFieldsInfo(tp, fullName)
-	case reflect.Array, reflect.Slice, reflect.Map:
-		return buildFieldsInfo(mapping.Deref(tp.Elem()), fullName)
->>>>>>> f1a45d8a
 	case reflect.Chan, reflect.Func:
 		return nil, fmt.Errorf("unsupported type: %s", tp.Kind())
 	default:
