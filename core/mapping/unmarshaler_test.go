package mapping

import (
	"encoding/json"
	"fmt"
	"reflect"
	"strconv"
	"strings"
	"testing"
	"time"
	"unicode"

	"github.com/google/uuid"
	"github.com/stretchr/testify/assert"
	"github.com/zeromicro/go-zero/core/stringx"
)

// because json.Number doesn't support strconv.ParseUint(...),
// so we only can test to 62 bits.
const maxUintBitsToTest = 62

func TestUnmarshalWithFullNameNotStruct(t *testing.T) {
	var s map[string]any
	content := []byte(`{"name":"xiaoming"}`)
	err := UnmarshalJsonBytes(content, &s)
	assert.Equal(t, errTypeMismatch, err)
}

func TestUnmarshalValueNotSettable(t *testing.T) {
	var s map[string]any
	content := []byte(`{"name":"xiaoming"}`)
	err := UnmarshalJsonBytes(content, s)
	assert.Equal(t, errValueNotSettable, err)
}

func TestUnmarshalWithoutTagName(t *testing.T) {
	type inner struct {
		Optional   bool   `key:",optional"`
		OptionalP  *bool  `key:",optional"`
		OptionalPP **bool `key:",optional"`
	}
	m := map[string]any{
		"Optional":   true,
		"OptionalP":  true,
		"OptionalPP": true,
	}

	var in inner
	if assert.NoError(t, UnmarshalKey(m, &in)) {
		assert.True(t, in.Optional)
		assert.True(t, *in.OptionalP)
		assert.True(t, **in.OptionalPP)
	}
}

func TestUnmarshalWithLowerField(t *testing.T) {
	type (
		Lower struct {
			value int `key:"lower"`
		}

		inner struct {
			Lower
			Optional bool `key:",optional"`
		}
	)
	m := map[string]any{
		"Optional": true,
		"lower":    1,
	}

	var in inner
	if assert.NoError(t, UnmarshalKey(m, &in)) {
		assert.True(t, in.Optional)
		assert.Equal(t, 0, in.value)
	}
}

func TestUnmarshalWithLowerAnonymousStruct(t *testing.T) {
	type (
		lower struct {
			Value int `key:"lower"`
		}

		inner struct {
			lower
			Optional bool `key:",optional"`
		}
	)
	m := map[string]any{
		"Optional": true,
		"lower":    1,
	}

	var in inner
	if assert.NoError(t, UnmarshalKey(m, &in)) {
		assert.True(t, in.Optional)
		assert.Equal(t, 1, in.Value)
	}
}

func TestUnmarshalWithoutTagNameWithCanonicalKey(t *testing.T) {
	type inner struct {
		Name string `key:"name"`
	}
	m := map[string]any{
		"Name": "go-zero",
	}

	var in inner
	unmarshaler := NewUnmarshaler(defaultKeyName, WithCanonicalKeyFunc(func(s string) string {
		first := true
		return strings.Map(func(r rune) rune {
			if first {
				first = false
				return unicode.ToTitle(r)
			}
			return r
		}, s)
	}))
	if assert.NoError(t, unmarshaler.Unmarshal(m, &in)) {
		assert.Equal(t, "go-zero", in.Name)
	}
}

func TestUnmarshalWithoutTagNameWithCanonicalKeyOptionalDep(t *testing.T) {
	type inner struct {
		FirstName string `key:",optional"`
		LastName  string `key:",optional=FirstName"`
	}
	m := map[string]any{
		"firstname": "go",
		"lastname":  "zero",
	}

	var in inner
	unmarshaler := NewUnmarshaler(defaultKeyName, WithCanonicalKeyFunc(func(s string) string {
		return strings.ToLower(s)
	}))
	if assert.NoError(t, unmarshaler.Unmarshal(m, &in)) {
		assert.Equal(t, "go", in.FirstName)
		assert.Equal(t, "zero", in.LastName)
	}
}

func TestUnmarshalBool(t *testing.T) {
	type inner struct {
		True           bool `key:"yes"`
		False          bool `key:"no"`
		TrueFromOne    bool `key:"yesone,string"`
		FalseFromZero  bool `key:"nozero,string"`
		TrueFromTrue   bool `key:"yestrue,string"`
		FalseFromFalse bool `key:"nofalse,string"`
		DefaultTrue    bool `key:"defaulttrue,default=1"`
		Optional       bool `key:"optional,optional"`
	}
	m := map[string]any{
		"yes":     true,
		"no":      false,
		"yesone":  "1",
		"nozero":  "0",
		"yestrue": "true",
		"nofalse": "false",
	}

	var in inner
	ast := assert.New(t)
	if ast.NoError(UnmarshalKey(m, &in)) {
		ast.True(in.True)
		ast.False(in.False)
		ast.True(in.TrueFromOne)
		ast.False(in.FalseFromZero)
		ast.True(in.TrueFromTrue)
		ast.False(in.FalseFromFalse)
		ast.True(in.DefaultTrue)
	}
}

func TestUnmarshalDuration(t *testing.T) {
	type inner struct {
		Duration       time.Duration   `key:"duration"`
		LessDuration   time.Duration   `key:"less"`
		MoreDuration   time.Duration   `key:"more"`
		PtrDuration    *time.Duration  `key:"ptr"`
		PtrPtrDuration **time.Duration `key:"ptrptr"`
	}
	m := map[string]any{
		"duration": "5s",
		"less":     "100ms",
		"more":     "24h",
		"ptr":      "1h",
		"ptrptr":   "2h",
	}
	var in inner
	if assert.NoError(t, UnmarshalKey(m, &in)) {
		assert.Equal(t, time.Second*5, in.Duration)
		assert.Equal(t, time.Millisecond*100, in.LessDuration)
		assert.Equal(t, time.Hour*24, in.MoreDuration)
		assert.Equal(t, time.Hour, *in.PtrDuration)
		assert.Equal(t, time.Hour*2, **in.PtrPtrDuration)
	}
}

func TestUnmarshalDurationDefault(t *testing.T) {
	type inner struct {
		Int      int           `key:"int"`
		Duration time.Duration `key:"duration,default=5s"`
	}
	m := map[string]any{
		"int": 5,
	}
	var in inner
	if assert.NoError(t, UnmarshalKey(m, &in)) {
		assert.Equal(t, 5, in.Int)
		assert.Equal(t, time.Second*5, in.Duration)
	}
}

func TestUnmarshalDurationPtr(t *testing.T) {
	type inner struct {
		Duration *time.Duration `key:"duration"`
	}
	m := map[string]any{
		"duration": "5s",
	}
	var in inner
	if assert.NoError(t, UnmarshalKey(m, &in)) {
		assert.Equal(t, time.Second*5, *in.Duration)
	}
}

func TestUnmarshalDurationPtrDefault(t *testing.T) {
	type inner struct {
		Int      int            `key:"int"`
		Value    *int           `key:",default=5"`
		Duration *time.Duration `key:"duration,default=5s"`
	}
	m := map[string]any{
		"int": 5,
	}
	var in inner
	if assert.NoError(t, UnmarshalKey(m, &in)) {
		assert.Equal(t, 5, in.Int)
		assert.Equal(t, 5, *in.Value)
		assert.Equal(t, time.Second*5, *in.Duration)
	}
}

func TestUnmarshalInt(t *testing.T) {
	type inner struct {
		Int          int   `key:"int"`
		IntFromStr   int   `key:"intstr,string"`
		Int8         int8  `key:"int8"`
		Int8FromStr  int8  `key:"int8str,string"`
		Int16        int16 `key:"int16"`
		Int16FromStr int16 `key:"int16str,string"`
		Int32        int32 `key:"int32"`
		Int32FromStr int32 `key:"int32str,string"`
		Int64        int64 `key:"int64"`
		Int64FromStr int64 `key:"int64str,string"`
		DefaultInt   int64 `key:"defaultint,default=11"`
		Optional     int   `key:"optional,optional"`
	}
	m := map[string]any{
		"int":      1,
		"intstr":   "2",
		"int8":     int8(3),
		"int8str":  "4",
		"int16":    int16(5),
		"int16str": "6",
		"int32":    int32(7),
		"int32str": "8",
		"int64":    int64(9),
		"int64str": "10",
	}

	var in inner
	ast := assert.New(t)
	if ast.NoError(UnmarshalKey(m, &in)) {
		ast.Equal(1, in.Int)
		ast.Equal(2, in.IntFromStr)
		ast.Equal(int8(3), in.Int8)
		ast.Equal(int8(4), in.Int8FromStr)
		ast.Equal(int16(5), in.Int16)
		ast.Equal(int16(6), in.Int16FromStr)
		ast.Equal(int32(7), in.Int32)
		ast.Equal(int32(8), in.Int32FromStr)
		ast.Equal(int64(9), in.Int64)
		ast.Equal(int64(10), in.Int64FromStr)
		ast.Equal(int64(11), in.DefaultInt)
	}
}

func TestUnmarshalIntPtr(t *testing.T) {
	type inner struct {
		Int *int `key:"int"`
	}
	m := map[string]any{
		"int": 1,
	}

	var in inner
	if assert.NoError(t, UnmarshalKey(m, &in)) {
		assert.NotNil(t, in.Int)
		assert.Equal(t, 1, *in.Int)
	}
}

func TestUnmarshalIntSliceOfPtr(t *testing.T) {
	t.Run("int slice", func(t *testing.T) {
		type inner struct {
			Ints  []*int  `key:"ints"`
			Intps []**int `key:"intps"`
		}
		m := map[string]any{
			"ints":  []int{1, 2, 3},
			"intps": []int{1, 2, 3, 4},
		}

		var in inner
		if assert.NoError(t, UnmarshalKey(m, &in)) {
			assert.NotEmpty(t, in.Ints)
			var ints []int
			for _, i := range in.Ints {
				ints = append(ints, *i)
			}
			assert.EqualValues(t, []int{1, 2, 3}, ints)

			var intps []int
			for _, i := range in.Intps {
				intps = append(intps, **i)
			}
			assert.EqualValues(t, []int{1, 2, 3, 4}, intps)
		}
	})

	t.Run("int slice with error", func(t *testing.T) {
		type inner struct {
			Ints  []*int  `key:"ints"`
			Intps []**int `key:"intps"`
		}
		m := map[string]any{
			"ints":  []any{1, 2, "a"},
			"intps": []int{1, 2, 3, 4},
		}

		var in inner
		assert.Error(t, UnmarshalKey(m, &in))
	})

	t.Run("int slice with nil", func(t *testing.T) {
		type inner struct {
			Ints []int `key:"ints"`
		}

		m := map[string]any{
			"ints": []any{nil},
		}

		var in inner
		if assert.NoError(t, UnmarshalKey(m, &in)) {
			assert.Empty(t, in.Ints)
		}
	})
}

func TestUnmarshalIntWithDefault(t *testing.T) {
	type inner struct {
		Int   int   `key:"int,default=5"`
		Intp  *int  `key:"intp,default=5"`
		Intpp **int `key:"intpp,default=5"`
	}
	m := map[string]any{
		"int":   1,
		"intp":  2,
		"intpp": 3,
	}

	var in inner
	if assert.NoError(t, UnmarshalKey(m, &in)) {
		assert.Equal(t, 1, in.Int)
		assert.Equal(t, 2, *in.Intp)
		assert.Equal(t, 3, **in.Intpp)
	}
}

func TestUnmarshalIntWithString(t *testing.T) {
	t.Run("int without options", func(t *testing.T) {
		type inner struct {
			Int   int64   `key:"int,string"`
			Intp  *int64  `key:"intp,string"`
			Intpp **int64 `key:"intpp,string"`
		}
		m := map[string]any{
			"int":   json.Number("1"),
			"intp":  json.Number("2"),
			"intpp": json.Number("3"),
		}

		var in inner
		if assert.NoError(t, UnmarshalKey(m, &in)) {
			assert.Equal(t, int64(1), in.Int)
			assert.Equal(t, int64(2), *in.Intp)
			assert.Equal(t, int64(3), **in.Intpp)
		}
	})

	t.Run("int wrong range", func(t *testing.T) {
		type inner struct {
			Int   int64   `key:"int,string,range=[2:3]"`
			Intp  *int64  `key:"intp,range=[2:3]"`
			Intpp **int64 `key:"intpp,range=[2:3]"`
		}
		m := map[string]any{
			"int":   json.Number("1"),
			"intp":  json.Number("2"),
			"intpp": json.Number("3"),
		}

		var in inner
		assert.ErrorIs(t, UnmarshalKey(m, &in), errNumberRange)
	})

	t.Run("int with wrong type", func(t *testing.T) {
		type (
			myString string

			inner struct {
				Int   int64   `key:"int,string"`
				Intp  *int64  `key:"intp,string"`
				Intpp **int64 `key:"intpp,string"`
			}
		)
		m := map[string]any{
			"int":   myString("1"),
			"intp":  myString("2"),
			"intpp": myString("3"),
		}

		var in inner
		assert.Error(t, UnmarshalKey(m, &in))
	})

	t.Run("int with ptr", func(t *testing.T) {
		type inner struct {
			Int *int64 `key:"int"`
		}
		m := map[string]any{
			"int": json.Number("1"),
		}

		var in inner
		if assert.NoError(t, UnmarshalKey(m, &in)) {
			assert.Equal(t, int64(1), *in.Int)
		}
	})

	t.Run("int with invalid value", func(t *testing.T) {
		type inner struct {
			Int int64 `key:"int"`
		}
		m := map[string]any{
			"int": json.Number("a"),
		}

		var in inner
		assert.Error(t, UnmarshalKey(m, &in))
	})

	t.Run("uint with invalid value", func(t *testing.T) {
		type inner struct {
			Int uint64 `key:"int"`
		}
		m := map[string]any{
			"int": json.Number("a"),
		}

		var in inner
		assert.Error(t, UnmarshalKey(m, &in))
	})

	t.Run("float with invalid value", func(t *testing.T) {
		type inner struct {
			Value float64 `key:"float"`
		}
		m := map[string]any{
			"float": json.Number("a"),
		}

		var in inner
		assert.Error(t, UnmarshalKey(m, &in))
	})

	t.Run("float with invalid value", func(t *testing.T) {
		type inner struct {
			Value string `key:"value"`
		}
		m := map[string]any{
			"value": json.Number("a"),
		}

		var in inner
		assert.Error(t, UnmarshalKey(m, &in))
	})

	t.Run("int with ptr of ptr", func(t *testing.T) {
		type inner struct {
			Int **int64 `key:"int"`
		}
		m := map[string]any{
			"int": json.Number("1"),
		}

		var in inner
		if assert.NoError(t, UnmarshalKey(m, &in)) {
			assert.Equal(t, int64(1), **in.Int)
		}
	})

	t.Run("int with options", func(t *testing.T) {
		type inner struct {
			Int int64 `key:"int,string,options=[0,1]"`
		}
		m := map[string]any{
			"int": json.Number("1"),
		}

		var in inner
		if assert.NoError(t, UnmarshalKey(m, &in)) {
			assert.Equal(t, int64(1), in.Int)
		}
	})

	t.Run("int with options", func(t *testing.T) {
		type inner struct {
			Int int64 `key:"int,string,options=[0,1]"`
		}
		m := map[string]any{
			"int": nil,
		}

		var in inner
		assert.Error(t, UnmarshalKey(m, &in))
	})

	t.Run("int with options", func(t *testing.T) {
		type (
			StrType string

			inner struct {
				Int int64 `key:"int,string,options=[0,1]"`
			}
		)
		m := map[string]any{
			"int": StrType("1"),
		}

		var in inner
		assert.Error(t, UnmarshalKey(m, &in))
	})

	t.Run("invalid options", func(t *testing.T) {
		type Value struct {
			Name string `key:"name,options="`
		}

		var v Value
		assert.Error(t, UnmarshalKey(emptyMap, &v))
	})
}

func TestUnmarshalInt8WithOverflow(t *testing.T) {
	t.Run("int8 from string", func(t *testing.T) {
		type inner struct {
			Value int8 `key:"int,string"`
		}

		m := map[string]any{
			"int": "8589934592", // overflow
		}

		var in inner
		assert.Error(t, UnmarshalKey(m, &in))
	})

	t.Run("int8 from json.Number", func(t *testing.T) {
		type inner struct {
			Value int8 `key:"int"`
		}

		m := map[string]any{
			"int": json.Number("8589934592"), // overflow
		}

		var in inner
		assert.Error(t, UnmarshalKey(m, &in))
	})

	t.Run("int8 from json.Number", func(t *testing.T) {
		type inner struct {
			Value int8 `key:"int"`
		}

		m := map[string]any{
			"int": json.Number("-8589934592"), // overflow
		}

		var in inner
		assert.Error(t, UnmarshalKey(m, &in))
	})

	t.Run("int8 from int64", func(t *testing.T) {
		type inner struct {
			Value int8 `key:"int"`
		}

		m := map[string]any{
			"int": int64(1) << 36, // overflow
		}

		var in inner
		assert.Error(t, UnmarshalKey(m, &in))
	})
}

func TestUnmarshalInt16WithOverflow(t *testing.T) {
	t.Run("int16 from string", func(t *testing.T) {
		type inner struct {
			Value int16 `key:"int,string"`
		}

		m := map[string]any{
			"int": "8589934592", // overflow
		}

		var in inner
		assert.Error(t, UnmarshalKey(m, &in))
	})

	t.Run("int16 from json.Number", func(t *testing.T) {
		type inner struct {
			Value int16 `key:"int"`
		}

		m := map[string]any{
			"int": json.Number("8589934592"), // overflow
		}

		var in inner
		assert.Error(t, UnmarshalKey(m, &in))
	})

	t.Run("int16 from json.Number", func(t *testing.T) {
		type inner struct {
			Value int16 `key:"int"`
		}

		m := map[string]any{
			"int": json.Number("-8589934592"), // overflow
		}

		var in inner
		assert.Error(t, UnmarshalKey(m, &in))
	})

	t.Run("int16 from int64", func(t *testing.T) {
		type inner struct {
			Value int16 `key:"int"`
		}

		m := map[string]any{
			"int": int64(1) << 36, // overflow
		}

		var in inner
		assert.Error(t, UnmarshalKey(m, &in))
	})
}

func TestUnmarshalInt32WithOverflow(t *testing.T) {
	t.Run("int32 from string", func(t *testing.T) {
		type inner struct {
			Value int32 `key:"int,string"`
		}

		m := map[string]any{
			"int": "8589934592", // overflow
		}

		var in inner
		assert.Error(t, UnmarshalKey(m, &in))
	})

	t.Run("int32 from json.Number", func(t *testing.T) {
		type inner struct {
			Value int32 `key:"int"`
		}

		m := map[string]any{
			"int": json.Number("8589934592"), // overflow
		}

		var in inner
		assert.Error(t, UnmarshalKey(m, &in))
	})

	t.Run("int32 from json.Number", func(t *testing.T) {
		type inner struct {
			Value int32 `key:"int"`
		}

		m := map[string]any{
			"int": json.Number("-8589934592"), // overflow
		}

		var in inner
		assert.Error(t, UnmarshalKey(m, &in))
	})

	t.Run("int32 from int64", func(t *testing.T) {
		type inner struct {
			Value int32 `key:"int"`
		}

		m := map[string]any{
			"int": int64(1) << 36, // overflow
		}

		var in inner
		assert.Error(t, UnmarshalKey(m, &in))
	})
}

func TestUnmarshalInt64WithOverflow(t *testing.T) {
	t.Run("int64 from string", func(t *testing.T) {
		type inner struct {
			Value int64 `key:"int,string"`
		}

		m := map[string]any{
			"int": "18446744073709551616", // overflow, 1 << 64
		}

		var in inner
		assert.Error(t, UnmarshalKey(m, &in))
	})

	t.Run("int64 from json.Number", func(t *testing.T) {
		type inner struct {
			Value int64 `key:"int,string"`
		}

		m := map[string]any{
			"int": json.Number("18446744073709551616"), // overflow, 1 << 64
		}

		var in inner
		assert.Error(t, UnmarshalKey(m, &in))
	})
}

func TestUnmarshalUint8WithOverflow(t *testing.T) {
	t.Run("uint8 from string", func(t *testing.T) {
		type inner struct {
			Value uint8 `key:"int,string"`
		}

		m := map[string]any{
			"int": "8589934592", // overflow
		}

		var in inner
		assert.Error(t, UnmarshalKey(m, &in))
	})

	t.Run("uint8 from json.Number", func(t *testing.T) {
		type inner struct {
			Value uint8 `key:"int"`
		}

		m := map[string]any{
			"int": json.Number("8589934592"), // overflow
		}

		var in inner
		assert.Error(t, UnmarshalKey(m, &in))
	})

	t.Run("uint8 from json.Number with negative", func(t *testing.T) {
		type inner struct {
			Value uint8 `key:"int"`
		}

		m := map[string]any{
			"int": json.Number("-1"), // overflow
		}

		var in inner
		assert.Error(t, UnmarshalKey(m, &in))
	})

	t.Run("uint8 from int64", func(t *testing.T) {
		type inner struct {
			Value uint8 `key:"int"`
		}

		m := map[string]any{
			"int": int64(1) << 36, // overflow
		}

		var in inner
		assert.Error(t, UnmarshalKey(m, &in))
	})
}

func TestUnmarshalUint16WithOverflow(t *testing.T) {
	t.Run("uint16 from string", func(t *testing.T) {
		type inner struct {
			Value uint16 `key:"int,string"`
		}

		m := map[string]any{
			"int": "8589934592", // overflow
		}

		var in inner
		assert.Error(t, UnmarshalKey(m, &in))
	})

	t.Run("uint16 from json.Number", func(t *testing.T) {
		type inner struct {
			Value uint16 `key:"int"`
		}

		m := map[string]any{
			"int": json.Number("8589934592"), // overflow
		}

		var in inner
		assert.Error(t, UnmarshalKey(m, &in))
	})

	t.Run("uint16 from json.Number with negative", func(t *testing.T) {
		type inner struct {
			Value uint16 `key:"int"`
		}

		m := map[string]any{
			"int": json.Number("-1"), // overflow
		}

		var in inner
		assert.Error(t, UnmarshalKey(m, &in))
	})

	t.Run("uint16 from int64", func(t *testing.T) {
		type inner struct {
			Value uint16 `key:"int"`
		}

		m := map[string]any{
			"int": int64(1) << 36, // overflow
		}

		var in inner
		assert.Error(t, UnmarshalKey(m, &in))
	})
}

func TestUnmarshalUint32WithOverflow(t *testing.T) {
	t.Run("uint32 from string", func(t *testing.T) {
		type inner struct {
			Value uint32 `key:"int,string"`
		}

		m := map[string]any{
			"int": "8589934592", // overflow
		}

		var in inner
		assert.Error(t, UnmarshalKey(m, &in))
	})

	t.Run("uint32 from json.Number", func(t *testing.T) {
		type inner struct {
			Value uint32 `key:"int"`
		}

		m := map[string]any{
			"int": json.Number("8589934592"), // overflow
		}

		var in inner
		assert.Error(t, UnmarshalKey(m, &in))
	})

	t.Run("uint32 from json.Number with negative", func(t *testing.T) {
		type inner struct {
			Value uint32 `key:"int"`
		}

		m := map[string]any{
			"int": json.Number("-1"), // overflow
		}

		var in inner
		assert.Error(t, UnmarshalKey(m, &in))
	})

	t.Run("uint32 from int64", func(t *testing.T) {
		type inner struct {
			Value uint32 `key:"int"`
		}

		m := map[string]any{
			"int": int64(1) << 36, // overflow
		}

		var in inner
		assert.Error(t, UnmarshalKey(m, &in))
	})
}

func TestUnmarshalUint64WithOverflow(t *testing.T) {
	t.Run("uint64 from string", func(t *testing.T) {
		type inner struct {
			Value uint64 `key:"int,string"`
		}

		m := map[string]any{
			"int": "18446744073709551616", // overflow, 1 << 64
		}

		var in inner
		assert.Error(t, UnmarshalKey(m, &in))
	})

	t.Run("uint64 from json.Number", func(t *testing.T) {
		type inner struct {
			Value uint64 `key:"int,string"`
		}

		m := map[string]any{
			"int": json.Number("18446744073709551616"), // overflow, 1 << 64
		}

		var in inner
		assert.Error(t, UnmarshalKey(m, &in))
	})
}

func TestUnmarshalFloat32WithOverflow(t *testing.T) {
	t.Run("float32 from string greater than float64", func(t *testing.T) {
		type inner struct {
			Value float32 `key:"float,string"`
		}

		m := map[string]any{
			"float": "1.79769313486231570814527423731704356798070e+309", // overflow
		}

		var in inner
		assert.Error(t, UnmarshalKey(m, &in))
	})

	t.Run("float32 from string greater than float32", func(t *testing.T) {
		type inner struct {
			Value float32 `key:"float,string"`
		}

		m := map[string]any{
			"float": "1.79769313486231570814527423731704356798070e+300", // overflow
		}

		var in inner
		assert.Error(t, UnmarshalKey(m, &in))
	})

	t.Run("float32 from json.Number greater than float64", func(t *testing.T) {
		type inner struct {
			Value float32 `key:"float"`
		}

		m := map[string]any{
			"float": json.Number("1.79769313486231570814527423731704356798070e+309"), // overflow
		}

		var in inner
		assert.Error(t, UnmarshalKey(m, &in))
	})

	t.Run("float32 from json.Number greater than float32", func(t *testing.T) {
		type inner struct {
			Value float32 `key:"float"`
		}

		m := map[string]any{
			"float": json.Number("1.79769313486231570814527423731704356798070e+300"), // overflow
		}

		var in inner
		assert.Error(t, UnmarshalKey(m, &in))
	})
}

func TestUnmarshalFloat64WithOverflow(t *testing.T) {
	t.Run("float64 from string greater than float64", func(t *testing.T) {
		type inner struct {
			Value float64 `key:"float,string"`
		}

		m := map[string]any{
			"float": "1.79769313486231570814527423731704356798070e+309", // overflow
		}

		var in inner
		assert.Error(t, UnmarshalKey(m, &in))
	})

	t.Run("float32 from json.Number greater than float64", func(t *testing.T) {
		type inner struct {
			Value float64 `key:"float"`
		}

		m := map[string]any{
			"float": json.Number("1.79769313486231570814527423731704356798070e+309"), // overflow
		}

		var in inner
		assert.Error(t, UnmarshalKey(m, &in))
	})
}

func TestUnmarshalBoolSliceRequired(t *testing.T) {
	type inner struct {
		Bools []bool `key:"bools"`
	}

	var in inner
	assert.NotNil(t, UnmarshalKey(map[string]any{}, &in))
}

func TestUnmarshalBoolSliceNil(t *testing.T) {
	type inner struct {
		Bools []bool `key:"bools,optional"`
	}

	var in inner
	if assert.NoError(t, UnmarshalKey(map[string]any{}, &in)) {
		assert.Nil(t, in.Bools)
	}
}

func TestUnmarshalBoolSliceNilExplicit(t *testing.T) {
	type inner struct {
		Bools []bool `key:"bools,optional"`
	}

	var in inner
	if assert.NoError(t, UnmarshalKey(map[string]any{
		"bools": nil,
	}, &in)) {
		assert.Nil(t, in.Bools)
	}
}

func TestUnmarshalBoolSliceEmpty(t *testing.T) {
	type inner struct {
		Bools []bool `key:"bools,optional"`
	}

	var in inner
	if assert.NoError(t, UnmarshalKey(map[string]any{
		"bools": []bool{},
	}, &in)) {
		assert.Empty(t, in.Bools)
	}
}

func TestUnmarshalBoolSliceWithDefault(t *testing.T) {
	t.Run("slice with default", func(t *testing.T) {
		type inner struct {
			Bools []bool `key:"bools,default=[true,false]"`
		}

		var in inner
		if assert.NoError(t, UnmarshalKey(nil, &in)) {
			assert.ElementsMatch(t, []bool{true, false}, in.Bools)
		}
	})

	t.Run("slice with default error", func(t *testing.T) {
		type inner struct {
			Bools []bool `key:"bools,default=[true,fal]"`
		}

		var in inner
		assert.Error(t, UnmarshalKey(nil, &in))
	})
}

func TestUnmarshalIntSliceWithDefault(t *testing.T) {
	type inner struct {
		Ints []int `key:"ints,default=[1,2,3]"`
	}

	var in inner
	if assert.NoError(t, UnmarshalKey(nil, &in)) {
		assert.ElementsMatch(t, []int{1, 2, 3}, in.Ints)
	}
}

func TestUnmarshalIntSliceWithDefaultHasSpaces(t *testing.T) {
	type inner struct {
		Ints   []int   `key:"ints,default=[1, 2, 3]"`
		Intps  []*int  `key:"intps,default=[1, 2, 3, 4]"`
		Intpps []**int `key:"intpps,default=[1, 2, 3, 4, 5]"`
	}

	var in inner
	if assert.NoError(t, UnmarshalKey(nil, &in)) {
		assert.ElementsMatch(t, []int{1, 2, 3}, in.Ints)

		var intps []int
		for _, i := range in.Intps {
			intps = append(intps, *i)
		}
		assert.ElementsMatch(t, []int{1, 2, 3, 4}, intps)

		var intpps []int
		for _, i := range in.Intpps {
			intpps = append(intpps, **i)
		}
		assert.ElementsMatch(t, []int{1, 2, 3, 4, 5}, intpps)
	}
}

func TestUnmarshalFloatSliceWithDefault(t *testing.T) {
	type inner struct {
		Floats []float32 `key:"floats,default=[1.1,2.2,3.3]"`
	}

	var in inner
	if assert.NoError(t, UnmarshalKey(nil, &in)) {
		assert.ElementsMatch(t, []float32{1.1, 2.2, 3.3}, in.Floats)
	}
}

func TestUnmarshalStringSliceWithDefault(t *testing.T) {
	t.Run("slice with default", func(t *testing.T) {
		type inner struct {
			Strs   []string   `key:"strs,default=[foo,bar,woo]"`
			Strps  []*string  `key:"strs,default=[foo,bar,woo]"`
			Strpps []**string `key:"strs,default=[foo,bar,woo]"`
		}

		var in inner
		if assert.NoError(t, UnmarshalKey(nil, &in)) {
			assert.ElementsMatch(t, []string{"foo", "bar", "woo"}, in.Strs)

			var ss []string
			for _, s := range in.Strps {
				ss = append(ss, *s)
			}
			assert.ElementsMatch(t, []string{"foo", "bar", "woo"}, ss)

			var sss []string
			for _, s := range in.Strpps {
				sss = append(sss, **s)
			}
			assert.ElementsMatch(t, []string{"foo", "bar", "woo"}, sss)
		}
	})

	t.Run("slice with default on errors", func(t *testing.T) {
		type (
			holder struct {
				Chan []chan int
			}

			inner struct {
				Strs []holder `key:"strs,default=[foo,bar,woo]"`
			}
		)

		var in inner
		assert.Error(t, UnmarshalKey(nil, &in))
	})

	t.Run("slice with default on errors", func(t *testing.T) {
		type inner struct {
			Strs []complex64 `key:"strs,default=[foo,bar,woo]"`
		}

		var in inner
		assert.Error(t, UnmarshalKey(nil, &in))
	})
}

func TestUnmarshalStringSliceWithDefaultHasSpaces(t *testing.T) {
	type inner struct {
		Strs []string `key:"strs,default=[foo, bar, woo]"`
	}

	var in inner
	if assert.NoError(t, UnmarshalKey(nil, &in)) {
		assert.ElementsMatch(t, []string{"foo", "bar", "woo"}, in.Strs)
	}
}

func TestUnmarshalUint(t *testing.T) {
	type inner struct {
		Uint          uint   `key:"uint"`
		UintFromStr   uint   `key:"uintstr,string"`
		Uint8         uint8  `key:"uint8"`
		Uint8FromStr  uint8  `key:"uint8str,string"`
		Uint16        uint16 `key:"uint16"`
		Uint16FromStr uint16 `key:"uint16str,string"`
		Uint32        uint32 `key:"uint32"`
		Uint32FromStr uint32 `key:"uint32str,string"`
		Uint64        uint64 `key:"uint64"`
		Uint64FromStr uint64 `key:"uint64str,string"`
		DefaultUint   uint   `key:"defaultuint,default=11"`
		Optional      uint   `key:"optional,optional"`
	}
	m := map[string]any{
		"uint":      uint(1),
		"uintstr":   "2",
		"uint8":     uint8(3),
		"uint8str":  "4",
		"uint16":    uint16(5),
		"uint16str": "6",
		"uint32":    uint32(7),
		"uint32str": "8",
		"uint64":    uint64(9),
		"uint64str": "10",
	}

	var in inner
	ast := assert.New(t)
	if ast.NoError(UnmarshalKey(m, &in)) {
		ast.Equal(uint(1), in.Uint)
		ast.Equal(uint(2), in.UintFromStr)
		ast.Equal(uint8(3), in.Uint8)
		ast.Equal(uint8(4), in.Uint8FromStr)
		ast.Equal(uint16(5), in.Uint16)
		ast.Equal(uint16(6), in.Uint16FromStr)
		ast.Equal(uint32(7), in.Uint32)
		ast.Equal(uint32(8), in.Uint32FromStr)
		ast.Equal(uint64(9), in.Uint64)
		ast.Equal(uint64(10), in.Uint64FromStr)
		ast.Equal(uint(11), in.DefaultUint)
	}
}

func TestUnmarshalFloat(t *testing.T) {
	type inner struct {
		Float32      float32 `key:"float32"`
		Float32Str   float32 `key:"float32str,string"`
		Float32Num   float32 `key:"float32num"`
		Float64      float64 `key:"float64"`
		Float64Str   float64 `key:"float64str,string"`
		Float64Num   float64 `key:"float64num"`
		DefaultFloat float32 `key:"defaultfloat,default=5.5"`
		Optional     float32 `key:",optional"`
	}
	m := map[string]any{
		"float32":    float32(1.5),
		"float32str": "2.5",
<<<<<<< HEAD
=======
		"float32num": json.Number("2.6"),
>>>>>>> f10db27e
		"float64":    3.5,
		"float64str": "4.5",
		"float64num": json.Number("4.6"),
	}

	var in inner
	ast := assert.New(t)
	if ast.NoError(UnmarshalKey(m, &in)) {
		ast.Equal(float32(1.5), in.Float32)
		ast.Equal(float32(2.5), in.Float32Str)
		ast.Equal(float32(2.6), in.Float32Num)
		ast.Equal(3.5, in.Float64)
		ast.Equal(4.5, in.Float64Str)
		ast.Equal(4.6, in.Float64Num)
		ast.Equal(float32(5.5), in.DefaultFloat)
	}
}

func TestUnmarshalInt64Slice(t *testing.T) {
	var v struct {
		Ages  []int64 `key:"ages"`
		Slice []int64 `key:"slice"`
	}
	m := map[string]any{
		"ages":  []int64{1, 2},
		"slice": []any{},
	}

	ast := assert.New(t)
	if ast.NoError(UnmarshalKey(m, &v)) {
		ast.ElementsMatch([]int64{1, 2}, v.Ages)
		ast.Equal([]int64{}, v.Slice)
	}
}

func TestUnmarshalIntSlice(t *testing.T) {
	var v struct {
		Ages  []int `key:"ages"`
		Slice []int `key:"slice"`
	}
	m := map[string]any{
		"ages":  []int{1, 2},
		"slice": []any{},
	}

	ast := assert.New(t)
	if ast.NoError(UnmarshalKey(m, &v)) {
		ast.ElementsMatch([]int{1, 2}, v.Ages)
		ast.Equal([]int{}, v.Slice)
	}
}

func TestUnmarshalString(t *testing.T) {
	type inner struct {
		Name              string `key:"name"`
		NameStr           string `key:"namestr,string"`
		NotPresent        string `key:",optional"`
		NotPresentWithTag string `key:"notpresent,optional"`
		DefaultString     string `key:"defaultstring,default=hello"`
		Optional          string `key:",optional"`
	}
	m := map[string]any{
		"name":    "kevin",
		"namestr": "namewithstring",
	}

	var in inner
	ast := assert.New(t)
	if ast.NoError(UnmarshalKey(m, &in)) {
		ast.Equal("kevin", in.Name)
		ast.Equal("namewithstring", in.NameStr)
		ast.Empty(in.NotPresent)
		ast.Empty(in.NotPresentWithTag)
		ast.Equal("hello", in.DefaultString)
	}
}

func TestUnmarshalStringWithMissing(t *testing.T) {
	type inner struct {
		Name string `key:"name"`
	}
	m := map[string]any{}

	var in inner
	assert.Error(t, UnmarshalKey(m, &in))
}

func TestUnmarshalStringSliceFromString(t *testing.T) {
	t.Run("slice from string", func(t *testing.T) {
		var v struct {
			Names []string `key:"names"`
		}
		m := map[string]any{
			"names": `["first", "second"]`,
		}

		ast := assert.New(t)
		if ast.NoError(UnmarshalKey(m, &v)) {
			ast.Equal(2, len(v.Names))
			ast.Equal("first", v.Names[0])
			ast.Equal("second", v.Names[1])
		}
	})

	t.Run("slice from string with slice error", func(t *testing.T) {
		var v struct {
			Names []int `key:"names"`
		}
		m := map[string]any{
			"names": `["first", 1]`,
		}

		assert.Error(t, UnmarshalKey(m, &v))
	})

	t.Run("slice from string with error", func(t *testing.T) {
		type myString string

		var v struct {
			Names []string `key:"names"`
		}
		m := map[string]any{
			"names": myString("not a slice"),
		}

		assert.Error(t, UnmarshalKey(m, &v))
	})
}

func TestUnmarshalIntSliceFromString(t *testing.T) {
	var v struct {
		Values []int `key:"values"`
	}
	m := map[string]any{
		"values": `[1, 2]`,
	}

	ast := assert.New(t)
	if ast.NoError(UnmarshalKey(m, &v)) {
		ast.Equal(2, len(v.Values))
		ast.Equal(1, v.Values[0])
		ast.Equal(2, v.Values[1])
	}
}

func TestUnmarshalIntMapFromString(t *testing.T) {
	var v struct {
		Sort map[string]int `key:"sort"`
	}
	m := map[string]any{
		"sort": `{"value":12345,"zeroVal":0,"nullVal":null}`,
	}

	ast := assert.New(t)
	if ast.NoError(UnmarshalKey(m, &v)) {
		ast.Equal(3, len(v.Sort))
		ast.Equal(12345, v.Sort["value"])
		ast.Equal(0, v.Sort["zeroVal"])
		ast.Equal(0, v.Sort["nullVal"])
	}
}

func TestUnmarshalBoolMapFromString(t *testing.T) {
	var v struct {
		Sort map[string]bool `key:"sort"`
	}
	m := map[string]any{
		"sort": `{"value":true,"zeroVal":false,"nullVal":null}`,
	}

	ast := assert.New(t)
	if ast.NoError(UnmarshalKey(m, &v)) {
		ast.Equal(3, len(v.Sort))
		ast.Equal(true, v.Sort["value"])
		ast.Equal(false, v.Sort["zeroVal"])
		ast.Equal(false, v.Sort["nullVal"])
	}
}

type CustomStringer string

type UnsupportedStringer string

func (c CustomStringer) String() string {
	return fmt.Sprintf("{%s}", string(c))
}

func TestUnmarshalStringMapFromStringer(t *testing.T) {
	t.Run("CustomStringer", func(t *testing.T) {
		var v struct {
			Sort map[string]string `key:"sort"`
		}
		m := map[string]any{
			"sort": CustomStringer(`"value":"ascend","emptyStr":""`),
		}

		ast := assert.New(t)
		if ast.NoError(UnmarshalKey(m, &v)) {
			ast.Equal(2, len(v.Sort))
			ast.Equal("ascend", v.Sort["value"])
			ast.Equal("", v.Sort["emptyStr"])
		}
	})

	t.Run("CustomStringer incorrect", func(t *testing.T) {
		var v struct {
			Sort map[string]string `key:"sort"`
		}
		m := map[string]any{
			"sort": CustomStringer(`"value"`),
		}

		assert.Error(t, UnmarshalKey(m, &v))
	})
}

func TestUnmarshalStringMapFromUnsupportedType(t *testing.T) {
	var v struct {
		Sort map[string]string `key:"sort"`
	}
	m := map[string]any{
		"sort": UnsupportedStringer(`{"value":"ascend","emptyStr":""}`),
	}

	ast := assert.New(t)
	ast.Error(UnmarshalKey(m, &v))
}

func TestUnmarshalStringMapFromNotSettableValue(t *testing.T) {
	var v struct {
		sort  map[string]string  `key:"sort"`
		psort *map[string]string `key:"psort"`
	}
	m := map[string]any{
		"sort":  `{"value":"ascend","emptyStr":""}`,
		"psort": `{"value":"ascend","emptyStr":""}`,
	}

	ast := assert.New(t)
	ast.NoError(UnmarshalKey(m, &v))
	assert.Empty(t, v.sort)
	assert.Nil(t, v.psort)
}

func TestUnmarshalStringMapFromString(t *testing.T) {
	var v struct {
		Sort map[string]string `key:"sort"`
	}
	m := map[string]any{
		"sort": `{"value":"ascend","emptyStr":""}`,
	}

	ast := assert.New(t)
	if ast.NoError(UnmarshalKey(m, &v)) {
		ast.Equal(2, len(v.Sort))
		ast.Equal("ascend", v.Sort["value"])
		ast.Equal("", v.Sort["emptyStr"])
	}
}

func TestUnmarshalStructMapFromString(t *testing.T) {
	var v struct {
		Filter map[string]struct {
			Field1 bool     `json:"field1"`
			Field2 int64    `json:"field2,string"`
			Field3 string   `json:"field3"`
			Field4 *string  `json:"field4"`
			Field5 []string `json:"field5"`
		} `key:"filter"`
	}
	m := map[string]any{
		"filter": `{"obj":{"field1":true,"field2":"1573570455447539712","field3":"this is a string",
			"field4":"this is a string pointer","field5":["str1","str2"]}}`,
	}

	ast := assert.New(t)
	if ast.NoError(UnmarshalKey(m, &v)) {
		ast.Equal(1, len(v.Filter))
		ast.NotNil(v.Filter["obj"])
		ast.Equal(true, v.Filter["obj"].Field1)
		ast.Equal(int64(1573570455447539712), v.Filter["obj"].Field2)
		ast.Equal("this is a string", v.Filter["obj"].Field3)
		ast.Equal("this is a string pointer", *v.Filter["obj"].Field4)
		ast.ElementsMatch([]string{"str1", "str2"}, v.Filter["obj"].Field5)
	}
}

func TestUnmarshalStringSliceMapFromString(t *testing.T) {
	var v struct {
		Filter map[string][]string `key:"filter"`
	}
	m := map[string]any{
		"filter": `{"assignType":null,"status":["process","comment"],"rate":[]}`,
	}

	ast := assert.New(t)
	if ast.NoError(UnmarshalKey(m, &v)) {
		ast.Equal(3, len(v.Filter))
		ast.Equal([]string(nil), v.Filter["assignType"])
		ast.Equal(2, len(v.Filter["status"]))
		ast.Equal("process", v.Filter["status"][0])
		ast.Equal("comment", v.Filter["status"][1])
		ast.Equal(0, len(v.Filter["rate"]))
	}
}

func TestUnmarshalStruct(t *testing.T) {
	t.Run("struct", func(t *testing.T) {
		type address struct {
			City          string `key:"city"`
			ZipCode       int    `key:"zipcode,string"`
			DefaultString string `key:"defaultstring,default=hello"`
			Optional      string `key:",optional"`
		}
		type inner struct {
			Name      string    `key:"name"`
			Address   address   `key:"address"`
			AddressP  *address  `key:"addressp"`
			AddressPP **address `key:"addresspp"`
		}
		m := map[string]any{
			"name": "kevin",
			"address": map[string]any{
				"city":    "shanghai",
				"zipcode": "200000",
			},
			"addressp": map[string]any{
				"city":    "beijing",
				"zipcode": "300000",
			},
			"addresspp": map[string]any{
				"city":    "guangzhou",
				"zipcode": "400000",
			},
		}

		var in inner
		ast := assert.New(t)
		if ast.NoError(UnmarshalKey(m, &in)) {
			ast.Equal("kevin", in.Name)
			ast.Equal("shanghai", in.Address.City)
			ast.Equal(200000, in.Address.ZipCode)
			ast.Equal("hello", in.AddressP.DefaultString)
			ast.Equal("beijing", in.AddressP.City)
			ast.Equal(300000, in.AddressP.ZipCode)
			ast.Equal("hello", in.AddressP.DefaultString)
			ast.Equal("guangzhou", (*in.AddressPP).City)
			ast.Equal(400000, (*in.AddressPP).ZipCode)
			ast.Equal("hello", (*in.AddressPP).DefaultString)
		}
	})

	t.Run("struct with error", func(t *testing.T) {
		type address struct {
			City          string `key:"city"`
			ZipCode       int    `key:"zipcode,string"`
			DefaultString string `key:"defaultstring,default=hello"`
			Optional      string `key:",optional"`
		}
		type inner struct {
			Name      string    `key:"name"`
			Address   address   `key:"address"`
			AddressP  *address  `key:"addressp"`
			AddressPP **address `key:"addresspp"`
		}
		m := map[string]any{
			"name": "kevin",
			"address": map[string]any{
				"city":    "shanghai",
				"zipcode": "200000",
			},
			"addressp": map[string]any{
				"city":    "beijing",
				"zipcode": "300000",
			},
			"addresspp": map[string]any{
				"city":    "guangzhou",
				"zipcode": "a",
			},
		}

		var in inner
		assert.Error(t, UnmarshalKey(m, &in))
	})
}

func TestUnmarshalStructOptionalDepends(t *testing.T) {
	type address struct {
		City            string `key:"city"`
		Optional        string `key:",optional"`
		OptionalDepends string `key:",optional=Optional"`
	}
	type inner struct {
		Name    string  `key:"name"`
		Address address `key:"address"`
	}

	tests := []struct {
		input map[string]string
		pass  bool
	}{
		{
			pass: true,
		},
		{
			input: map[string]string{
				"OptionalDepends": "b",
			},
			pass: false,
		},
		{
			input: map[string]string{
				"Optional": "a",
			},
			pass: false,
		},
		{
			input: map[string]string{
				"Optional":        "a",
				"OptionalDepends": "b",
			},
			pass: true,
		},
	}

	for _, test := range tests {
		t.Run(stringx.Rand(), func(t *testing.T) {
			m := map[string]any{
				"name": "kevin",
				"address": map[string]any{
					"city": "shanghai",
				},
			}
			for k, v := range test.input {
				m["address"].(map[string]any)[k] = v
			}

			var in inner
			ast := assert.New(t)
			if test.pass {
				if ast.NoError(UnmarshalKey(m, &in)) {
					ast.Equal("kevin", in.Name)
					ast.Equal("shanghai", in.Address.City)
					ast.Equal(test.input["Optional"], in.Address.Optional)
					ast.Equal(test.input["OptionalDepends"], in.Address.OptionalDepends)
				}
			} else {
				ast.Error(UnmarshalKey(m, &in))
			}
		})
	}
}

func TestUnmarshalStructOptionalDependsNot(t *testing.T) {
	type address struct {
		City            string `key:"city"`
		Optional        string `key:",optional"`
		OptionalDepends string `key:",optional=!Optional"`
	}
	type inner struct {
		Name    string  `key:"name"`
		Address address `key:"address"`
	}

	tests := []struct {
		input map[string]string
		pass  bool
	}{
		{
			input: map[string]string{},
			pass:  false,
		},
		{
			input: map[string]string{
				"Optional":        "a",
				"OptionalDepends": "b",
			},
			pass: false,
		},
		{
			input: map[string]string{
				"Optional": "a",
			},
			pass: true,
		},
		{
			input: map[string]string{
				"OptionalDepends": "b",
			},
			pass: true,
		},
	}

	for _, test := range tests {
		t.Run(stringx.Rand(), func(t *testing.T) {
			m := map[string]any{
				"name": "kevin",
				"address": map[string]any{
					"city": "shanghai",
				},
			}
			for k, v := range test.input {
				m["address"].(map[string]any)[k] = v
			}

			var in inner
			ast := assert.New(t)
			if test.pass {
				if ast.NoError(UnmarshalKey(m, &in)) {
					ast.Equal("kevin", in.Name)
					ast.Equal("shanghai", in.Address.City)
					ast.Equal(test.input["Optional"], in.Address.Optional)
					ast.Equal(test.input["OptionalDepends"], in.Address.OptionalDepends)
				}
			} else {
				ast.Error(UnmarshalKey(m, &in))
			}
		})
	}
}

func TestUnmarshalStructOptionalDependsNotErrorDetails(t *testing.T) {
	t.Run("mutal optionals", func(t *testing.T) {
		type address struct {
			Optional        string `key:",optional"`
			OptionalDepends string `key:",optional=!Optional"`
		}
		type inner struct {
			Name    string  `key:"name"`
			Address address `key:"address"`
		}

		m := map[string]any{
			"name": "kevin",
		}

		var in inner
		assert.Error(t, UnmarshalKey(m, &in))
	})

	t.Run("with default", func(t *testing.T) {
		type address struct {
			Optional        string `key:",optional"`
			OptionalDepends string `key:",default=value,optional"`
		}
		type inner struct {
			Name    string  `key:"name"`
			Address address `key:"address"`
		}

		m := map[string]any{
			"name": "kevin",
		}

		var in inner
		if assert.NoError(t, UnmarshalKey(m, &in)) {
			assert.Equal(t, "kevin", in.Name)
			assert.Equal(t, "value", in.Address.OptionalDepends)
		}
	})
}

func TestUnmarshalStructOptionalDependsNotNested(t *testing.T) {
	t.Run("mutal optionals", func(t *testing.T) {
		type address struct {
			Optional        string `key:",optional"`
			OptionalDepends string `key:",optional=!Optional"`
		}
		type combo struct {
			Name    string  `key:"name,optional"`
			Address address `key:"address"`
		}
		type inner struct {
			Name  string `key:"name"`
			Combo combo  `key:"combo"`
		}

		m := map[string]any{
			"name": "kevin",
		}

		var in inner
		assert.Error(t, UnmarshalKey(m, &in))
	})

	t.Run("bad format", func(t *testing.T) {
		type address struct {
			Optional        string `key:",optional"`
			OptionalDepends string `key:",optional=!Optional=abcd"`
		}
		type combo struct {
			Name    string  `key:"name,optional"`
			Address address `key:"address"`
		}
		type inner struct {
			Name  string `key:"name"`
			Combo combo  `key:"combo"`
		}

		m := map[string]any{
			"name": "kevin",
		}

		var in inner
		assert.Error(t, UnmarshalKey(m, &in))
	})

	t.Run("invalid option", func(t *testing.T) {
		type address struct {
			Optional        string `key:",optional"`
			OptionalDepends string `key:",opt=abcd"`
		}
		type combo struct {
			Name    string  `key:"name,optional"`
			Address address `key:"address"`
		}
		type inner struct {
			Name  string `key:"name"`
			Combo combo  `key:"combo"`
		}

		m := map[string]any{
			"name": "kevin",
		}

		var in inner
		assert.Error(t, UnmarshalKey(m, &in))
	})
}

func TestUnmarshalStructOptionalNestedDifferentKey(t *testing.T) {
	type address struct {
		Optional        string `dkey:",optional"`
		OptionalDepends string `key:",optional"`
	}
	type combo struct {
		Name    string  `key:"name,optional"`
		Address address `key:"address"`
	}
	type inner struct {
		Name  string `key:"name"`
		Combo combo  `key:"combo"`
	}

	m := map[string]any{
		"name": "kevin",
	}

	var in inner
	assert.Error(t, UnmarshalKey(m, &in))
}

func TestUnmarshalStructOptionalDependsNotEnoughValue(t *testing.T) {
	type address struct {
		Optional        string `key:",optional"`
		OptionalDepends string `key:",optional=!"`
	}
	type inner struct {
		Name    string  `key:"name"`
		Address address `key:"address"`
	}

	m := map[string]any{
		"name":    "kevin",
		"address": map[string]any{},
	}

	var in inner
	assert.Error(t, UnmarshalKey(m, &in))
}

func TestUnmarshalStructOptionalDependsMoreValues(t *testing.T) {
	type address struct {
		Optional        string `key:",optional"`
		OptionalDepends string `key:",optional=a=b"`
	}
	type inner struct {
		Name    string  `key:"name"`
		Address address `key:"address"`
	}

	m := map[string]any{
		"name":    "kevin",
		"address": map[string]any{},
	}

	var in inner
	assert.Error(t, UnmarshalKey(m, &in))
}

func TestUnmarshalStructMissing(t *testing.T) {
	type address struct {
		Optional        string `key:",optional"`
		OptionalDepends string `key:",optional=a=b"`
	}
	type inner struct {
		Name    string  `key:"name"`
		Address address `key:"address"`
	}

	m := map[string]any{
		"name": "kevin",
	}

	var in inner
	assert.Error(t, UnmarshalKey(m, &in))
}

func TestUnmarshalNestedStructMissing(t *testing.T) {
	type mostInner struct {
		Name string `key:"name"`
	}
	type address struct {
		Optional        string `key:",optional"`
		OptionalDepends string `key:",optional=a=b"`
		MostInner       mostInner
	}
	type inner struct {
		Name    string  `key:"name"`
		Address address `key:"address"`
	}

	m := map[string]any{
		"name":    "kevin",
		"address": map[string]any{},
	}

	var in inner
	assert.Error(t, UnmarshalKey(m, &in))
}

func TestUnmarshalAnonymousStructOptionalDepends(t *testing.T) {
	type AnonAddress struct {
		City            string `key:"city"`
		Optional        string `key:",optional"`
		OptionalDepends string `key:",optional=Optional"`
	}
	type inner struct {
		Name string `key:"name"`
		AnonAddress
	}

	tests := []struct {
		input map[string]string
		pass  bool
	}{
		{
			pass: true,
		},
		{
			input: map[string]string{
				"OptionalDepends": "b",
			},
			pass: false,
		},
		{
			input: map[string]string{
				"Optional": "a",
			},
			pass: false,
		},
		{
			input: map[string]string{
				"Optional":        "a",
				"OptionalDepends": "b",
			},
			pass: true,
		},
	}

	for _, test := range tests {
		t.Run(stringx.Rand(), func(t *testing.T) {
			m := map[string]any{
				"name": "kevin",
				"city": "shanghai",
			}
			for k, v := range test.input {
				m[k] = v
			}

			var in inner
			ast := assert.New(t)
			if test.pass {
				if ast.NoError(UnmarshalKey(m, &in)) {
					ast.Equal("kevin", in.Name)
					ast.Equal("shanghai", in.City)
					ast.Equal(test.input["Optional"], in.Optional)
					ast.Equal(test.input["OptionalDepends"], in.OptionalDepends)
				}
			} else {
				ast.Error(UnmarshalKey(m, &in))
			}
		})
	}
}

func TestUnmarshalStructPtr(t *testing.T) {
	type address struct {
		City          string `key:"city"`
		ZipCode       int    `key:"zipcode,string"`
		DefaultString string `key:"defaultstring,default=hello"`
		Optional      string `key:",optional"`
	}
	type inner struct {
		Name    string   `key:"name"`
		Address *address `key:"address"`
	}
	m := map[string]any{
		"name": "kevin",
		"address": map[string]any{
			"city":    "shanghai",
			"zipcode": "200000",
		},
	}

	var in inner
	ast := assert.New(t)
	if ast.NoError(UnmarshalKey(m, &in)) {
		ast.Equal("kevin", in.Name)
		ast.Equal("shanghai", in.Address.City)
		ast.Equal(200000, in.Address.ZipCode)
		ast.Equal("hello", in.Address.DefaultString)
	}
}

func TestUnmarshalWithStringIgnored(t *testing.T) {
	type inner struct {
		True    bool    `key:"yes"`
		False   bool    `key:"no"`
		Int     int     `key:"int"`
		Int8    int8    `key:"int8"`
		Int16   int16   `key:"int16"`
		Int32   int32   `key:"int32"`
		Int64   int64   `key:"int64"`
		Uint    uint    `key:"uint"`
		Uint8   uint8   `key:"uint8"`
		Uint16  uint16  `key:"uint16"`
		Uint32  uint32  `key:"uint32"`
		Uint64  uint64  `key:"uint64"`
		Float32 float32 `key:"float32"`
		Float64 float64 `key:"float64"`
	}
	m := map[string]any{
		"yes":     "1",
		"no":      "0",
		"int":     "1",
		"int8":    "3",
		"int16":   "5",
		"int32":   "7",
		"int64":   "9",
		"uint":    "1",
		"uint8":   "3",
		"uint16":  "5",
		"uint32":  "7",
		"uint64":  "9",
		"float32": "1.5",
		"float64": "3.5",
	}

	var in inner
	um := NewUnmarshaler("key", WithStringValues())
	ast := assert.New(t)
	if ast.NoError(um.Unmarshal(m, &in)) {
		ast.True(in.True)
		ast.False(in.False)
		ast.Equal(1, in.Int)
		ast.Equal(int8(3), in.Int8)
		ast.Equal(int16(5), in.Int16)
		ast.Equal(int32(7), in.Int32)
		ast.Equal(int64(9), in.Int64)
		ast.Equal(uint(1), in.Uint)
		ast.Equal(uint8(3), in.Uint8)
		ast.Equal(uint16(5), in.Uint16)
		ast.Equal(uint32(7), in.Uint32)
		ast.Equal(uint64(9), in.Uint64)
		ast.Equal(float32(1.5), in.Float32)
		ast.Equal(3.5, in.Float64)
	}
}

func TestUnmarshalJsonNumberInt64(t *testing.T) {
	for i := 0; i <= maxUintBitsToTest; i++ {
		var intValue int64 = 1 << uint(i)
		strValue := strconv.FormatInt(intValue, 10)
		number := json.Number(strValue)
		m := map[string]any{
			"ID": number,
		}
		var v struct {
			ID int64
		}
		if assert.NoError(t, UnmarshalKey(m, &v)) {
			assert.Equal(t, intValue, v.ID)
		}
	}
}

func TestUnmarshalJsonNumberUint64(t *testing.T) {
	for i := 0; i <= maxUintBitsToTest; i++ {
		var intValue uint64 = 1 << uint(i)
		strValue := strconv.FormatUint(intValue, 10)
		number := json.Number(strValue)
		m := map[string]any{
			"ID": number,
		}
		var v struct {
			ID uint64
		}
		if assert.NoError(t, UnmarshalKey(m, &v)) {
			assert.Equal(t, intValue, v.ID)
		}
	}
}

func TestUnmarshalJsonNumberUint64Ptr(t *testing.T) {
	for i := 0; i <= maxUintBitsToTest; i++ {
		var intValue uint64 = 1 << uint(i)
		strValue := strconv.FormatUint(intValue, 10)
		number := json.Number(strValue)
		m := map[string]any{
			"ID": number,
		}
		var v struct {
			ID *uint64
		}
		ast := assert.New(t)
		if ast.NoError(UnmarshalKey(m, &v)) {
			ast.NotNil(v.ID)
			ast.Equal(intValue, *v.ID)
		}
	}
}

func TestUnmarshalMapOfInt(t *testing.T) {
	m := map[string]any{
		"Ids": map[string]bool{"first": true},
	}
	var v struct {
		Ids map[string]bool
	}
	if assert.NoError(t, UnmarshalKey(m, &v)) {
		assert.True(t, v.Ids["first"])
	}
}

func TestUnmarshalMapOfStruct(t *testing.T) {
	t.Run("map of struct with error", func(t *testing.T) {
		m := map[string]any{
			"Ids": map[string]any{"first": "second"},
		}
		var v struct {
			Ids map[string]struct {
				Name string
			}
		}
		assert.Error(t, UnmarshalKey(m, &v))
	})

	t.Run("map of struct", func(t *testing.T) {
		m := map[string]any{
			"Ids": map[string]any{
				"foo": map[string]any{"Name": "foo"},
			},
		}
		var v struct {
			Ids map[string]struct {
				Name string
			}
		}
		if assert.NoError(t, UnmarshalKey(m, &v)) {
			assert.Equal(t, "foo", v.Ids["foo"].Name)
		}
	})

	t.Run("map of struct error", func(t *testing.T) {
		m := map[string]any{
			"Ids": map[string]any{
				"foo": map[string]any{"name": "foo"},
			},
		}
		var v struct {
			Ids map[string]struct {
				Name string
			}
		}
		assert.Error(t, UnmarshalKey(m, &v))
	})
}

func TestUnmarshalSlice(t *testing.T) {
	t.Run("slice of string", func(t *testing.T) {
		m := map[string]any{
			"Ids": []any{"first", "second"},
		}
		var v struct {
			Ids []string
		}
		ast := assert.New(t)
		if ast.NoError(UnmarshalKey(m, &v)) {
			ast.Equal(2, len(v.Ids))
			ast.Equal("first", v.Ids[0])
			ast.Equal("second", v.Ids[1])
		}
	})

	t.Run("slice with type mismatch", func(t *testing.T) {
		var v struct {
			Ids string
		}
		assert.Error(t, NewUnmarshaler(jsonTagKey).Unmarshal([]any{1, 2}, &v))
	})

	t.Run("slice", func(t *testing.T) {
		var v []int
		ast := assert.New(t)
		if ast.NoError(NewUnmarshaler(jsonTagKey).Unmarshal([]any{1, 2}, &v)) {
			ast.Equal(2, len(v))
			ast.Equal(1, v[0])
			ast.Equal(2, v[1])
		}
	})

	t.Run("slice with unsupported type", func(t *testing.T) {
		var v int
		assert.Error(t, NewUnmarshaler(jsonTagKey).Unmarshal(1, &v))
	})
}

func TestUnmarshalSliceOfStruct(t *testing.T) {
	t.Run("slice of struct", func(t *testing.T) {
		m := map[string]any{
			"Ids": []map[string]any{
				{
					"First":  1,
					"Second": 2,
				},
			},
		}
		var v struct {
			Ids []struct {
				First  int
				Second int
			}
		}
		ast := assert.New(t)
		if ast.NoError(UnmarshalKey(m, &v)) {
			ast.Equal(1, len(v.Ids))
			ast.Equal(1, v.Ids[0].First)
			ast.Equal(2, v.Ids[0].Second)
		}
	})

	t.Run("slice of struct", func(t *testing.T) {
		m := map[string]any{
			"Ids": []map[string]any{
				{
					"First":  "a",
					"Second": 2,
				},
			},
		}
		var v struct {
			Ids []struct {
				First  int
				Second int
			}
		}
		assert.Error(t, UnmarshalKey(m, &v))
	})
}

func TestUnmarshalWithStringOptionsCorrect(t *testing.T) {
	type inner struct {
		Value   string `key:"value,options=first|second"`
		Foo     string `key:"foo,options=[bar,baz]"`
		Correct string `key:"correct,options=1|2"`
	}
	m := map[string]any{
		"value":   "first",
		"foo":     "bar",
		"correct": "2",
	}

	var in inner
	ast := assert.New(t)
	if ast.NoError(UnmarshalKey(m, &in)) {
		ast.Equal("first", in.Value)
		ast.Equal("bar", in.Foo)
		ast.Equal("2", in.Correct)
	}
}

func TestUnmarshalOptionsOptional(t *testing.T) {
	type inner struct {
		Value         string `key:"value,options=first|second,optional"`
		OptionalValue string `key:"optional_value,options=first|second,optional"`
		Foo           string `key:"foo,options=[bar,baz]"`
		Correct       string `key:"correct,options=1|2"`
	}
	m := map[string]any{
		"value":   "first",
		"foo":     "bar",
		"correct": "2",
	}

	var in inner
	ast := assert.New(t)
	if ast.NoError(UnmarshalKey(m, &in)) {
		ast.Equal("first", in.Value)
		ast.Equal("", in.OptionalValue)
		ast.Equal("bar", in.Foo)
		ast.Equal("2", in.Correct)
	}
}

func TestUnmarshalOptionsOptionalWrongValue(t *testing.T) {
	type inner struct {
		Value         string `key:"value,options=first|second,optional"`
		OptionalValue string `key:"optional_value,options=first|second,optional"`
		WrongValue    string `key:"wrong_value,options=first|second,optional"`
	}
	m := map[string]any{
		"value":       "first",
		"wrong_value": "third",
	}

	var in inner
	assert.Error(t, UnmarshalKey(m, &in))
}

func TestUnmarshalOptionsMissingValues(t *testing.T) {
	type inner struct {
		Value string `key:"value,options"`
	}
	m := map[string]any{
		"value": "first",
	}

	var in inner
	assert.Error(t, UnmarshalKey(m, &in))
}

func TestUnmarshalStringOptionsWithStringOptionsNotString(t *testing.T) {
	type inner struct {
		Value   string `key:"value,options=first|second"`
		Correct string `key:"correct,options=1|2"`
	}
	m := map[string]any{
		"value":   "first",
		"correct": 2,
	}

	var in inner
	unmarshaler := NewUnmarshaler(defaultKeyName, WithStringValues())
	assert.Error(t, unmarshaler.Unmarshal(m, &in))
}

func TestUnmarshalStringOptionsWithStringOptions(t *testing.T) {
	type inner struct {
		Value   string `key:"value,options=first|second"`
		Correct string `key:"correct,options=1|2"`
	}
	m := map[string]any{
		"value":   "first",
		"correct": "2",
	}

	var in inner
	unmarshaler := NewUnmarshaler(defaultKeyName, WithStringValues())
	ast := assert.New(t)
	if ast.NoError(unmarshaler.Unmarshal(m, &in)) {
		ast.Equal("first", in.Value)
		ast.Equal("2", in.Correct)
	}
}

func TestUnmarshalStringOptionsWithStringOptionsPtr(t *testing.T) {
	type inner struct {
		Value   *string  `key:"value,options=first|second"`
		ValueP  **string `key:"valuep,options=first|second"`
		Correct *int     `key:"correct,options=1|2"`
	}
	m := map[string]any{
		"value":   "first",
		"valuep":  "second",
		"correct": "2",
	}

	var in inner
	unmarshaler := NewUnmarshaler(defaultKeyName, WithStringValues())
	ast := assert.New(t)
	if ast.NoError(unmarshaler.Unmarshal(m, &in)) {
		ast.True(*in.Value == "first")
		ast.True(**in.ValueP == "second")
		ast.True(*in.Correct == 2)
	}
}

func TestUnmarshalStringOptionsWithStringOptionsIncorrect(t *testing.T) {
	type inner struct {
		Value   string `key:"value,options=first|second"`
		Correct string `key:"correct,options=1|2"`
	}
	m := map[string]any{
		"value":   "third",
		"correct": "2",
	}

	var in inner
	unmarshaler := NewUnmarshaler(defaultKeyName, WithStringValues())
	assert.Error(t, unmarshaler.Unmarshal(m, &in))
}

func TestUnmarshalStringOptionsWithStringOptionsIncorrectGrouped(t *testing.T) {
	type inner struct {
		Value   string `key:"value,options=[first,second]"`
		Correct string `key:"correct,options=1|2"`
	}
	m := map[string]any{
		"value":   "third",
		"correct": "2",
	}

	var in inner
	unmarshaler := NewUnmarshaler(defaultKeyName, WithStringValues())
	assert.Error(t, unmarshaler.Unmarshal(m, &in))
}

func TestUnmarshalWithStringOptionsIncorrect(t *testing.T) {
	type inner struct {
		Value     string `key:"value,options=first|second"`
		Incorrect string `key:"incorrect,options=1|2"`
	}
	m := map[string]any{
		"value":     "first",
		"incorrect": "3",
	}

	var in inner
	assert.Error(t, UnmarshalKey(m, &in))
}

func TestUnmarshalWithIntOptionsCorrect(t *testing.T) {
	type inner struct {
		Value  string `key:"value,options=first|second"`
		Number int    `key:"number,options=1|2"`
	}
	m := map[string]any{
		"value":  "first",
		"number": 2,
	}

	var in inner
	ast := assert.New(t)
	if ast.NoError(UnmarshalKey(m, &in)) {
		ast.Equal("first", in.Value)
		ast.Equal(2, in.Number)
	}
}

func TestUnmarshalWithIntOptionsCorrectPtr(t *testing.T) {
	type inner struct {
		Value  *string `key:"value,options=first|second"`
		Number *int    `key:"number,options=1|2"`
	}
	m := map[string]any{
		"value":  "first",
		"number": 2,
	}

	var in inner
	ast := assert.New(t)
	if ast.NoError(UnmarshalKey(m, &in)) {
		ast.True(*in.Value == "first")
		ast.True(*in.Number == 2)
	}
}

func TestUnmarshalWithIntOptionsIncorrect(t *testing.T) {
	type inner struct {
		Value     string `key:"value,options=first|second"`
		Incorrect int    `key:"incorrect,options=1|2"`
	}
	m := map[string]any{
		"value":     "first",
		"incorrect": 3,
	}

	var in inner
	assert.Error(t, UnmarshalKey(m, &in))
}

func TestUnmarshalWithJsonNumberOptionsIncorrect(t *testing.T) {
	type inner struct {
		Value     string `key:"value,options=first|second"`
		Incorrect int    `key:"incorrect,options=1|2"`
	}
	m := map[string]any{
		"value":     "first",
		"incorrect": json.Number("3"),
	}

	var in inner
	assert.Error(t, UnmarshalKey(m, &in))
}

func TestUnmarshaler_UnmarshalIntOptions(t *testing.T) {
	var val struct {
		Sex int `json:"sex,options=0|1"`
	}
	input := []byte(`{"sex": 2}`)
	assert.Error(t, UnmarshalJsonBytes(input, &val))
}

func TestUnmarshalWithUintOptionsCorrect(t *testing.T) {
	type inner struct {
		Value  string `key:"value,options=first|second"`
		Number uint   `key:"number,options=1|2"`
	}
	m := map[string]any{
		"value":  "first",
		"number": uint(2),
	}

	var in inner
	ast := assert.New(t)
	if ast.NoError(UnmarshalKey(m, &in)) {
		ast.Equal("first", in.Value)
		ast.Equal(uint(2), in.Number)
	}
}

func TestUnmarshalWithUintOptionsIncorrect(t *testing.T) {
	type inner struct {
		Value     string `key:"value,options=first|second"`
		Incorrect uint   `key:"incorrect,options=1|2"`
	}
	m := map[string]any{
		"value":     "first",
		"incorrect": uint(3),
	}

	var in inner
	assert.Error(t, UnmarshalKey(m, &in))
}

func TestUnmarshalWithOptionsAndDefault(t *testing.T) {
	type inner struct {
		Value string `key:"value,options=first|second|third,default=second"`
	}
	m := map[string]any{}

	var in inner
	if assert.NoError(t, UnmarshalKey(m, &in)) {
		assert.Equal(t, "second", in.Value)
	}
}

func TestUnmarshalWithOptionsAndSet(t *testing.T) {
	type inner struct {
		Value string `key:"value,options=first|second|third,default=second"`
	}
	m := map[string]any{
		"value": "first",
	}

	var in inner
	if assert.NoError(t, UnmarshalKey(m, &in)) {
		assert.Equal(t, "first", in.Value)
	}
}

func TestUnmarshalNestedKey(t *testing.T) {
	var c struct {
		ID int `json:"Persons.first.ID"`
	}
	m := map[string]any{
		"Persons": map[string]any{
			"first": map[string]any{
				"ID": 1,
			},
		},
	}

	if assert.NoError(t, NewUnmarshaler(jsonTagKey).Unmarshal(m, &c)) {
		assert.Equal(t, 1, c.ID)
	}
}

func TestUnmarhsalNestedKeyArray(t *testing.T) {
	var c struct {
		First []struct {
			ID int
		} `json:"Persons.first"`
	}
	m := map[string]any{
		"Persons": map[string]any{
			"first": []map[string]any{
				{"ID": 1},
				{"ID": 2},
			},
		},
	}

	if assert.NoError(t, NewUnmarshaler(jsonTagKey).Unmarshal(m, &c)) {
		assert.Equal(t, 2, len(c.First))
		assert.Equal(t, 1, c.First[0].ID)
	}
}

func TestUnmarshalAnonymousOptionalRequiredProvided(t *testing.T) {
	type (
		Foo struct {
			Value string `json:"v"`
		}

		Bar struct {
			Foo `json:",optional"`
		}
	)
	m := map[string]any{
		"v": "anything",
	}

	var b Bar
	if assert.NoError(t, NewUnmarshaler(jsonTagKey).Unmarshal(m, &b)) {
		assert.Equal(t, "anything", b.Value)
	}
}

func TestUnmarshalAnonymousOptionalRequiredMissed(t *testing.T) {
	type (
		Foo struct {
			Value string `json:"v"`
		}

		Bar struct {
			Foo `json:",optional"`
		}
	)
	m := map[string]any{}

	var b Bar
	if assert.NoError(t, NewUnmarshaler(jsonTagKey).Unmarshal(m, &b)) {
		assert.True(t, len(b.Value) == 0)
	}
}

func TestUnmarshalAnonymousOptionalOptionalProvided(t *testing.T) {
	type (
		Foo struct {
			Value string `json:"v,optional"`
		}

		Bar struct {
			Foo `json:",optional"`
		}
	)
	m := map[string]any{
		"v": "anything",
	}

	var b Bar
	if assert.NoError(t, NewUnmarshaler(jsonTagKey).Unmarshal(m, &b)) {
		assert.Equal(t, "anything", b.Value)
	}
}

func TestUnmarshalAnonymousOptionalOptionalMissed(t *testing.T) {
	type (
		Foo struct {
			Value string `json:"v,optional"`
		}

		Bar struct {
			Foo `json:",optional"`
		}
	)
	m := map[string]any{}

	var b Bar
	if assert.NoError(t, NewUnmarshaler(jsonTagKey).Unmarshal(m, &b)) {
		assert.True(t, len(b.Value) == 0)
	}
}

func TestUnmarshalAnonymousOptionalRequiredBothProvided(t *testing.T) {
	type (
		Foo struct {
			Name  string `json:"n"`
			Value string `json:"v"`
		}

		Bar struct {
			Foo `json:",optional"`
		}
	)
	m := map[string]any{
		"n": "kevin",
		"v": "anything",
	}

	var b Bar
	if assert.NoError(t, NewUnmarshaler(jsonTagKey).Unmarshal(m, &b)) {
		assert.Equal(t, "kevin", b.Name)
		assert.Equal(t, "anything", b.Value)
	}
}

func TestUnmarshalAnonymousOptionalRequiredOneProvidedOneMissed(t *testing.T) {
	type (
		Foo struct {
			Name  string `json:"n"`
			Value string `json:"v"`
		}

		Bar struct {
			Foo `json:",optional"`
		}
	)
	m := map[string]any{
		"v": "anything",
	}

	var b Bar
	assert.Error(t, NewUnmarshaler(jsonTagKey).Unmarshal(m, &b))
}

func TestUnmarshalAnonymousOptionalRequiredBothMissed(t *testing.T) {
	type (
		Foo struct {
			Name  string `json:"n"`
			Value string `json:"v"`
		}

		Bar struct {
			Foo `json:",optional"`
		}
	)
	m := map[string]any{}

	var b Bar
	if assert.NoError(t, NewUnmarshaler(jsonTagKey).Unmarshal(m, &b)) {
		assert.True(t, len(b.Name) == 0)
		assert.True(t, len(b.Value) == 0)
	}
}

func TestUnmarshalAnonymousOptionalOneRequiredOneOptionalBothProvided(t *testing.T) {
	type (
		Foo struct {
			Name  string `json:"n,optional"`
			Value string `json:"v"`
		}

		Bar struct {
			Foo `json:",optional"`
		}
	)
	m := map[string]any{
		"n": "kevin",
		"v": "anything",
	}

	var b Bar
	if assert.NoError(t, NewUnmarshaler(jsonTagKey).Unmarshal(m, &b)) {
		assert.Equal(t, "kevin", b.Name)
		assert.Equal(t, "anything", b.Value)
	}
}

func TestUnmarshalAnonymousOptionalOneRequiredOneOptionalBothMissed(t *testing.T) {
	type (
		Foo struct {
			Name  string `json:"n,optional"`
			Value string `json:"v"`
		}

		Bar struct {
			Foo `json:",optional"`
		}
	)
	m := map[string]any{}

	var b Bar
	if assert.NoError(t, NewUnmarshaler(jsonTagKey).Unmarshal(m, &b)) {
		assert.True(t, len(b.Name) == 0)
		assert.True(t, len(b.Value) == 0)
	}
}

func TestUnmarshalAnonymousOptionalOneRequiredOneOptionalRequiredProvidedOptionalMissed(t *testing.T) {
	type (
		Foo struct {
			Name  string `json:"n,optional"`
			Value string `json:"v"`
		}

		Bar struct {
			Foo `json:",optional"`
		}
	)
	m := map[string]any{
		"v": "anything",
	}

	var b Bar
	if assert.NoError(t, NewUnmarshaler(jsonTagKey).Unmarshal(m, &b)) {
		assert.True(t, len(b.Name) == 0)
		assert.Equal(t, "anything", b.Value)
	}
}

func TestUnmarshalAnonymousOptionalOneRequiredOneOptionalRequiredMissedOptionalProvided(t *testing.T) {
	type (
		Foo struct {
			Name  string `json:"n,optional"`
			Value string `json:"v"`
		}

		Bar struct {
			Foo `json:",optional"`
		}
	)
	m := map[string]any{
		"n": "anything",
	}

	var b Bar
	assert.Error(t, NewUnmarshaler(jsonTagKey).Unmarshal(m, &b))
}

func TestUnmarshalAnonymousOptionalBothOptionalBothProvided(t *testing.T) {
	type (
		Foo struct {
			Name  string `json:"n,optional"`
			Value string `json:"v,optional"`
		}

		Bar struct {
			Foo `json:",optional"`
		}
	)
	m := map[string]any{
		"n": "kevin",
		"v": "anything",
	}

	var b Bar
	if assert.NoError(t, NewUnmarshaler(jsonTagKey).Unmarshal(m, &b)) {
		assert.Equal(t, "kevin", b.Name)
		assert.Equal(t, "anything", b.Value)
	}
}

func TestUnmarshalAnonymousOptionalBothOptionalOneProvidedOneMissed(t *testing.T) {
	type (
		Foo struct {
			Name  string `json:"n,optional"`
			Value string `json:"v,optional"`
		}

		Bar struct {
			Foo `json:",optional"`
		}
	)
	m := map[string]any{
		"v": "anything",
	}

	var b Bar
	if assert.NoError(t, NewUnmarshaler(jsonTagKey).Unmarshal(m, &b)) {
		assert.True(t, len(b.Name) == 0)
		assert.Equal(t, "anything", b.Value)
	}
}

func TestUnmarshalAnonymousOptionalBothOptionalBothMissed(t *testing.T) {
	type (
		Foo struct {
			Name  string `json:"n,optional"`
			Value string `json:"v,optional"`
		}

		Bar struct {
			Foo `json:",optional"`
		}
	)
	m := map[string]any{}

	var b Bar
	if assert.NoError(t, NewUnmarshaler(jsonTagKey).Unmarshal(m, &b)) {
		assert.True(t, len(b.Name) == 0)
		assert.True(t, len(b.Value) == 0)
	}
}

func TestUnmarshalAnonymousRequiredProvided(t *testing.T) {
	type (
		Foo struct {
			Value string `json:"v"`
		}

		Bar struct {
			Foo
		}
	)
	m := map[string]any{
		"v": "anything",
	}

	var b Bar
	if assert.NoError(t, NewUnmarshaler(jsonTagKey).Unmarshal(m, &b)) {
		assert.Equal(t, "anything", b.Value)
	}
}

func TestUnmarshalAnonymousRequiredMissed(t *testing.T) {
	type (
		Foo struct {
			Value string `json:"v"`
		}

		Bar struct {
			Foo
		}
	)
	m := map[string]any{}

	var b Bar
	assert.Error(t, NewUnmarshaler(jsonTagKey).Unmarshal(m, &b))
}

func TestUnmarshalAnonymousOptionalProvided(t *testing.T) {
	type (
		Foo struct {
			Value string `json:"v,optional"`
		}

		Bar struct {
			Foo
		}
	)
	m := map[string]any{
		"v": "anything",
	}

	var b Bar
	if assert.NoError(t, NewUnmarshaler(jsonTagKey).Unmarshal(m, &b)) {
		assert.Equal(t, "anything", b.Value)
	}
}

func TestUnmarshalAnonymousOptionalMissed(t *testing.T) {
	type (
		Foo struct {
			Value string `json:"v,optional"`
		}

		Bar struct {
			Foo
		}
	)
	m := map[string]any{}

	var b Bar
	if assert.NoError(t, NewUnmarshaler(jsonTagKey).Unmarshal(m, &b)) {
		assert.True(t, len(b.Value) == 0)
	}
}

func TestUnmarshalAnonymousRequiredBothProvided(t *testing.T) {
	type (
		Foo struct {
			Name  string `json:"n"`
			Value string `json:"v"`
		}

		Bar struct {
			Foo
		}
	)
	m := map[string]any{
		"n": "kevin",
		"v": "anything",
	}

	var b Bar
	if assert.NoError(t, NewUnmarshaler(jsonTagKey).Unmarshal(m, &b)) {
		assert.Equal(t, "kevin", b.Name)
		assert.Equal(t, "anything", b.Value)
	}
}

func TestUnmarshalAnonymousRequiredOneProvidedOneMissed(t *testing.T) {
	type (
		Foo struct {
			Name  string `json:"n"`
			Value string `json:"v"`
		}

		Bar struct {
			Foo
		}
	)
	m := map[string]any{
		"v": "anything",
	}

	var b Bar
	assert.Error(t, NewUnmarshaler(jsonTagKey).Unmarshal(m, &b))
}

func TestUnmarshalAnonymousRequiredBothMissed(t *testing.T) {
	type (
		Foo struct {
			Name  string `json:"n"`
			Value string `json:"v"`
		}

		Bar struct {
			Foo
		}
	)
	m := map[string]any{
		"v": "anything",
	}

	var b Bar
	assert.Error(t, NewUnmarshaler(jsonTagKey).Unmarshal(m, &b))
}

func TestUnmarshalAnonymousOneRequiredOneOptionalBothProvided(t *testing.T) {
	type (
		Foo struct {
			Name  string `json:"n,optional"`
			Value string `json:"v"`
		}

		Bar struct {
			Foo
		}
	)
	m := map[string]any{
		"n": "kevin",
		"v": "anything",
	}

	var b Bar
	if assert.NoError(t, NewUnmarshaler(jsonTagKey).Unmarshal(m, &b)) {
		assert.Equal(t, "kevin", b.Name)
		assert.Equal(t, "anything", b.Value)
	}
}

func TestUnmarshalAnonymousOneRequiredOneOptionalBothMissed(t *testing.T) {
	type (
		Foo struct {
			Name  string `json:"n,optional"`
			Value string `json:"v"`
		}

		Bar struct {
			Foo
		}
	)
	m := map[string]any{}

	var b Bar
	assert.Error(t, NewUnmarshaler(jsonTagKey).Unmarshal(m, &b))
}

func TestUnmarshalAnonymousOneRequiredOneOptionalRequiredProvidedOptionalMissed(t *testing.T) {
	type (
		Foo struct {
			Name  string `json:"n,optional"`
			Value string `json:"v"`
		}

		Bar struct {
			Foo
		}
	)
	m := map[string]any{
		"v": "anything",
	}

	var b Bar
	if assert.NoError(t, NewUnmarshaler(jsonTagKey).Unmarshal(m, &b)) {
		assert.True(t, len(b.Name) == 0)
		assert.Equal(t, "anything", b.Value)
	}
}

func TestUnmarshalAnonymousOneRequiredOneOptionalRequiredMissedOptionalProvided(t *testing.T) {
	type (
		Foo struct {
			Name  string `json:"n,optional"`
			Value string `json:"v"`
		}

		Bar struct {
			Foo
		}
	)
	m := map[string]any{
		"n": "anything",
	}

	var b Bar
	assert.Error(t, NewUnmarshaler(jsonTagKey).Unmarshal(m, &b))
}

func TestUnmarshalAnonymousBothOptionalBothProvided(t *testing.T) {
	type (
		Foo struct {
			Name  string `json:"n,optional"`
			Value string `json:"v,optional"`
		}

		Bar struct {
			Foo
		}
	)
	m := map[string]any{
		"n": "kevin",
		"v": "anything",
	}

	var b Bar
	if assert.NoError(t, NewUnmarshaler(jsonTagKey).Unmarshal(m, &b)) {
		assert.Equal(t, "kevin", b.Name)
		assert.Equal(t, "anything", b.Value)
	}
}

func TestUnmarshalAnonymousBothOptionalOneProvidedOneMissed(t *testing.T) {
	type (
		Foo struct {
			Name  string `json:"n,optional"`
			Value string `json:"v,optional"`
		}

		Bar struct {
			Foo
		}
	)
	m := map[string]any{
		"v": "anything",
	}

	var b Bar
	if assert.NoError(t, NewUnmarshaler(jsonTagKey).Unmarshal(m, &b)) {
		assert.True(t, len(b.Name) == 0)
		assert.Equal(t, "anything", b.Value)
	}
}

func TestUnmarshalAnonymousBothOptionalBothMissed(t *testing.T) {
	type (
		Foo struct {
			Name  string `json:"n,optional"`
			Value string `json:"v,optional"`
		}

		Bar struct {
			Foo
		}
	)
	m := map[string]any{}

	var b Bar
	if assert.NoError(t, NewUnmarshaler(jsonTagKey).Unmarshal(m, &b)) {
		assert.True(t, len(b.Name) == 0)
		assert.True(t, len(b.Value) == 0)
	}
}

func TestUnmarshalAnonymousWrappedToMuch(t *testing.T) {
	type (
		Foo struct {
			Name  string `json:"n"`
			Value string `json:"v"`
		}

		Bar struct {
			Foo
		}
	)
	m := map[string]any{
		"Foo": map[string]any{
			"n": "name",
			"v": "anything",
		},
	}

	var b Bar
	assert.Error(t, NewUnmarshaler(jsonTagKey).Unmarshal(m, &b))
}

func TestUnmarshalWrappedObject(t *testing.T) {
	type (
		Foo struct {
			Value string `json:"v"`
		}

		Bar struct {
			Inner Foo
		}
	)
	m := map[string]any{
		"Inner": map[string]any{
			"v": "anything",
		},
	}

	var b Bar
	if assert.NoError(t, NewUnmarshaler(jsonTagKey).Unmarshal(m, &b)) {
		assert.Equal(t, "anything", b.Inner.Value)
	}
}

func TestUnmarshalWrappedObjectOptional(t *testing.T) {
	type (
		Foo struct {
			Hosts []string
			Key   string
		}

		Bar struct {
			Inner Foo `json:",optional"`
			Name  string
		}
	)
	m := map[string]any{
		"Name": "anything",
	}

	var b Bar
	if assert.NoError(t, NewUnmarshaler(jsonTagKey).Unmarshal(m, &b)) {
		assert.Equal(t, "anything", b.Name)
	}
}

func TestUnmarshalWrappedObjectOptionalFilled(t *testing.T) {
	type (
		Foo struct {
			Hosts []string
			Key   string
		}

		Bar struct {
			Inner Foo `json:",optional"`
			Name  string
		}
	)
	hosts := []string{"1", "2"}
	m := map[string]any{
		"Inner": map[string]any{
			"Hosts": hosts,
			"Key":   "key",
		},
		"Name": "anything",
	}

	var b Bar
	if assert.NoError(t, NewUnmarshaler(jsonTagKey).Unmarshal(m, &b)) {
		assert.EqualValues(t, hosts, b.Inner.Hosts)
		assert.Equal(t, "key", b.Inner.Key)
		assert.Equal(t, "anything", b.Name)
	}
}

func TestUnmarshalWrappedNamedObjectOptional(t *testing.T) {
	type (
		Foo struct {
			Host string
			Key  string
		}

		Bar struct {
			Inner Foo `json:",optional"`
			Name  string
		}
	)
	m := map[string]any{
		"Inner": map[string]any{
			"Host": "thehost",
			"Key":  "thekey",
		},
		"Name": "anything",
	}

	var b Bar
	if assert.NoError(t, NewUnmarshaler(jsonTagKey).Unmarshal(m, &b)) {
		assert.Equal(t, "thehost", b.Inner.Host)
		assert.Equal(t, "thekey", b.Inner.Key)
		assert.Equal(t, "anything", b.Name)
	}
}

func TestUnmarshalWrappedObjectNamedPtr(t *testing.T) {
	type (
		Foo struct {
			Value string `json:"v"`
		}

		Bar struct {
			Inner *Foo `json:"foo,optional"`
		}
	)
	m := map[string]any{
		"foo": map[string]any{
			"v": "anything",
		},
	}

	var b Bar
	if assert.NoError(t, NewUnmarshaler(jsonTagKey).Unmarshal(m, &b)) {
		assert.Equal(t, "anything", b.Inner.Value)
	}
}

func TestUnmarshalWrappedObjectPtr(t *testing.T) {
	type (
		Foo struct {
			Value string `json:"v"`
		}

		Bar struct {
			Inner *Foo
		}
	)
	m := map[string]any{
		"Inner": map[string]any{
			"v": "anything",
		},
	}

	var b Bar
	if assert.NoError(t, NewUnmarshaler(jsonTagKey).Unmarshal(m, &b)) {
		assert.Equal(t, "anything", b.Inner.Value)
	}
}

func TestUnmarshalInt2String(t *testing.T) {
	type inner struct {
		Int string `key:"int"`
	}
	m := map[string]any{
		"int": 123,
	}

	var in inner
	assert.Error(t, UnmarshalKey(m, &in))
}

func TestUnmarshalZeroValues(t *testing.T) {
	type inner struct {
		False  bool   `key:"no"`
		Int    int    `key:"int"`
		String string `key:"string"`
	}
	m := map[string]any{
		"no":     false,
		"int":    0,
		"string": "",
	}

	var in inner
	ast := assert.New(t)
	if ast.NoError(UnmarshalKey(m, &in)) {
		ast.False(in.False)
		ast.Equal(0, in.Int)
		ast.Equal("", in.String)
	}
}

func TestUnmarshalUsingDifferentKeys(t *testing.T) {
	type inner struct {
		False  bool   `key:"no"`
		Int    int    `key:"int"`
		String string `bson:"string"`
	}
	m := map[string]any{
		"no":     false,
		"int":    9,
		"string": "value",
	}

	var in inner
	ast := assert.New(t)
	if ast.NoError(UnmarshalKey(m, &in)) {
		ast.False(in.False)
		ast.Equal(9, in.Int)
		ast.True(len(in.String) == 0)
	}
}

func TestUnmarshalNumberRangeInt(t *testing.T) {
	type inner struct {
		Value1  int    `key:"value1,range=[1:]"`
		Value2  int8   `key:"value2,range=[1:5]"`
		Value3  int16  `key:"value3,range=[1:5]"`
		Value4  int32  `key:"value4,range=[1:5]"`
		Value5  int64  `key:"value5,range=[1:5]"`
		Value6  uint   `key:"value6,range=[:5]"`
		Value8  uint8  `key:"value8,range=[1:5],string"`
		Value9  uint16 `key:"value9,range=[1:5],string"`
		Value10 uint32 `key:"value10,range=[1:5],string"`
		Value11 uint64 `key:"value11,range=[1:5],string"`
	}
	m := map[string]any{
		"value1":  10,
		"value2":  int8(1),
		"value3":  int16(2),
		"value4":  int32(4),
		"value5":  int64(5),
		"value6":  uint(0),
		"value8":  "1",
		"value9":  "2",
		"value10": "4",
		"value11": "5",
	}

	var in inner
	ast := assert.New(t)
	if ast.NoError(UnmarshalKey(m, &in)) {
		ast.Equal(10, in.Value1)
		ast.Equal(int8(1), in.Value2)
		ast.Equal(int16(2), in.Value3)
		ast.Equal(int32(4), in.Value4)
		ast.Equal(int64(5), in.Value5)
		ast.Equal(uint(0), in.Value6)
		ast.Equal(uint8(1), in.Value8)
		ast.Equal(uint16(2), in.Value9)
		ast.Equal(uint32(4), in.Value10)
		ast.Equal(uint64(5), in.Value11)
	}
}

func TestUnmarshalNumberRangeJsonNumber(t *testing.T) {
	type inner struct {
		Value3 uint   `key:"value3,range=(1:5]"`
		Value4 uint8  `key:"value4,range=(1:5]"`
		Value5 uint16 `key:"value5,range=(1:5]"`
	}
	m := map[string]any{
		"value3": json.Number("2"),
		"value4": json.Number("4"),
		"value5": json.Number("5"),
	}

	var in inner
	ast := assert.New(t)
	if ast.NoError(UnmarshalKey(m, &in)) {
		ast.Equal(uint(2), in.Value3)
		ast.Equal(uint8(4), in.Value4)
		ast.Equal(uint16(5), in.Value5)
	}

	type inner1 struct {
		Value int `key:"value,range=(1:5]"`
	}
	m = map[string]any{
		"value": json.Number("a"),
	}

	var in1 inner1
	ast.Error(UnmarshalKey(m, &in1))
}

func TestUnmarshalNumberRangeIntLeftExclude(t *testing.T) {
	type inner struct {
		Value3  uint   `key:"value3,range=(1:5]"`
		Value4  uint32 `key:"value4,default=4,range=(1:5]"`
		Value5  uint64 `key:"value5,range=(1:5]"`
		Value9  int    `key:"value9,range=(1:5],string"`
		Value10 int    `key:"value10,range=(1:5],string"`
		Value11 int    `key:"value11,range=(1:5],string"`
	}
	m := map[string]any{
		"value3":  uint(2),
		"value4":  uint32(4),
		"value5":  uint64(5),
		"value9":  "2",
		"value10": "4",
		"value11": "5",
	}

	var in inner
	ast := assert.New(t)
	if ast.NoError(UnmarshalKey(m, &in)) {
		ast.Equal(uint(2), in.Value3)
		ast.Equal(uint32(4), in.Value4)
		ast.Equal(uint64(5), in.Value5)
		ast.Equal(2, in.Value9)
		ast.Equal(4, in.Value10)
		ast.Equal(5, in.Value11)
	}
}

func TestUnmarshalNumberRangeIntRightExclude(t *testing.T) {
	type inner struct {
		Value2  uint   `key:"value2,range=[1:5)"`
		Value3  uint8  `key:"value3,range=[1:5)"`
		Value4  uint16 `key:"value4,range=[1:5)"`
		Value8  int    `key:"value8,range=[1:5),string"`
		Value9  int    `key:"value9,range=[1:5),string"`
		Value10 int    `key:"value10,range=[1:5),string"`
	}
	m := map[string]any{
		"value2":  uint(1),
		"value3":  uint8(2),
		"value4":  uint16(4),
		"value8":  "1",
		"value9":  "2",
		"value10": "4",
	}

	var in inner
	ast := assert.New(t)
	if ast.NoError(UnmarshalKey(m, &in)) {
		ast.Equal(uint(1), in.Value2)
		ast.Equal(uint8(2), in.Value3)
		ast.Equal(uint16(4), in.Value4)
		ast.Equal(1, in.Value8)
		ast.Equal(2, in.Value9)
		ast.Equal(4, in.Value10)
	}
}

func TestUnmarshalNumberRangeIntExclude(t *testing.T) {
	type inner struct {
		Value3  int `key:"value3,range=(1:5)"`
		Value4  int `key:"value4,range=(1:5)"`
		Value9  int `key:"value9,range=(1:5),string"`
		Value10 int `key:"value10,range=(1:5),string"`
	}
	m := map[string]any{
		"value3":  2,
		"value4":  4,
		"value9":  "2",
		"value10": "4",
	}

	var in inner
	ast := assert.New(t)
	if ast.NoError(UnmarshalKey(m, &in)) {
		ast.Equal(2, in.Value3)
		ast.Equal(4, in.Value4)
		ast.Equal(2, in.Value9)
		ast.Equal(4, in.Value10)
	}
}

func TestUnmarshalNumberRangeIntOutOfRange(t *testing.T) {
	type inner1 struct {
		Value int64 `key:"value,default=3,range=(1:5)"`
	}

	var in1 inner1
	assert.Equal(t, errNumberRange, UnmarshalKey(map[string]any{
		"value": int64(1),
	}, &in1))
	assert.Equal(t, errNumberRange, UnmarshalKey(map[string]any{
		"value": int64(0),
	}, &in1))
	assert.Equal(t, errNumberRange, UnmarshalKey(map[string]any{
		"value": int64(5),
	}, &in1))
	assert.Equal(t, errNumberRange, UnmarshalKey(map[string]any{
		"value": json.Number("6"),
	}, &in1))

	type inner2 struct {
		Value int64 `key:"value,optional,range=[1:5)"`
	}

	var in2 inner2
	assert.Equal(t, errNumberRange, UnmarshalKey(map[string]any{
		"value": int64(0),
	}, &in2))
	assert.Equal(t, errNumberRange, UnmarshalKey(map[string]any{
		"value": int64(5),
	}, &in2))

	type inner3 struct {
		Value int64 `key:"value,range=(1:5]"`
	}

	var in3 inner3
	assert.Equal(t, errNumberRange, UnmarshalKey(map[string]any{
		"value": int64(1),
	}, &in3))
	assert.Equal(t, errNumberRange, UnmarshalKey(map[string]any{
		"value": int64(6),
	}, &in3))

	type inner4 struct {
		Value int64 `key:"value,range=[1:5]"`
	}

	var in4 inner4
	assert.Equal(t, errNumberRange, UnmarshalKey(map[string]any{
		"value": int64(0),
	}, &in4))
	assert.Equal(t, errNumberRange, UnmarshalKey(map[string]any{
		"value": int64(6),
	}, &in4))
}

func TestUnmarshalNumberRangeFloat(t *testing.T) {
	type inner struct {
		Value2  float32 `key:"value2,range=[1:5]"`
		Value3  float32 `key:"value3,range=[1:5]"`
		Value4  float64 `key:"value4,range=[1:5]"`
		Value5  float64 `key:"value5,range=[1:5]"`
		Value8  float64 `key:"value8,range=[1:5],string"`
		Value9  float64 `key:"value9,range=[1:5],string"`
		Value10 float64 `key:"value10,range=[1:5],string"`
		Value11 float64 `key:"value11,range=[1:5],string"`
	}
	m := map[string]any{
		"value2":  float32(1),
		"value3":  float32(2),
		"value4":  float64(4),
		"value5":  float64(5),
		"value8":  "1",
		"value9":  "2",
		"value10": "4",
		"value11": "5",
	}

	var in inner
	ast := assert.New(t)
	if ast.NoError(UnmarshalKey(m, &in)) {
		ast.Equal(float32(1), in.Value2)
		ast.Equal(float32(2), in.Value3)
		ast.Equal(float64(4), in.Value4)
		ast.Equal(float64(5), in.Value5)
		ast.Equal(float64(1), in.Value8)
		ast.Equal(float64(2), in.Value9)
		ast.Equal(float64(4), in.Value10)
		ast.Equal(float64(5), in.Value11)
	}
}

func TestUnmarshalNumberRangeFloatLeftExclude(t *testing.T) {
	type inner struct {
		Value3  float64 `key:"value3,range=(1:5]"`
		Value4  float64 `key:"value4,range=(1:5]"`
		Value5  float64 `key:"value5,range=(1:5]"`
		Value9  float64 `key:"value9,range=(1:5],string"`
		Value10 float64 `key:"value10,range=(1:5],string"`
		Value11 float64 `key:"value11,range=(1:5],string"`
	}
	m := map[string]any{
		"value3":  float64(2),
		"value4":  float64(4),
		"value5":  float64(5),
		"value9":  "2",
		"value10": "4",
		"value11": "5",
	}

	var in inner
	ast := assert.New(t)
	if ast.NoError(UnmarshalKey(m, &in)) {
		ast.Equal(float64(2), in.Value3)
		ast.Equal(float64(4), in.Value4)
		ast.Equal(float64(5), in.Value5)
		ast.Equal(float64(2), in.Value9)
		ast.Equal(float64(4), in.Value10)
		ast.Equal(float64(5), in.Value11)
	}
}

func TestUnmarshalNumberRangeFloatRightExclude(t *testing.T) {
	type inner struct {
		Value2  float64 `key:"value2,range=[1:5)"`
		Value3  float64 `key:"value3,range=[1:5)"`
		Value4  float64 `key:"value4,range=[1:5)"`
		Value8  float64 `key:"value8,range=[1:5),string"`
		Value9  float64 `key:"value9,range=[1:5),string"`
		Value10 float64 `key:"value10,range=[1:5),string"`
	}
	m := map[string]any{
		"value2":  float64(1),
		"value3":  float64(2),
		"value4":  float64(4),
		"value8":  "1",
		"value9":  "2",
		"value10": "4",
	}

	var in inner
	ast := assert.New(t)
	if ast.NoError(UnmarshalKey(m, &in)) {
		ast.Equal(float64(1), in.Value2)
		ast.Equal(float64(2), in.Value3)
		ast.Equal(float64(4), in.Value4)
		ast.Equal(float64(1), in.Value8)
		ast.Equal(float64(2), in.Value9)
		ast.Equal(float64(4), in.Value10)
	}
}

func TestUnmarshalNumberRangeFloatExclude(t *testing.T) {
	type inner struct {
		Value3  float64 `key:"value3,range=(1:5)"`
		Value4  float64 `key:"value4,range=(1:5)"`
		Value9  float64 `key:"value9,range=(1:5),string"`
		Value10 float64 `key:"value10,range=(1:5),string"`
	}
	m := map[string]any{
		"value3":  float64(2),
		"value4":  float64(4),
		"value9":  "2",
		"value10": "4",
	}

	var in inner
	ast := assert.New(t)
	if ast.NoError(UnmarshalKey(m, &in)) {
		ast.Equal(float64(2), in.Value3)
		ast.Equal(float64(4), in.Value4)
		ast.Equal(float64(2), in.Value9)
		ast.Equal(float64(4), in.Value10)
	}
}

func TestUnmarshalNumberRangeFloatOutOfRange(t *testing.T) {
	type inner1 struct {
		Value float64 `key:"value,range=(1:5)"`
	}

	var in1 inner1
	assert.Equal(t, errNumberRange, UnmarshalKey(map[string]any{
		"value": float64(1),
	}, &in1))
	assert.Equal(t, errNumberRange, UnmarshalKey(map[string]any{
		"value": float64(0),
	}, &in1))
	assert.Equal(t, errNumberRange, UnmarshalKey(map[string]any{
		"value": float64(5),
	}, &in1))
	assert.Equal(t, errNumberRange, UnmarshalKey(map[string]any{
		"value": json.Number("6"),
	}, &in1))

	type inner2 struct {
		Value float64 `key:"value,range=[1:5)"`
	}

	var in2 inner2
	assert.Equal(t, errNumberRange, UnmarshalKey(map[string]any{
		"value": float64(0),
	}, &in2))
	assert.Equal(t, errNumberRange, UnmarshalKey(map[string]any{
		"value": float64(5),
	}, &in2))

	type inner3 struct {
		Value float64 `key:"value,range=(1:5]"`
	}

	var in3 inner3
	assert.Equal(t, errNumberRange, UnmarshalKey(map[string]any{
		"value": float64(1),
	}, &in3))
	assert.Equal(t, errNumberRange, UnmarshalKey(map[string]any{
		"value": float64(6),
	}, &in3))

	type inner4 struct {
		Value float64 `key:"value,range=[1:5]"`
	}

	var in4 inner4
	assert.Equal(t, errNumberRange, UnmarshalKey(map[string]any{
		"value": float64(0),
	}, &in4))
	assert.Equal(t, errNumberRange, UnmarshalKey(map[string]any{
		"value": float64(6),
	}, &in4))
}

func TestUnmarshalRangeError(t *testing.T) {
	type inner1 struct {
		Value int `key:",range="`
	}
	var in1 inner1
	assert.Equal(t, errNumberRange, UnmarshalKey(map[string]any{
		"Value": 1,
	}, &in1))

	type inner2 struct {
		Value int `key:",range=["`
	}
	var in2 inner2
	assert.Equal(t, errNumberRange, UnmarshalKey(map[string]any{
		"Value": 1,
	}, &in2))

	type inner3 struct {
		Value int `key:",range=[:"`
	}
	var in3 inner3
	assert.Equal(t, errNumberRange, UnmarshalKey(map[string]any{
		"Value": 1,
	}, &in3))

	type inner4 struct {
		Value int `key:",range=[:]"`
	}
	var in4 inner4
	assert.Equal(t, errNumberRange, UnmarshalKey(map[string]any{
		"Value": 1,
	}, &in4))

	type inner5 struct {
		Value int `key:",range={:]"`
	}
	var in5 inner5
	assert.Equal(t, errNumberRange, UnmarshalKey(map[string]any{
		"Value": 1,
	}, &in5))

	type inner6 struct {
		Value int `key:",range=[:}"`
	}
	var in6 inner6
	assert.Equal(t, errNumberRange, UnmarshalKey(map[string]any{
		"Value": 1,
	}, &in6))

	type inner7 struct {
		Value int `key:",range=[]"`
	}
	var in7 inner7
	assert.Equal(t, errNumberRange, UnmarshalKey(map[string]any{
		"Value": 1,
	}, &in7))

	type inner8 struct {
		Value int `key:",range=[a:]"`
	}
	var in8 inner8
	assert.Error(t, UnmarshalKey(map[string]any{
		"Value": 1,
	}, &in8))

	type inner9 struct {
		Value int `key:",range=[:a]"`
	}
	var in9 inner9
	assert.Error(t, UnmarshalKey(map[string]any{
		"Value": 1,
	}, &in9))

	type inner10 struct {
		Value int `key:",range"`
	}
	var in10 inner10
	assert.Error(t, UnmarshalKey(map[string]any{
		"Value": 1,
	}, &in10))

	type inner11 struct {
		Value int `key:",range=[1,2]"`
	}
	var in11 inner11
	assert.Equal(t, errNumberRange, UnmarshalKey(map[string]any{
		"Value": "a",
	}, &in11))
}

func TestUnmarshalNestedMap(t *testing.T) {
	t.Run("nested map", func(t *testing.T) {
		var c struct {
			Anything map[string]map[string]string `json:"anything"`
		}
		m := map[string]any{
			"anything": map[string]map[string]any{
				"inner": {
					"id":   "1",
					"name": "any",
				},
			},
		}

		if assert.NoError(t, NewUnmarshaler(jsonTagKey).Unmarshal(m, &c)) {
			assert.Equal(t, "1", c.Anything["inner"]["id"])
		}
	})

	t.Run("nested map with slice element", func(t *testing.T) {
		var c struct {
			Anything map[string][]string `json:"anything"`
		}
		m := map[string]any{
			"anything": map[string][]any{
				"inner": {
					"id",
					"name",
				},
			},
		}

		if assert.NoError(t, NewUnmarshaler(jsonTagKey).Unmarshal(m, &c)) {
			assert.Equal(t, []string{"id", "name"}, c.Anything["inner"])
		}
	})

	t.Run("nested map with slice element error", func(t *testing.T) {
		var c struct {
			Anything map[string][]string `json:"anything"`
		}
		m := map[string]any{
			"anything": map[string][]any{
				"inner": {
					"id",
					1,
				},
			},
		}

		assert.Error(t, NewUnmarshaler(jsonTagKey).Unmarshal(m, &c))
	})
}

func TestUnmarshalNestedMapMismatch(t *testing.T) {
	var c struct {
		Anything map[string]map[string]map[string]string `json:"anything"`
	}
	m := map[string]any{
		"anything": map[string]map[string]any{
			"inner": {
				"name": "any",
			},
		},
	}

	assert.Error(t, NewUnmarshaler(jsonTagKey).Unmarshal(m, &c))
}

func TestUnmarshalNestedMapSimple(t *testing.T) {
	var c struct {
		Anything map[string]string `json:"anything"`
	}
	m := map[string]any{
		"anything": map[string]any{
			"id":   "1",
			"name": "any",
		},
	}

	if assert.NoError(t, NewUnmarshaler(jsonTagKey).Unmarshal(m, &c)) {
		assert.Equal(t, "1", c.Anything["id"])
	}
}

func TestUnmarshalNestedMapSimpleTypeMatch(t *testing.T) {
	var c struct {
		Anything map[string]string `json:"anything"`
	}
	m := map[string]any{
		"anything": map[string]string{
			"id":   "1",
			"name": "any",
		},
	}

	if assert.NoError(t, NewUnmarshaler(jsonTagKey).Unmarshal(m, &c)) {
		assert.Equal(t, "1", c.Anything["id"])
	}
}

func TestUnmarshalInheritPrimitiveUseParent(t *testing.T) {
	type (
		component struct {
			Name      string `key:"name"`
			Discovery string `key:"discovery,inherit"`
		}
		server struct {
			Discovery string    `key:"discovery"`
			Component component `key:"component"`
		}
	)

	var s server
	if assert.NoError(t, UnmarshalKey(map[string]any{
		"discovery": "localhost:8080",
		"component": map[string]any{
			"name": "test",
		},
	}, &s)) {
		assert.Equal(t, "localhost:8080", s.Discovery)
		assert.Equal(t, "localhost:8080", s.Component.Discovery)
	}
}

func TestUnmarshalInheritPrimitiveUseSelf(t *testing.T) {
	type (
		component struct {
			Name      string `key:"name"`
			Discovery string `key:"discovery,inherit"`
		}
		server struct {
			Discovery string    `key:"discovery"`
			Component component `key:"component"`
		}
	)

	var s server
	if assert.NoError(t, UnmarshalKey(map[string]any{
		"discovery": "localhost:8080",
		"component": map[string]any{
			"name":      "test",
			"discovery": "localhost:8888",
		},
	}, &s)) {
		assert.Equal(t, "localhost:8080", s.Discovery)
		assert.Equal(t, "localhost:8888", s.Component.Discovery)
	}
}

func TestUnmarshalInheritPrimitiveNotExist(t *testing.T) {
	type (
		component struct {
			Name      string `key:"name"`
			Discovery string `key:"discovery,inherit"`
		}
		server struct {
			Component component `key:"component"`
		}
	)

	var s server
	assert.Error(t, UnmarshalKey(map[string]any{
		"component": map[string]any{
			"name": "test",
		},
	}, &s))
}

func TestUnmarshalInheritStructUseParent(t *testing.T) {
	type (
		discovery struct {
			Host string `key:"host"`
			Port int    `key:"port"`
		}
		component struct {
			Name      string    `key:"name"`
			Discovery discovery `key:"discovery,inherit"`
		}
		server struct {
			Discovery discovery `key:"discovery"`
			Component component `key:"component"`
		}
	)

	var s server
	if assert.NoError(t, UnmarshalKey(map[string]any{
		"discovery": map[string]any{
			"host": "localhost",
			"port": 8080,
		},
		"component": map[string]any{
			"name": "test",
		},
	}, &s)) {
		assert.Equal(t, "localhost", s.Discovery.Host)
		assert.Equal(t, 8080, s.Discovery.Port)
		assert.Equal(t, "localhost", s.Component.Discovery.Host)
		assert.Equal(t, 8080, s.Component.Discovery.Port)
	}
}

func TestUnmarshalInheritStructUseSelf(t *testing.T) {
	type (
		discovery struct {
			Host string `key:"host"`
			Port int    `key:"port"`
		}
		component struct {
			Name      string    `key:"name"`
			Discovery discovery `key:"discovery,inherit"`
		}
		server struct {
			Discovery discovery `key:"discovery"`
			Component component `key:"component"`
		}
	)

	var s server
	if assert.NoError(t, UnmarshalKey(map[string]any{
		"discovery": map[string]any{
			"host": "localhost",
			"port": 8080,
		},
		"component": map[string]any{
			"name": "test",
			"discovery": map[string]any{
				"host": "remotehost",
				"port": 8888,
			},
		},
	}, &s)) {
		assert.Equal(t, "localhost", s.Discovery.Host)
		assert.Equal(t, 8080, s.Discovery.Port)
		assert.Equal(t, "remotehost", s.Component.Discovery.Host)
		assert.Equal(t, 8888, s.Component.Discovery.Port)
	}
}

func TestUnmarshalInheritStructNotExist(t *testing.T) {
	type (
		discovery struct {
			Host string `key:"host"`
			Port int    `key:"port"`
		}
		component struct {
			Name      string    `key:"name"`
			Discovery discovery `key:"discovery,inherit"`
		}
		server struct {
			Component component `key:"component"`
		}
	)

	var s server
	assert.Error(t, UnmarshalKey(map[string]any{
		"component": map[string]any{
			"name": "test",
		},
	}, &s))
}

func TestUnmarshalInheritStructUsePartial(t *testing.T) {
	type (
		discovery struct {
			Host string `key:"host"`
			Port int    `key:"port"`
		}
		component struct {
			Name      string    `key:"name"`
			Discovery discovery `key:"discovery,inherit"`
		}
		server struct {
			Discovery discovery `key:"discovery"`
			Component component `key:"component"`
		}
	)

	var s server
	if assert.NoError(t, UnmarshalKey(map[string]any{
		"discovery": map[string]any{
			"host": "localhost",
			"port": 8080,
		},
		"component": map[string]any{
			"name": "test",
			"discovery": map[string]any{
				"port": 8888,
			},
		},
	}, &s)) {
		assert.Equal(t, "localhost", s.Discovery.Host)
		assert.Equal(t, 8080, s.Discovery.Port)
		assert.Equal(t, "localhost", s.Component.Discovery.Host)
		assert.Equal(t, 8888, s.Component.Discovery.Port)
	}
}

func TestUnmarshalInheritStructUseSelfIncorrectType(t *testing.T) {
	type (
		discovery struct {
			Host string `key:"host"`
			Port int    `key:"port"`
		}
		component struct {
			Name      string    `key:"name"`
			Discovery discovery `key:"discovery,inherit"`
		}
		server struct {
			Discovery discovery `key:"discovery"`
			Component component `key:"component"`
		}
	)

	var s server
	assert.Error(t, UnmarshalKey(map[string]any{
		"discovery": map[string]any{
			"host": "localhost",
		},
		"component": map[string]any{
			"name": "test",
			"discovery": map[string]string{
				"host": "remotehost",
			},
		},
	}, &s))
}

func TestUnmarshaler_InheritFromGrandparent(t *testing.T) {
	type (
		component struct {
			Name      string `key:"name"`
			Discovery string `key:"discovery,inherit"`
		}
		middle struct {
			Value component `key:"value"`
		}
		server struct {
			Discovery string `key:"discovery"`
			Middle    middle `key:"middle"`
		}
	)

	var s server
	if assert.NoError(t, UnmarshalKey(map[string]any{
		"discovery": "localhost:8080",
		"middle": map[string]any{
			"value": map[string]any{
				"name": "test",
			},
		},
	}, &s)) {
		assert.Equal(t, "localhost:8080", s.Discovery)
		assert.Equal(t, "localhost:8080", s.Middle.Value.Discovery)
	}
}

func TestUnmarshaler_InheritSequence(t *testing.T) {
	var testConf = []byte(`
Nacos:
  NamespaceId: "123"
RpcConf:
  Nacos:
    NamespaceId: "456"
  Name: hello
`)

	type (
		NacosConf struct {
			NamespaceId string
		}

		RpcConf struct {
			Nacos NacosConf `json:",inherit"`
			Name  string
		}

		Config1 struct {
			RpcConf RpcConf
			Nacos   NacosConf
		}

		Config2 struct {
			RpcConf RpcConf
			Nacos   NacosConf
		}
	)

	var c1 Config1
	if assert.NoError(t, UnmarshalYamlBytes(testConf, &c1)) {
		assert.Equal(t, "123", c1.Nacos.NamespaceId)
		assert.Equal(t, "456", c1.RpcConf.Nacos.NamespaceId)
	}

	var c2 Config2
	if assert.NoError(t, UnmarshalYamlBytes(testConf, &c2)) {
		assert.Equal(t, "123", c1.Nacos.NamespaceId)
		assert.Equal(t, "456", c1.RpcConf.Nacos.NamespaceId)
	}
}

func TestUnmarshaler_InheritNested(t *testing.T) {
	var testConf = []byte(`
Nacos:
  Value1: "123"
Server:
  Nacos:
    Value2: "456"
  Rpc:
    Nacos:
      Value3: "789"
    Name: hello
`)

	type (
		NacosConf struct {
			Value1 string `json:",optional"`
			Value2 string `json:",optional"`
			Value3 string `json:",optional"`
		}

		RpcConf struct {
			Nacos NacosConf `json:",inherit"`
			Name  string
		}

		ServerConf struct {
			Nacos NacosConf `json:",inherit"`
			Rpc   RpcConf
		}

		Config struct {
			Server ServerConf
			Nacos  NacosConf
		}
	)

	var c Config
	if assert.NoError(t, UnmarshalYamlBytes(testConf, &c)) {
		assert.Equal(t, "123", c.Nacos.Value1)
		assert.Empty(t, c.Nacos.Value2)
		assert.Empty(t, c.Nacos.Value3)
		assert.Equal(t, "123", c.Server.Nacos.Value1)
		assert.Equal(t, "456", c.Server.Nacos.Value2)
		assert.Empty(t, c.Nacos.Value3)
		assert.Equal(t, "123", c.Server.Rpc.Nacos.Value1)
		assert.Equal(t, "456", c.Server.Rpc.Nacos.Value2)
		assert.Equal(t, "789", c.Server.Rpc.Nacos.Value3)
	}
}

func TestUnmarshalValuer(t *testing.T) {
	unmarshaler := NewUnmarshaler(jsonTagKey)
	var foo string
	err := unmarshaler.UnmarshalValuer(nil, foo)
	assert.Error(t, err)
}

func TestUnmarshal_EnvString(t *testing.T) {
	t.Run("valid env", func(t *testing.T) {
		type Value struct {
			Name string `key:"name,env=TEST_NAME_STRING"`
		}

		const (
			envName = "TEST_NAME_STRING"
			envVal  = "this is a name"
		)
		t.Setenv(envName, envVal)

		var v Value
		if assert.NoError(t, UnmarshalKey(emptyMap, &v)) {
			assert.Equal(t, envVal, v.Name)
		}
	})

	t.Run("invalid env", func(t *testing.T) {
		type Value struct {
			Name string `key:"name,env=TEST_NAME_STRING=invalid"`
		}

		const (
			envName = "TEST_NAME_STRING"
			envVal  = "this is a name"
		)
		t.Setenv(envName, envVal)

		var v Value
		assert.Error(t, UnmarshalKey(emptyMap, &v))
	})
}

func TestUnmarshal_EnvStringOverwrite(t *testing.T) {
	type Value struct {
		Name string `key:"name,env=TEST_NAME_STRING"`
	}

	const (
		envName = "TEST_NAME_STRING"
		envVal  = "this is a name"
	)
	t.Setenv(envName, envVal)

	var v Value
	if assert.NoError(t, UnmarshalKey(map[string]any{
		"name": "local value",
	}, &v)) {
		assert.Equal(t, envVal, v.Name)
	}
}

func TestUnmarshal_EnvInt(t *testing.T) {
	type Value struct {
		Age int `key:"age,env=TEST_NAME_INT"`
	}

	const (
		envName = "TEST_NAME_INT"
		envVal  = "123"
	)
	t.Setenv(envName, envVal)

	var v Value
	if assert.NoError(t, UnmarshalKey(emptyMap, &v)) {
		assert.Equal(t, 123, v.Age)
	}
}

func TestUnmarshal_EnvIntOverwrite(t *testing.T) {
	type Value struct {
		Age int `key:"age,env=TEST_NAME_INT"`
	}

	const (
		envName = "TEST_NAME_INT"
		envVal  = "123"
	)
	t.Setenv(envName, envVal)

	var v Value
	if assert.NoError(t, UnmarshalKey(map[string]any{
		"age": 18,
	}, &v)) {
		assert.Equal(t, 123, v.Age)
	}
}

func TestUnmarshal_EnvFloat(t *testing.T) {
	type Value struct {
		Age float32 `key:"name,env=TEST_NAME_FLOAT"`
	}

	const (
		envName = "TEST_NAME_FLOAT"
		envVal  = "123.45"
	)
	t.Setenv(envName, envVal)

	var v Value
	if assert.NoError(t, UnmarshalKey(emptyMap, &v)) {
		assert.Equal(t, float32(123.45), v.Age)
	}
}

func TestUnmarshal_EnvFloatOverwrite(t *testing.T) {
	type Value struct {
		Age float32 `key:"age,env=TEST_NAME_FLOAT"`
	}

	const (
		envName = "TEST_NAME_FLOAT"
		envVal  = "123.45"
	)
	t.Setenv(envName, envVal)

	var v Value
	if assert.NoError(t, UnmarshalKey(map[string]any{
		"age": 18.5,
	}, &v)) {
		assert.Equal(t, float32(123.45), v.Age)
	}
}

func TestUnmarshal_EnvBoolTrue(t *testing.T) {
	type Value struct {
		Enable bool `key:"enable,env=TEST_NAME_BOOL_TRUE"`
	}

	const (
		envName = "TEST_NAME_BOOL_TRUE"
		envVal  = "true"
	)
	t.Setenv(envName, envVal)

	var v Value
	if assert.NoError(t, UnmarshalKey(emptyMap, &v)) {
		assert.True(t, v.Enable)
	}
}

func TestUnmarshal_EnvBoolFalse(t *testing.T) {
	type Value struct {
		Enable bool `key:"enable,env=TEST_NAME_BOOL_FALSE"`
	}

	const (
		envName = "TEST_NAME_BOOL_FALSE"
		envVal  = "false"
	)
	t.Setenv(envName, envVal)

	var v Value
	if assert.NoError(t, UnmarshalKey(emptyMap, &v)) {
		assert.False(t, v.Enable)
	}
}

func TestUnmarshal_EnvBoolBad(t *testing.T) {
	type Value struct {
		Enable bool `key:"enable,env=TEST_NAME_BOOL_BAD"`
	}

	const (
		envName = "TEST_NAME_BOOL_BAD"
		envVal  = "bad"
	)
	t.Setenv(envName, envVal)

	var v Value
	assert.Error(t, UnmarshalKey(emptyMap, &v))
}

func TestUnmarshal_EnvDuration(t *testing.T) {
	type Value struct {
		Duration time.Duration `key:"duration,env=TEST_NAME_DURATION"`
	}

	const (
		envName = "TEST_NAME_DURATION"
		envVal  = "1s"
	)
	t.Setenv(envName, envVal)

	var v Value
	if assert.NoError(t, UnmarshalKey(emptyMap, &v)) {
		assert.Equal(t, time.Second, v.Duration)
	}
}

func TestUnmarshal_EnvDurationBadValue(t *testing.T) {
	type Value struct {
		Duration time.Duration `key:"duration,env=TEST_NAME_BAD_DURATION"`
	}

	const (
		envName = "TEST_NAME_BAD_DURATION"
		envVal  = "bad"
	)
	t.Setenv(envName, envVal)

	var v Value
	assert.Error(t, UnmarshalKey(emptyMap, &v))
}

func TestUnmarshal_EnvWithOptions(t *testing.T) {
	t.Run("valid options", func(t *testing.T) {
		type Value struct {
			Name string `key:"name,env=TEST_NAME_ENV_OPTIONS_MATCH,options=[abc,123,xyz]"`
		}

		const (
			envName = "TEST_NAME_ENV_OPTIONS_MATCH"
			envVal  = "123"
		)
		t.Setenv(envName, envVal)

		var v Value
		if assert.NoError(t, UnmarshalKey(emptyMap, &v)) {
			assert.Equal(t, envVal, v.Name)
		}
	})
}

func TestUnmarshal_EnvWithOptionsWrongValueBool(t *testing.T) {
	type Value struct {
		Enable bool `key:"enable,env=TEST_NAME_ENV_OPTIONS_BOOL,options=[true]"`
	}

	const (
		envName = "TEST_NAME_ENV_OPTIONS_BOOL"
		envVal  = "false"
	)
	t.Setenv(envName, envVal)

	var v Value
	assert.Error(t, UnmarshalKey(emptyMap, &v))
}

func TestUnmarshal_EnvWithOptionsWrongValueDuration(t *testing.T) {
	type Value struct {
		Duration time.Duration `key:"duration,env=TEST_NAME_ENV_OPTIONS_DURATION,options=[1s,2s,3s]"`
	}

	const (
		envName = "TEST_NAME_ENV_OPTIONS_DURATION"
		envVal  = "4s"
	)
	t.Setenv(envName, envVal)

	var v Value
	assert.Error(t, UnmarshalKey(emptyMap, &v))
}

func TestUnmarshal_EnvWithOptionsWrongValueNumber(t *testing.T) {
	type Value struct {
		Age int `key:"age,env=TEST_NAME_ENV_OPTIONS_AGE,options=[18,19,20]"`
	}

	const (
		envName = "TEST_NAME_ENV_OPTIONS_AGE"
		envVal  = "30"
	)
	t.Setenv(envName, envVal)

	var v Value
	assert.Error(t, UnmarshalKey(emptyMap, &v))
}

func TestUnmarshal_EnvWithOptionsWrongValueString(t *testing.T) {
	type Value struct {
		Name string `key:"name,env=TEST_NAME_ENV_OPTIONS_STRING,options=[abc,123,xyz]"`
	}

	const (
		envName = "TEST_NAME_ENV_OPTIONS_STRING"
		envVal  = "this is a name"
	)
	t.Setenv(envName, envVal)

	var v Value
	assert.Error(t, UnmarshalKey(emptyMap, &v))
}

func TestUnmarshalJsonReaderMultiArray(t *testing.T) {
	t.Run("reader multi array", func(t *testing.T) {
		var res struct {
			A string     `json:"a"`
			B [][]string `json:"b"`
		}
		payload := `{"a": "133", "b": [["add", "cccd"], ["eeee"]]}`
		reader := strings.NewReader(payload)
		if assert.NoError(t, UnmarshalJsonReader(reader, &res)) {
			assert.Equal(t, 2, len(res.B))
		}
	})

	t.Run("reader multi array with error", func(t *testing.T) {
		var res struct {
			A string     `json:"a"`
			B [][]string `json:"b"`
		}
		payload := `{"a": "133", "b": ["eeee"]}`
		reader := strings.NewReader(payload)
		assert.Error(t, UnmarshalJsonReader(reader, &res))
	})
}

func TestUnmarshalJsonReaderPtrMultiArrayString(t *testing.T) {
	var res struct {
		A string      `json:"a"`
		B [][]*string `json:"b"`
	}
	payload := `{"a": "133", "b": [["add", "cccd"], ["eeee"]]}`
	reader := strings.NewReader(payload)
	if assert.NoError(t, UnmarshalJsonReader(reader, &res)) {
		assert.Equal(t, 2, len(res.B))
		assert.Equal(t, 2, len(res.B[0]))
	}
}

func TestUnmarshalJsonReaderPtrMultiArrayString_Int(t *testing.T) {
	var res struct {
		A string      `json:"a"`
		B [][]*string `json:"b"`
	}
	payload := `{"a": "133", "b": [[11, 22], [33]]}`
	reader := strings.NewReader(payload)
	if assert.NoError(t, UnmarshalJsonReader(reader, &res)) {
		assert.Equal(t, 2, len(res.B))
		assert.Equal(t, 2, len(res.B[0]))
	}
}

func TestUnmarshalJsonReaderPtrMultiArrayInt(t *testing.T) {
	var res struct {
		A string   `json:"a"`
		B [][]*int `json:"b"`
	}
	payload := `{"a": "133", "b": [[11, 22], [33]]}`
	reader := strings.NewReader(payload)
	if assert.NoError(t, UnmarshalJsonReader(reader, &res)) {
		assert.Equal(t, 2, len(res.B))
		assert.Equal(t, 2, len(res.B[0]))
	}
}

func TestUnmarshalJsonReaderPtrArray(t *testing.T) {
	var res struct {
		A string    `json:"a"`
		B []*string `json:"b"`
	}
	payload := `{"a": "133", "b": ["add", "cccd", "eeee"]}`
	reader := strings.NewReader(payload)
	if assert.NoError(t, UnmarshalJsonReader(reader, &res)) {
		assert.Equal(t, 3, len(res.B))
	}
}

func TestUnmarshalJsonReaderPtrArray_Int(t *testing.T) {
	var res struct {
		A string    `json:"a"`
		B []*string `json:"b"`
	}
	payload := `{"a": "133", "b": [11, 22, 33]}`
	reader := strings.NewReader(payload)
	if assert.NoError(t, UnmarshalJsonReader(reader, &res)) {
		assert.Equal(t, 3, len(res.B))
	}
}

func TestUnmarshalJsonReaderPtrInt(t *testing.T) {
	var res struct {
		A string    `json:"a"`
		B []*string `json:"b"`
	}
	payload := `{"a": "133", "b": [11, 22, 33]}`
	reader := strings.NewReader(payload)
	if assert.NoError(t, UnmarshalJsonReader(reader, &res)) {
		assert.Equal(t, 3, len(res.B))
	}
}

func TestUnmarshalJsonWithoutKey(t *testing.T) {
	var res struct {
		A string `json:""`
		B string `json:","`
	}
	payload := `{"A": "1", "B": "2"}`
	reader := strings.NewReader(payload)
	if assert.NoError(t, UnmarshalJsonReader(reader, &res)) {
		assert.Equal(t, "1", res.A)
		assert.Equal(t, "2", res.B)
	}
}

func TestUnmarshalJsonUintNegative(t *testing.T) {
	var res struct {
		A uint `json:"a"`
	}
	payload := `{"a": -1}`
	reader := strings.NewReader(payload)
	assert.Error(t, UnmarshalJsonReader(reader, &res))
}

func TestUnmarshalJsonDefinedInt(t *testing.T) {
	type Int int
	var res struct {
		A Int `json:"a"`
	}
	payload := `{"a": -1}`
	reader := strings.NewReader(payload)
	if assert.NoError(t, UnmarshalJsonReader(reader, &res)) {
		assert.Equal(t, Int(-1), res.A)
	}
}

func TestUnmarshalJsonDefinedString(t *testing.T) {
	type String string
	var res struct {
		A String `json:"a"`
	}
	payload := `{"a": "foo"}`
	reader := strings.NewReader(payload)
	if assert.NoError(t, UnmarshalJsonReader(reader, &res)) {
		assert.Equal(t, String("foo"), res.A)
	}
}

func TestUnmarshalJsonDefinedStringPtr(t *testing.T) {
	type String string
	var res struct {
		A *String `json:"a"`
	}
	payload := `{"a": "foo"}`
	reader := strings.NewReader(payload)
	if assert.NoError(t, UnmarshalJsonReader(reader, &res)) {
		assert.Equal(t, String("foo"), *res.A)
	}
}

func TestUnmarshalJsonReaderComplex(t *testing.T) {
	type (
		MyInt      int
		MyTxt      string
		MyTxtArray []string

		Req struct {
			MyInt      MyInt      `json:"my_int"` // int.. ok
			MyTxtArray MyTxtArray `json:"my_txt_array"`
			MyTxt      MyTxt      `json:"my_txt"` // but string is not assignable
			Int        int        `json:"int"`
			Txt        string     `json:"txt"`
		}
	)
	body := `{
  "my_int": 100,
  "my_txt_array": [
    "a",
    "b"
  ],
  "my_txt": "my_txt",
  "int": 200,
  "txt": "txt"
}`
	var req Req
	if assert.NoError(t, UnmarshalJsonReader(strings.NewReader(body), &req)) {
		assert.Equal(t, MyInt(100), req.MyInt)
		assert.Equal(t, MyTxt("my_txt"), req.MyTxt)
		assert.EqualValues(t, MyTxtArray([]string{"a", "b"}), req.MyTxtArray)
		assert.Equal(t, 200, req.Int)
		assert.Equal(t, "txt", req.Txt)
	}
}

func TestUnmarshalJsonReaderArrayBool(t *testing.T) {
	var res struct {
		ID []string `json:"id"`
	}
	payload := `{"id": false}`
	reader := strings.NewReader(payload)
	assert.Error(t, UnmarshalJsonReader(reader, &res))
}

func TestUnmarshalJsonReaderArrayInt(t *testing.T) {
	var res struct {
		ID []string `json:"id"`
	}
	payload := `{"id": 123}`
	reader := strings.NewReader(payload)
	assert.Error(t, UnmarshalJsonReader(reader, &res))
}

func TestUnmarshalJsonReaderArrayString(t *testing.T) {
	var res struct {
		ID []string `json:"id"`
	}
	payload := `{"id": "123"}`
	reader := strings.NewReader(payload)
	assert.Error(t, UnmarshalJsonReader(reader, &res))
}

func TestGoogleUUID(t *testing.T) {
	var val struct {
		Uid    uuid.UUID    `json:"uid,optional"`
		Uidp   *uuid.UUID   `json:"uidp,optional"`
		Uidpp  **uuid.UUID  `json:"uidpp,optional"`
		Uidppp ***uuid.UUID `json:"uidppp,optional"`
	}

	t.Run("bytes", func(t *testing.T) {
		if assert.NoError(t, UnmarshalJsonBytes([]byte(`{
			"uid": "6ba7b810-9dad-11d1-80b4-00c04fd430c8",
			"uidp": "a0b3d4af-4232-4c7d-b722-7ae879620518",
			"uidpp": "a0b3d4af-4232-4c7d-b722-7ae879620519",
			"uidppp": "6ba7b810-9dad-11d1-80b4-00c04fd430c9"}`), &val)) {
			assert.Equal(t, "6ba7b810-9dad-11d1-80b4-00c04fd430c8", val.Uid.String())
			assert.Equal(t, "a0b3d4af-4232-4c7d-b722-7ae879620518", val.Uidp.String())
			assert.Equal(t, "a0b3d4af-4232-4c7d-b722-7ae879620519", (*val.Uidpp).String())
			assert.Equal(t, "6ba7b810-9dad-11d1-80b4-00c04fd430c9", (**val.Uidppp).String())
		}
	})

	t.Run("map", func(t *testing.T) {
		if assert.NoError(t, UnmarshalJsonMap(map[string]any{
			"uid":    []byte("6ba7b810-9dad-11d1-80b4-00c04fd430c1"),
			"uidp":   []byte("6ba7b810-9dad-11d1-80b4-00c04fd430c2"),
			"uidpp":  []byte("6ba7b810-9dad-11d1-80b4-00c04fd430c3"),
			"uidppp": []byte("6ba7b810-9dad-11d1-80b4-00c04fd430c4"),
		}, &val)) {
			assert.Equal(t, "6ba7b810-9dad-11d1-80b4-00c04fd430c1", val.Uid.String())
			assert.Equal(t, "6ba7b810-9dad-11d1-80b4-00c04fd430c2", val.Uidp.String())
			assert.Equal(t, "6ba7b810-9dad-11d1-80b4-00c04fd430c3", (*val.Uidpp).String())
			assert.Equal(t, "6ba7b810-9dad-11d1-80b4-00c04fd430c4", (**val.Uidppp).String())
		}
	})
}

func TestUnmarshalJsonReaderWithTypeMismatchBool(t *testing.T) {
	var req struct {
		Params map[string]bool `json:"params"`
	}
	body := `{"params":{"a":"123"}}`
	assert.Equal(t, errTypeMismatch, UnmarshalJsonReader(strings.NewReader(body), &req))
}

func TestUnmarshalJsonReaderWithTypeString(t *testing.T) {
	t.Run("string type", func(t *testing.T) {
		var req struct {
			Params map[string]string `json:"params"`
		}
		body := `{"params":{"a":"b"}}`
		if assert.NoError(t, UnmarshalJsonReader(strings.NewReader(body), &req)) {
			assert.Equal(t, "b", req.Params["a"])
		}
	})

	t.Run("string type mismatch", func(t *testing.T) {
		var req struct {
			Params map[string]string `json:"params"`
		}
		body := `{"params":{"a":{"a":123}}}`
		assert.Equal(t, errTypeMismatch, UnmarshalJsonReader(strings.NewReader(body), &req))
	})

	t.Run("customized string type", func(t *testing.T) {
		type myString string

		var req struct {
			Params map[string]myString `json:"params"`
		}
		body := `{"params":{"a":"b"}}`
		assert.Equal(t, errTypeMismatch, UnmarshalJsonReader(strings.NewReader(body), &req))
	})
}

func TestUnmarshalJsonReaderWithMismatchType(t *testing.T) {
	type Req struct {
		Params map[string]string `json:"params"`
	}

	var req Req
	body := `{"params":{"a":{"a":123}}}`
	assert.Equal(t, errTypeMismatch, UnmarshalJsonReader(strings.NewReader(body), &req))
}

func TestUnmarshalJsonReaderWithTypeBool(t *testing.T) {
	t.Run("bool type", func(t *testing.T) {
		type Req struct {
			Params map[string]bool `json:"params"`
		}

		tests := []struct {
			name   string
			input  string
			expect bool
		}{
			{
				name:   "int",
				input:  `{"params":{"a":1}}`,
				expect: true,
			},
			{
				name:   "int",
				input:  `{"params":{"a":0}}`,
				expect: false,
			},
		}

		for _, test := range tests {
			test := test
			t.Run(test.name, func(t *testing.T) {
				var req Req
				if assert.NoError(t, UnmarshalJsonReader(strings.NewReader(test.input), &req)) {
					assert.Equal(t, test.expect, req.Params["a"])
				}
			})
		}
	})

	t.Run("bool type mismatch", func(t *testing.T) {
		type Req struct {
			Params map[string]bool `json:"params"`
		}

		tests := []struct {
			name  string
			input string
		}{
			{
				name:  "int",
				input: `{"params":{"a":123}}`,
			},
			{
				name:  "int",
				input: `{"params":{"a":"123"}}`,
			},
		}

		for _, test := range tests {
			test := test
			t.Run(test.name, func(t *testing.T) {
				var req Req
				assert.Equal(t, errTypeMismatch, UnmarshalJsonReader(strings.NewReader(test.input), &req))
			})
		}
	})
}

func TestUnmarshalJsonReaderWithTypeBoolMap(t *testing.T) {
	t.Run("bool map", func(t *testing.T) {
		var req struct {
			Params map[string]bool `json:"params"`
		}
		if assert.NoError(t, UnmarshalJsonMap(map[string]any{
			"params": map[string]any{
				"a": true,
			},
		}, &req)) {
			assert.Equal(t, map[string]bool{
				"a": true,
			}, req.Params)
		}
	})

	t.Run("bool map with error", func(t *testing.T) {
		var req struct {
			Params map[string]string `json:"params"`
		}
		assert.Equal(t, errTypeMismatch, UnmarshalJsonMap(map[string]any{
			"params": map[string]any{
				"a": true,
			},
		}, &req))
	})
}

func TestUnmarshalJsonBytesSliceOfMaps(t *testing.T) {
	input := []byte(`{
  "order_id": "1234567",
  "refund_reason": {
    "reason_code": [
      123,
      234
    ],
    "desc": "not wanted",
    "show_reason": [
      {
        "123": "not enough",
        "234": "closed"
      }
    ]
  },
  "product_detail": {
    "product_id": "123",
    "sku_id": "123",
    "name": "cake",
    "actual_amount": 100
  }
}`)

	type (
		RefundReasonData struct {
			ReasonCode []int               `json:"reason_code"`
			Desc       string              `json:"desc"`
			ShowReason []map[string]string `json:"show_reason"`
		}

		ProductDetailData struct {
			ProductId    string `json:"product_id"`
			SkuId        string `json:"sku_id"`
			Name         string `json:"name"`
			ActualAmount int    `json:"actual_amount"`
		}

		OrderApplyRefundReq struct {
			OrderId       string            `json:"order_id"`
			RefundReason  RefundReasonData  `json:"refund_reason,optional"`
			ProductDetail ProductDetailData `json:"product_detail,optional"`
		}
	)

	var req OrderApplyRefundReq
	assert.NoError(t, UnmarshalJsonBytes(input, &req))
}

func TestUnmarshalJsonBytesWithAnonymousField(t *testing.T) {
	type (
		Int int

		InnerConf struct {
			Name string
		}

		Conf struct {
			Int
			InnerConf
		}
	)

	var (
		input = []byte(`{"Name": "hello", "Int": 3}`)
		c     Conf
	)
	if assert.NoError(t, UnmarshalJsonBytes(input, &c)) {
		assert.Equal(t, "hello", c.Name)
		assert.Equal(t, Int(3), c.Int)
	}
}

func TestUnmarshalJsonBytesWithAnonymousFieldOptional(t *testing.T) {
	type (
		Int int

		InnerConf struct {
			Name string
		}

		Conf struct {
			Int `json:",optional"`
			InnerConf
		}
	)

	var (
		input = []byte(`{"Name": "hello", "Int": 3}`)
		c     Conf
	)
	if assert.NoError(t, UnmarshalJsonBytes(input, &c)) {
		assert.Equal(t, "hello", c.Name)
		assert.Equal(t, Int(3), c.Int)
	}
}

func TestUnmarshalJsonBytesWithAnonymousFieldBadTag(t *testing.T) {
	type (
		Int int

		InnerConf struct {
			Name string
		}

		Conf struct {
			Int `json:",optional=123"`
			InnerConf
		}
	)

	var (
		input = []byte(`{"Name": "hello", "Int": 3}`)
		c     Conf
	)
	assert.Error(t, UnmarshalJsonBytes(input, &c))
}

func TestUnmarshalJsonBytesWithAnonymousFieldBadValue(t *testing.T) {
	type (
		Int int

		InnerConf struct {
			Name string
		}

		Conf struct {
			Int
			InnerConf
		}
	)

	var (
		input = []byte(`{"Name": "hello", "Int": "3"}`)
		c     Conf
	)
	assert.Error(t, UnmarshalJsonBytes(input, &c))
}

func TestUnmarshalJsonBytesWithAnonymousFieldBadTagInStruct(t *testing.T) {
	type (
		InnerConf struct {
			Name string `json:",optional=123"`
		}

		Conf struct {
			InnerConf `json:",optional"`
		}
	)

	var (
		input = []byte(`{"Name": "hello"}`)
		c     Conf
	)
	assert.Error(t, UnmarshalJsonBytes(input, &c))
}

func TestUnmarshalJsonBytesWithAnonymousFieldNotInOptions(t *testing.T) {
	type (
		InnerConf struct {
			Name string `json:",options=[a,b]"`
		}

		Conf struct {
			InnerConf `json:",optional"`
		}
	)

	var (
		input = []byte(`{"Name": "hello"}`)
		c     Conf
	)
	assert.Error(t, UnmarshalJsonBytes(input, &c))
}

func TestUnmarshalNestedPtr(t *testing.T) {
	type inner struct {
		Int **int `key:"int"`
	}
	m := map[string]any{
		"int": 1,
	}

	var in inner
	if assert.NoError(t, UnmarshalKey(m, &in)) {
		assert.NotNil(t, in.Int)
		assert.Equal(t, 1, **in.Int)
	}
}

func TestUnmarshalStructPtrOfPtr(t *testing.T) {
	type inner struct {
		Int int `key:"int"`
	}
	m := map[string]any{
		"int": 1,
	}

	in := new(inner)
	if assert.NoError(t, UnmarshalKey(m, &in)) {
		assert.Equal(t, 1, in.Int)
	}
}

func TestUnmarshalOnlyPublicVariables(t *testing.T) {
	type demo struct {
		age  int    `key:"age"`
		Name string `key:"name"`
	}

	m := map[string]any{
		"age":  3,
		"name": "go-zero",
	}

	var in demo
	if assert.NoError(t, UnmarshalKey(m, &in)) {
		assert.Equal(t, 0, in.age)
		assert.Equal(t, "go-zero", in.Name)
	}
}

func TestFillDefaultUnmarshal(t *testing.T) {
	fillDefaultUnmarshal := NewUnmarshaler(jsonTagKey, WithDefault())
	t.Run("nil", func(t *testing.T) {
		type St struct{}
		err := fillDefaultUnmarshal.Unmarshal(map[string]any{}, St{})
		assert.Error(t, err)
	})

	t.Run("not nil", func(t *testing.T) {
		type St struct{}
		err := fillDefaultUnmarshal.Unmarshal(map[string]any{}, &St{})
		assert.NoError(t, err)
	})

	t.Run("default", func(t *testing.T) {
		type St struct {
			A string `json:",default=a"`
			B string
		}
		var st St
		err := fillDefaultUnmarshal.Unmarshal(map[string]any{}, &st)
		assert.NoError(t, err)
		assert.Equal(t, "a", st.A)
	})

	t.Run("env", func(t *testing.T) {
		type St struct {
			A string `json:",default=a"`
			B string
			C string `json:",env=TEST_C"`
		}
		t.Setenv("TEST_C", "c")

		var st St
		err := fillDefaultUnmarshal.Unmarshal(map[string]any{}, &st)
		assert.NoError(t, err)
		assert.Equal(t, "a", st.A)
		assert.Equal(t, "c", st.C)
	})

	t.Run("has value", func(t *testing.T) {
		type St struct {
			A string `json:",default=a"`
			B string
		}
		var st = St{
			A: "b",
		}
		err := fillDefaultUnmarshal.Unmarshal(map[string]any{}, &st)
		assert.Error(t, err)
	})

	t.Run("handling struct", func(t *testing.T) {
		type St struct {
			A string `json:",default=a"`
			B string
		}
		type St2 struct {
			St
			St1   St
			St3   *St
			C     string `json:",default=c"`
			D     string
			Child *St2
		}
		var st2 St2
		err := fillDefaultUnmarshal.Unmarshal(map[string]any{}, &st2)
		assert.NoError(t, err)
		assert.Equal(t, "a", st2.St.A)
		assert.Equal(t, "a", st2.St1.A)
		assert.Nil(t, st2.St3)
		assert.Equal(t, "c", st2.C)
		assert.Nil(t, st2.Child)
	})
}

func Test_UnmarshalMap(t *testing.T) {
	t.Run("type mismatch", func(t *testing.T) {
		type Customer struct {
			Names map[int]string `key:"names"`
		}

		input := map[string]any{
			"names": map[string]any{
				"19": "Tom",
			},
		}

		var customer Customer
		assert.ErrorIs(t, UnmarshalKey(input, &customer), errTypeMismatch)
	})

	t.Run("map type mismatch", func(t *testing.T) {
		type Customer struct {
			Names struct {
				Values map[string]string
			} `key:"names"`
		}

		input := map[string]any{
			"names": map[string]string{
				"19": "Tom",
			},
		}

		var customer Customer
		assert.ErrorIs(t, UnmarshalKey(input, &customer), errTypeMismatch)
	})

	t.Run("map from string", func(t *testing.T) {
		type Customer struct {
			Names map[string]string `key:"names,string"`
		}

		input := map[string]any{
			"names": `{"name": "Tom"}`,
		}

		var customer Customer
		assert.NoError(t, UnmarshalKey(input, &customer))
		assert.Equal(t, "Tom", customer.Names["name"])
	})

	t.Run("map from string with error", func(t *testing.T) {
		type Customer struct {
			Names map[string]any `key:"names,string"`
		}

		input := map[string]any{
			"names": `"name"`,
		}

		var customer Customer
		assert.Error(t, UnmarshalKey(input, &customer))
	})
}

func TestUnmarshaler_Unmarshal(t *testing.T) {
	t.Run("not struct", func(t *testing.T) {
		var i int
		unmarshaler := NewUnmarshaler(jsonTagKey)
		err := unmarshaler.UnmarshalValuer(nil, &i)
		assert.Error(t, err)
	})

	t.Run("slice element missing error", func(t *testing.T) {
		type inner struct {
			S []struct {
				Name string `json:"name"`
				Age  int    `json:"age"`
			} `json:"s"`
		}
		content := []byte(`{"s": [{"name": "foo"}]}`)
		var s inner
		err := UnmarshalJsonBytes(content, &s)
		assert.Error(t, err)
		assert.Contains(t, err.Error(), "s[0].age")
	})

	t.Run("map element missing error", func(t *testing.T) {
		type inner struct {
			S map[string]struct {
				Name string `json:"name"`
				Age  int    `json:"age"`
			} `json:"s"`
		}
		content := []byte(`{"s": {"a":{"name": "foo"}}}`)
		var s inner
		err := UnmarshalJsonBytes(content, &s)
		assert.Error(t, err)
		assert.Contains(t, err.Error(), "s[a].age")
	})
}

// TestUnmarshalerProcessFieldPrimitiveWithJSONNumber test the number type check.
func TestUnmarshalerProcessFieldPrimitiveWithJSONNumber(t *testing.T) {
	t.Run("wrong type", func(t *testing.T) {
		expectValue := "1"
		realValue := 1
		fieldType := reflect.TypeOf(expectValue)
		value := reflect.ValueOf(&realValue) // pass a pointer to the value
		v := json.Number(expectValue)
		m := NewUnmarshaler("field")
		err := m.processFieldPrimitiveWithJSONNumber(fieldType, value.Elem(), v,
			&fieldOptionsWithContext{}, "field")
		assert.Error(t, err)
		assert.Equal(t, `type mismatch for field "field", expect "string", actual "int"`, err.Error())
	})

	t.Run("right type", func(t *testing.T) {
		expectValue := int64(1)
		realValue := int64(1)
		fieldType := reflect.TypeOf(expectValue)
		value := reflect.ValueOf(&realValue) // pass a pointer to the value
		v := json.Number(strconv.FormatInt(expectValue, 10))
		m := NewUnmarshaler("field")
		err := m.processFieldPrimitiveWithJSONNumber(fieldType, value.Elem(), v,
			&fieldOptionsWithContext{}, "field")
		assert.NoError(t, err)
	})
}

func TestGetValueWithChainedKeys(t *testing.T) {
	t.Run("no key", func(t *testing.T) {
		_, ok := getValueWithChainedKeys(nil, []string{})
		assert.False(t, ok)
	})

	t.Run("one key", func(t *testing.T) {
		v, ok := getValueWithChainedKeys(mockValuerWithParent{
			value: "bar",
			ok:    true,
		}, []string{"foo"})
		assert.True(t, ok)
		assert.Equal(t, "bar", v)
	})

	t.Run("two keys", func(t *testing.T) {
		v, ok := getValueWithChainedKeys(mockValuerWithParent{
			value: map[string]any{
				"bar": "baz",
			},
			ok: true,
		}, []string{"foo", "bar"})
		assert.True(t, ok)
		assert.Equal(t, "baz", v)
	})

	t.Run("two keys not found", func(t *testing.T) {
		_, ok := getValueWithChainedKeys(mockValuerWithParent{
			value: "bar",
			ok:    false,
		}, []string{"foo", "bar"})
		assert.False(t, ok)
	})

	t.Run("two keys type mismatch", func(t *testing.T) {
		_, ok := getValueWithChainedKeys(mockValuerWithParent{
			value: "bar",
			ok:    true,
		}, []string{"foo", "bar"})
		assert.False(t, ok)
	})
}

func TestUnmarshalFromStringSliceForTypeMismatch(t *testing.T) {
	var v struct {
		Values map[string][]string `key:"values"`
	}
	assert.Error(t, UnmarshalKey(map[string]any{
		"values": map[string]any{
			"foo": "bar",
		},
	}, &v))
}

func TestUnmarshalWithOpaqueKeys(t *testing.T) {
	var v struct {
		Opaque string `key:"opaque.key"`
		Value  string `key:"value"`
	}
	unmarshaler := NewUnmarshaler("key", WithOpaqueKeys())
	if assert.NoError(t, unmarshaler.Unmarshal(map[string]any{
		"opaque.key": "foo",
		"value":      "bar",
	}, &v)) {
		assert.Equal(t, "foo", v.Opaque)
		assert.Equal(t, "bar", v.Value)
	}
}

func TestUnmarshalWithIgnoreFields(t *testing.T) {
	type (
		Foo struct {
			Value        string
			IgnoreString string `json:"-"`
			IgnoreInt    int    `json:"-"`
		}

		Bar struct {
			Foo1 Foo
			Foo2 *Foo
			Foo3 []Foo
			Foo4 []*Foo
			Foo5 map[string]Foo
			Foo6 map[string]Foo
		}

		Bar1 struct {
			Foo `json:"-"`
		}

		Bar2 struct {
			*Foo `json:"-"`
		}
	)

	var bar Bar
	unmarshaler := NewUnmarshaler(jsonTagKey)
	if assert.NoError(t, unmarshaler.Unmarshal(map[string]any{
		"Foo1": map[string]any{
			"Value":        "foo",
			"IgnoreString": "any",
			"IgnoreInt":    2,
		},
		"Foo2": map[string]any{
			"Value":        "foo",
			"IgnoreString": "any",
			"IgnoreInt":    2,
		},
		"Foo3": []map[string]any{
			{
				"Value":        "foo",
				"IgnoreString": "any",
				"IgnoreInt":    2,
			},
		},
		"Foo4": []map[string]any{
			{
				"Value":        "foo",
				"IgnoreString": "any",
				"IgnoreInt":    2,
			},
		},
		"Foo5": map[string]any{
			"key": map[string]any{
				"Value":        "foo",
				"IgnoreString": "any",
				"IgnoreInt":    2,
			},
		},
		"Foo6": map[string]any{
			"key": map[string]any{
				"Value":        "foo",
				"IgnoreString": "any",
				"IgnoreInt":    2,
			},
		},
	}, &bar)) {
		assert.Equal(t, "foo", bar.Foo1.Value)
		assert.Empty(t, bar.Foo1.IgnoreString)
		assert.Equal(t, 0, bar.Foo1.IgnoreInt)
		assert.Equal(t, "foo", bar.Foo2.Value)
		assert.Empty(t, bar.Foo2.IgnoreString)
		assert.Equal(t, 0, bar.Foo2.IgnoreInt)
		assert.Equal(t, "foo", bar.Foo3[0].Value)
		assert.Empty(t, bar.Foo3[0].IgnoreString)
		assert.Equal(t, 0, bar.Foo3[0].IgnoreInt)
		assert.Equal(t, "foo", bar.Foo4[0].Value)
		assert.Empty(t, bar.Foo4[0].IgnoreString)
		assert.Equal(t, 0, bar.Foo4[0].IgnoreInt)
		assert.Equal(t, "foo", bar.Foo5["key"].Value)
		assert.Empty(t, bar.Foo5["key"].IgnoreString)
		assert.Equal(t, 0, bar.Foo5["key"].IgnoreInt)
		assert.Equal(t, "foo", bar.Foo6["key"].Value)
		assert.Empty(t, bar.Foo6["key"].IgnoreString)
		assert.Equal(t, 0, bar.Foo6["key"].IgnoreInt)
	}

	var bar1 Bar1
	if assert.NoError(t, unmarshaler.Unmarshal(map[string]any{
		"Value":        "foo",
		"IgnoreString": "any",
		"IgnoreInt":    2,
	}, &bar1)) {
		assert.Empty(t, bar1.Value)
		assert.Empty(t, bar1.IgnoreString)
		assert.Equal(t, 0, bar1.IgnoreInt)
	}

	var bar2 Bar2
	if assert.NoError(t, unmarshaler.Unmarshal(map[string]any{
		"Value":        "foo",
		"IgnoreString": "any",
		"IgnoreInt":    2,
	}, &bar2)) {
		assert.Nil(t, bar2.Foo)
	}
}

func BenchmarkDefaultValue(b *testing.B) {
	for i := 0; i < b.N; i++ {
		var a struct {
			Ints []int    `json:"ints,default=[1,2,3]"`
			Strs []string `json:"strs,default=[foo,bar,baz]"`
		}
		_ = UnmarshalJsonMap(nil, &a)
		if len(a.Strs) != 3 || len(a.Ints) != 3 {
			b.Fatal("failed")
		}
	}
}

func BenchmarkUnmarshalString(b *testing.B) {
	type inner struct {
		Value string `key:"value"`
	}
	m := map[string]any{
		"value": "first",
	}

	for i := 0; i < b.N; i++ {
		var in inner
		if err := UnmarshalKey(m, &in); err != nil {
			b.Fatal(err)
		}
	}
}

func BenchmarkUnmarshalStruct(b *testing.B) {
	b.ReportAllocs()

	m := map[string]any{
		"Ids": []map[string]any{
			{
				"First":  1,
				"Second": 2,
			},
		},
	}

	for i := 0; i < b.N; i++ {
		var v struct {
			Ids []struct {
				First  int
				Second int
			}
		}
		if err := UnmarshalKey(m, &v); err != nil {
			b.Fatal(err)
		}
	}
}

func BenchmarkMapToStruct(b *testing.B) {
	data := map[string]any{
		"valid": "1",
		"age":   "5",
		"name":  "liao",
	}
	type anonymous struct {
		Valid bool
		Age   int
		Name  string
	}

	for i := 0; i < b.N; i++ {
		var an anonymous
		if valid, ok := data["valid"]; ok {
			an.Valid = valid == "1"
		}
		if age, ok := data["age"]; ok {
			ages, _ := age.(string)
			an.Age, _ = strconv.Atoi(ages)
		}
		if name, ok := data["name"]; ok {
			names, _ := name.(string)
			an.Name = names
		}
	}
}

func BenchmarkUnmarshal(b *testing.B) {
	data := map[string]any{
		"valid": "1",
		"age":   "5",
		"name":  "liao",
	}
	type anonymous struct {
		Valid bool   `key:"valid,string"`
		Age   int    `key:"age,string"`
		Name  string `key:"name"`
	}

	for i := 0; i < b.N; i++ {
		var an anonymous
		UnmarshalKey(data, &an)
	}
}

type mockValuerWithParent struct {
	parent valuerWithParent
	value  any
	ok     bool
}

func (m mockValuerWithParent) Value(key string) (any, bool) {
	return m.value, m.ok
}

func (m mockValuerWithParent) Parent() valuerWithParent {
	return m.parent
}<|MERGE_RESOLUTION|>--- conflicted
+++ resolved
@@ -1267,10 +1267,7 @@
 	m := map[string]any{
 		"float32":    float32(1.5),
 		"float32str": "2.5",
-<<<<<<< HEAD
-=======
 		"float32num": json.Number("2.6"),
->>>>>>> f10db27e
 		"float64":    3.5,
 		"float64str": "4.5",
 		"float64num": json.Number("4.6"),
