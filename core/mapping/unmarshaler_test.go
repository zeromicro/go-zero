--- conflicted
+++ resolved
@@ -12,7 +12,6 @@
 
 	"github.com/google/uuid"
 	"github.com/stretchr/testify/assert"
-
 	"github.com/zeromicro/go-zero/core/stringx"
 )
 
@@ -1112,10 +1111,6 @@
 	}
 
 	m := map[string]any{
-<<<<<<< HEAD
-		"name":    "kevin",
-		"address": map[string]any{},
-=======
 		"name":    "kevin",
 		"address": map[string]any{},
 	}
@@ -1178,7 +1173,6 @@
 	m := map[string]any{
 		"name":    "kevin",
 		"address": map[string]any{},
->>>>>>> fde05ccb
 	}
 
 	var in inner
@@ -3378,7 +3372,7 @@
 }
 
 func TestUnmarshaler_InheritSequence(t *testing.T) {
-	testConf := []byte(`
+	var testConf = []byte(`
 Nacos:
   NamespaceId: "123"
 RpcConf:
@@ -3422,7 +3416,7 @@
 }
 
 func TestUnmarshaler_InheritNested(t *testing.T) {
-	testConf := []byte(`
+	var testConf = []byte(`
 Nacos:
   Value1: "123"
 Server:
