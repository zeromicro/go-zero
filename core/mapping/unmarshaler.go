--- conflicted
+++ resolved
@@ -65,16 +65,11 @@
 	return &unmarshaler
 }
 
-// UnmarshalKey unmarshal m into v with tag key.
+// UnmarshalKey unmarshals m into v with tag key.
 func UnmarshalKey(m map[string]interface{}, v interface{}) error {
 	return keyUnmarshaler.Unmarshal(m, v)
 }
 
-<<<<<<< HEAD
-// Unmarshal unmarshal m into v.
-func (u *Unmarshaler) Unmarshal(m map[string]interface{}, v interface{}) error {
-	return u.UnmarshalValuer(mapValuer(m), v)
-=======
 // Unmarshal unmarshals m into v.
 func (u *Unmarshaler) Unmarshal(i interface{}, v interface{}) error {
 	valueType := reflect.TypeOf(v)
@@ -99,10 +94,9 @@
 	default:
 		return errUnsupportedType
 	}
->>>>>>> 6340e24c
-}
-
-// UnmarshalValuer unmarshal m into v.
+}
+
+// UnmarshalValuer unmarshals m into v.
 func (u *Unmarshaler) UnmarshalValuer(m Valuer, v interface{}) error {
 	return u.unmarshalWithFullName(simpleValuer{current: m}, v, "")
 }
