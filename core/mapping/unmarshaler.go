package mapping

import (
	"encoding"
	"encoding/json"
	"errors"
	"fmt"
	"reflect"
	"strconv"
	"strings"
	"sync"
	"time"

	"github.com/zeromicro/go-zero/core/jsonx"
	"github.com/zeromicro/go-zero/core/lang"
	"github.com/zeromicro/go-zero/core/proc"
	"github.com/zeromicro/go-zero/core/stringx"
)

const (
	comma            = ","
	defaultKeyName   = "key"
	delimiter        = '.'
	ignoreKey        = "-"
	numberTypeString = "number"
)

var (
	errTypeMismatch     = errors.New("type mismatch")
	errValueNotSettable = errors.New("value is not settable")
	errValueNotStruct   = errors.New("value type is not struct")
	keyUnmarshaler      = NewUnmarshaler(defaultKeyName)
	durationType        = reflect.TypeOf(time.Duration(0))
	cacheKeys           = make(map[string][]string)
	cacheKeysLock       sync.Mutex
	defaultCache        = make(map[string]any)
	defaultCacheLock    sync.Mutex
	emptyMap            = map[string]any{}
	emptyValue          = reflect.ValueOf(lang.Placeholder)
	stringSliceType     = reflect.TypeOf([]string{})
)

type (
	// Unmarshaler is used to unmarshal with the given tag key.
	Unmarshaler struct {
		key  string
		opts unmarshalOptions
	}

	// UnmarshalOption defines the method to customize an Unmarshaler.
	UnmarshalOption func(*unmarshalOptions)

	unmarshalOptions struct {
<<<<<<< HEAD
		fillDefault         bool
		fromString          bool
		opaqueKeys          bool
		canonicalKey        func(key string) string
		customFieldUnsetErr func(key string) error
=======
		fillDefault  bool
		fromArray    bool
		fromString   bool
		opaqueKeys   bool
		canonicalKey func(key string) string
>>>>>>> b8206fb4
	}
)

// NewUnmarshaler returns an Unmarshaler.
func NewUnmarshaler(key string, opts ...UnmarshalOption) *Unmarshaler {
	unmarshaler := Unmarshaler{
		key: key,
	}

	for _, opt := range opts {
		opt(&unmarshaler.opts)
	}

	return &unmarshaler
}

func WithOpts(u *Unmarshaler, opts ...UnmarshalOption) *Unmarshaler {
	if u == nil {
		return u
	}
	for _, opt := range opts {
		opt(&u.opts)
	}

	return u
}

// UnmarshalKey unmarshals m into v with tag key.
func UnmarshalKey(m map[string]any, v any) error {
	return keyUnmarshaler.Unmarshal(m, v)
}

// Unmarshal unmarshals m into v.
func (u *Unmarshaler) Unmarshal(i, v any) error {
	return u.unmarshal(i, v, "")
}

// UnmarshalValuer unmarshals m into v.
func (u *Unmarshaler) UnmarshalValuer(m Valuer, v any) error {
	return u.unmarshalValuer(simpleValuer{current: m}, v, "")
}

func (u *Unmarshaler) fillMap(fieldType reflect.Type, value reflect.Value,
	mapValue any, fullName string) error {
	if !value.CanSet() {
		return errValueNotSettable
	}

	fieldKeyType := fieldType.Key()
	fieldElemType := fieldType.Elem()
	targetValue, err := u.generateMap(fieldKeyType, fieldElemType, mapValue, fullName)
	if err != nil {
		return err
	}

	if !targetValue.Type().AssignableTo(value.Type()) {
		return errTypeMismatch
	}

	value.Set(targetValue)
	return nil
}

func (u *Unmarshaler) fillMapFromString(value reflect.Value, mapValue any) error {
	if !value.CanSet() {
		return errValueNotSettable
	}

	switch v := mapValue.(type) {
	case fmt.Stringer:
		if err := jsonx.UnmarshalFromString(v.String(), value.Addr().Interface()); err != nil {
			return err
		}
	case string:
		if err := jsonx.UnmarshalFromString(v, value.Addr().Interface()); err != nil {
			return err
		}
	default:
		return errUnsupportedType
	}

	return nil
}

func (u *Unmarshaler) fillSlice(fieldType reflect.Type, value reflect.Value,
	mapValue any, fullName string) error {
	if !value.CanSet() {
		return errValueNotSettable
	}

	refValue := reflect.ValueOf(mapValue)
	if refValue.Kind() != reflect.Slice {
		return newTypeMismatchErrorWithHint(fullName, reflect.Slice.String(), refValue.Type().String())
	}
	if refValue.IsNil() {
		return nil
	}

	baseType := fieldType.Elem()
	dereffedBaseType := Deref(baseType)
	dereffedBaseKind := dereffedBaseType.Kind()
	if refValue.Len() == 0 {
		value.Set(reflect.MakeSlice(reflect.SliceOf(baseType), 0, 0))
		return nil
	}

	if u.opts.fromArray {
		refValue = makeStringSlice(refValue)
	}

	var valid bool
	conv := reflect.MakeSlice(reflect.SliceOf(baseType), refValue.Len(), refValue.Cap())

	for i := 0; i < refValue.Len(); i++ {
		ithValue := refValue.Index(i).Interface()
		if ithValue == nil {
			continue
		}

		valid = true
		sliceFullName := fmt.Sprintf("%s[%d]", fullName, i)

		switch dereffedBaseKind {
		case reflect.Struct:
			if err := u.fillStructElement(baseType, conv.Index(i), ithValue, sliceFullName); err != nil {
				return err
			}
		case reflect.Slice:
			if err := u.fillSlice(dereffedBaseType, conv.Index(i), ithValue, sliceFullName); err != nil {
				return err
			}
		default:
			if err := u.fillSliceValue(conv, i, dereffedBaseKind, ithValue, sliceFullName); err != nil {
				return err
			}
		}
	}

	if valid {
		value.Set(conv)
	}

	return nil
}

func (u *Unmarshaler) fillSliceFromString(fieldType reflect.Type, value reflect.Value,
	mapValue any, fullName string) error {
	var slice []any
	switch v := mapValue.(type) {
	case fmt.Stringer:
		if err := jsonx.UnmarshalFromString(v.String(), &slice); err != nil {
			return fmt.Errorf("fullName: `%s`, error: `%w`", fullName, err)
		}
	case string:
		if err := jsonx.UnmarshalFromString(v, &slice); err != nil {
			return fmt.Errorf("fullName: `%s`, error: `%w`", fullName, err)
		}
	default:
		return errUnsupportedType
	}

	baseFieldType := fieldType.Elem()
	baseFieldKind := baseFieldType.Kind()
	conv := reflect.MakeSlice(reflect.SliceOf(baseFieldType), len(slice), cap(slice))

	for i := 0; i < len(slice); i++ {
		if err := u.fillSliceValue(conv, i, baseFieldKind, slice[i], fullName); err != nil {
			return err
		}
	}

	value.Set(conv)
	return nil
}

func (u *Unmarshaler) fillSliceValue(slice reflect.Value, index int,
	baseKind reflect.Kind, value any, fullName string) error {
	if value == nil {
		return errNilSliceElement
	}

	ithVal := slice.Index(index)
	ithValType := ithVal.Type()

	switch v := value.(type) {
	case fmt.Stringer:
		return setValueFromString(baseKind, ithVal, v.String())
	case string:
		return setValueFromString(baseKind, ithVal, v)
	case map[string]any:
		// deref to handle both pointer and non-pointer types.
		switch Deref(ithValType).Kind() {
		case reflect.Struct:
			return u.fillStructElement(ithValType, ithVal, v, fullName)
		case reflect.Map:
			return u.fillMap(ithValType, ithVal, value, fullName)
		default:
			return errTypeMismatch
		}
	default:
		// don't need to consider the difference between int, int8, int16, int32, int64,
		// uint, uint8, uint16, uint32, uint64, because they're handled as json.Number.
		if ithVal.Kind() == reflect.Ptr {
			baseType := Deref(ithValType)
			if !reflect.TypeOf(value).AssignableTo(baseType) {
				return errTypeMismatch
			}

			target := reflect.New(baseType).Elem()
			target.Set(reflect.ValueOf(value))
			SetValue(ithValType, ithVal, target)
			return nil
		}

		if !reflect.TypeOf(value).AssignableTo(ithValType) {
			return errTypeMismatch
		}

		ithVal.Set(reflect.ValueOf(value))
		return nil
	}
}

func (u *Unmarshaler) fillSliceWithDefault(derefedType reflect.Type, value reflect.Value,
	defaultValue, fullName string) error {
	baseFieldType := Deref(derefedType.Elem())
	baseFieldKind := baseFieldType.Kind()
	defaultCacheLock.Lock()
	slice, ok := defaultCache[defaultValue]
	defaultCacheLock.Unlock()
	if !ok {
		if baseFieldKind == reflect.String {
			slice = parseGroupedSegments(defaultValue)
		} else if err := jsonx.UnmarshalFromString(defaultValue, &slice); err != nil {
			return err
		}

		defaultCacheLock.Lock()
		defaultCache[defaultValue] = slice
		defaultCacheLock.Unlock()
	}

	return u.fillSlice(derefedType, value, slice, fullName)
}

func (u *Unmarshaler) fillStructElement(baseType reflect.Type, target reflect.Value,
	value any, fullName string) error {
	val, ok := value.(map[string]any)
	if !ok {
		return errTypeMismatch
	}

	// use Deref(baseType) to get the base type in case the type is a pointer type.
	ptr := reflect.New(Deref(baseType))
	if err := u.unmarshal(val, ptr.Interface(), fullName); err != nil {
		return err
	}

	SetValue(baseType, target, ptr.Elem())
	return nil
}

func (u *Unmarshaler) fillUnmarshalerStruct(fieldType reflect.Type,
	value reflect.Value, targetValue string) error {
	if !value.CanSet() {
		return errValueNotSettable
	}

	baseType := Deref(fieldType)
	target := reflect.New(baseType)
	switch u.key {
	case jsonTagKey:
		unmarshaler, ok := target.Interface().(json.Unmarshaler)
		if !ok {
			return errUnsupportedType
		}

		if err := unmarshaler.UnmarshalJSON([]byte(targetValue)); err != nil {
			return err
		}
	default:
		return errUnsupportedType
	}

	value.Set(target)
	return nil
}

func (u *Unmarshaler) generateMap(keyType, elemType reflect.Type, mapValue any,
	fullName string) (reflect.Value, error) {
	mapType := reflect.MapOf(keyType, elemType)
	valueType := reflect.TypeOf(mapValue)
	if mapType == valueType {
		return reflect.ValueOf(mapValue), nil
	}

	if keyType != valueType.Key() {
		return emptyValue, errTypeMismatch
	}

	refValue := reflect.ValueOf(mapValue)
	targetValue := reflect.MakeMapWithSize(mapType, refValue.Len())
	dereffedElemType := Deref(elemType)
	dereffedElemKind := dereffedElemType.Kind()

	for _, key := range refValue.MapKeys() {
		keythValue := refValue.MapIndex(key)
		keythData := keythValue.Interface()
		mapFullName := fmt.Sprintf("%s[%s]", fullName, key.String())

		switch dereffedElemKind {
		case reflect.Slice:
			target := reflect.New(dereffedElemType)
			if err := u.fillSlice(elemType, target.Elem(), keythData, mapFullName); err != nil {
				return emptyValue, err
			}

			targetValue.SetMapIndex(key, target.Elem())
		case reflect.Struct:
			keythMap, ok := keythData.(map[string]any)
			if !ok {
				return emptyValue, errTypeMismatch
			}

			target := reflect.New(dereffedElemType)
			if err := u.unmarshal(keythMap, target.Interface(), mapFullName); err != nil {
				return emptyValue, err
			}

			SetMapIndexValue(elemType, targetValue, key, target.Elem())
		case reflect.Map:
			keythMap, ok := keythData.(map[string]any)
			if !ok {
				return emptyValue, errTypeMismatch
			}

			innerValue, err := u.generateMap(elemType.Key(), elemType.Elem(), keythMap, mapFullName)
			if err != nil {
				return emptyValue, err
			}

			targetValue.SetMapIndex(key, innerValue)
		default:
			switch v := keythData.(type) {
			case bool:
				if dereffedElemKind != reflect.Bool {
					return emptyValue, errTypeMismatch
				}

				targetValue.SetMapIndex(key, reflect.ValueOf(v))
			case string:
				if dereffedElemKind != reflect.String {
					return emptyValue, errTypeMismatch
				}

				val := reflect.ValueOf(v)
				if !val.Type().AssignableTo(dereffedElemType) {
					return emptyValue, errTypeMismatch
				}

				targetValue.SetMapIndex(key, val)
			case json.Number:
				target := reflect.New(dereffedElemType)
				if err := setValueFromString(dereffedElemKind, target.Elem(), v.String()); err != nil {
					return emptyValue, err
				}

				targetValue.SetMapIndex(key, target.Elem())
			default:
				if dereffedElemKind != keythValue.Kind() {
					return emptyValue, errTypeMismatch
				}

				targetValue.SetMapIndex(key, keythValue)
			}
		}
	}

	return targetValue, nil
}

func (u *Unmarshaler) implementsUnmarshaler(t reflect.Type) bool {
	switch u.key {
	case jsonTagKey:
		return t.Implements(reflect.TypeOf((*json.Unmarshaler)(nil)).Elem())
	default:
		return false
	}
}

func (u *Unmarshaler) parseOptionsWithContext(field reflect.StructField, m Valuer, fullName string) (
	string, *fieldOptionsWithContext, error) {
	key, options, err := parseKeyAndOptions(u.key, field)
	if err != nil {
		return "", nil, err
	} else if options == nil {
		return key, nil, nil
	}

	if u.opts.canonicalKey != nil {
		key = u.opts.canonicalKey(key)

		if len(options.OptionalDep) > 0 {
			// need to create a new fieldOption, because the original one is shared through cache.
			options = &fieldOptions{
				fieldOptionsWithContext: fieldOptionsWithContext{
					Inherit:    options.Inherit,
					FromString: options.FromString,
					Optional:   options.Optional,
					Options:    options.Options,
					Default:    options.Default,
					EnvVar:     options.EnvVar,
					Range:      options.Range,
				},
				OptionalDep: u.opts.canonicalKey(options.OptionalDep),
			}
		}
	}

	if u.opts.fillDefault {
		return key, &options.fieldOptionsWithContext, nil
	}

	optsWithContext, err := options.toOptionsWithContext(key, m, fullName)
	if err != nil {
		return "", nil, err
	}

	return key, optsWithContext, nil
}

func (u *Unmarshaler) processAnonymousField(field reflect.StructField, value reflect.Value,
	m valuerWithParent, fullName string) error {
	key, options, err := u.parseOptionsWithContext(field, m, fullName)
	if err != nil {
		return err
	}

	if key == ignoreKey {
		return nil
	}

	if options.optional() {
		return u.processAnonymousFieldOptional(field, value, key, m, fullName)
	}

	return u.processAnonymousFieldRequired(field, value, m, fullName)
}

func (u *Unmarshaler) processAnonymousFieldOptional(field reflect.StructField, value reflect.Value,
	key string, m valuerWithParent, fullName string) error {
	derefedFieldType := Deref(field.Type)

	switch derefedFieldType.Kind() {
	case reflect.Struct:
		return u.processAnonymousStructFieldOptional(field.Type, value, key, m, fullName)
	default:
		return u.processNamedField(field, value, m, fullName)
	}
}

func (u *Unmarshaler) processAnonymousFieldRequired(field reflect.StructField, value reflect.Value,
	m valuerWithParent, fullName string) error {
	fieldType := field.Type
	maybeNewValue(fieldType, value)
	derefedFieldType := Deref(fieldType)
	indirectValue := reflect.Indirect(value)

	switch derefedFieldType.Kind() {
	case reflect.Struct:
		for i := 0; i < derefedFieldType.NumField(); i++ {
			if err := u.processField(derefedFieldType.Field(i), indirectValue.Field(i),
				m, fullName); err != nil {
				return err
			}
		}
	default:
		if err := u.processNamedField(field, indirectValue, m, fullName); err != nil {
			return err
		}
	}

	return nil
}

func (u *Unmarshaler) processAnonymousStructFieldOptional(fieldType reflect.Type,
	value reflect.Value, key string, m valuerWithParent, fullName string) error {
	var filled bool
	var required int
	var requiredFilled int
	var indirectValue reflect.Value
	derefedFieldType := Deref(fieldType)

	for i := 0; i < derefedFieldType.NumField(); i++ {
		subField := derefedFieldType.Field(i)
		fieldKey, fieldOpts, err := u.parseOptionsWithContext(subField, m, fullName)
		if err != nil {
			return err
		}

		_, hasValue := getValue(m, fieldKey, u.opts.opaqueKeys)
		if hasValue {
			if !filled {
				filled = true
				maybeNewValue(fieldType, value)
				indirectValue = reflect.Indirect(value)
			}
			if err = u.processField(subField, indirectValue.Field(i), m, fullName); err != nil {
				return err
			}
		}
		if !fieldOpts.optional() {
			required++
			if hasValue {
				requiredFilled++
			}
		}
	}

	if filled && required != requiredFilled {
		return fmt.Errorf("%q is not fully set", key)
	}

	return nil
}

func (u *Unmarshaler) processField(field reflect.StructField, value reflect.Value,
	m valuerWithParent, fullName string) error {
	if usingDifferentKeys(u.key, field) {
		return nil
	}

	if field.Anonymous {
		return u.processAnonymousField(field, value, m, fullName)
	}

	return u.processNamedField(field, value, m, fullName)
}

func (u *Unmarshaler) processFieldNotFromString(fieldType reflect.Type, value reflect.Value,
	vp valueWithParent, opts *fieldOptionsWithContext, fullName string) error {
	derefedFieldType := Deref(fieldType)
	typeKind := derefedFieldType.Kind()
	mapValue := vp.value
	valueKind := reflect.TypeOf(mapValue).Kind()

	switch {
	case valueKind == reflect.Map && typeKind == reflect.Struct:
		mv, ok := mapValue.(map[string]any)
		if !ok {
			return errTypeMismatch
		}

		return u.processFieldStruct(fieldType, value, &simpleValuer{
			current: mapValuer(mv),
			parent:  vp.parent,
		}, fullName)
	case typeKind == reflect.Slice && valueKind == reflect.Slice:
		return u.fillSlice(fieldType, value, mapValue, fullName)
	case valueKind == reflect.Map && typeKind == reflect.Map:
		return u.fillMap(fieldType, value, mapValue, fullName)
	case valueKind == reflect.String && typeKind == reflect.Map:
		return u.fillMapFromString(value, mapValue)
	case valueKind == reflect.String && typeKind == reflect.Slice:
		return u.fillSliceFromString(fieldType, value, mapValue, fullName)
	case valueKind == reflect.String && derefedFieldType == durationType:
		return fillDurationValue(fieldType, value, mapValue.(string))
	case valueKind == reflect.String && typeKind == reflect.Struct && u.implementsUnmarshaler(fieldType):
		return u.fillUnmarshalerStruct(fieldType, value, mapValue.(string))
	default:
		return u.processFieldPrimitive(fieldType, value, mapValue, opts, fullName)
	}
}

func (u *Unmarshaler) processFieldPrimitive(fieldType reflect.Type, value reflect.Value,
	mapValue any, opts *fieldOptionsWithContext, fullName string) error {
	typeKind := Deref(fieldType).Kind()
	valueKind := reflect.TypeOf(mapValue).Kind()

	switch v := mapValue.(type) {
	case json.Number:
		return u.processFieldPrimitiveWithJSONNumber(fieldType, value, v, opts, fullName)
	default:
		if typeKind == valueKind {
			if err := validateValueInOptions(mapValue, opts.options()); err != nil {
				return err
			}

			return fillWithSameType(fieldType, value, mapValue, opts)
		}
	}

	return newTypeMismatchError(fullName)
}

func (u *Unmarshaler) processFieldPrimitiveWithJSONNumber(fieldType reflect.Type, value reflect.Value,
	v json.Number, opts *fieldOptionsWithContext, fullName string) error {
	baseType := Deref(fieldType)
	typeKind := baseType.Kind()

	if err := validateJsonNumberRange(v, opts); err != nil {
		return err
	}

	if err := validateValueInOptions(v, opts.options()); err != nil {
		return err
	}

	target := reflect.New(Deref(fieldType)).Elem()

	switch typeKind {
	case reflect.Int, reflect.Int8, reflect.Int16, reflect.Int32, reflect.Int64,
		reflect.Uint, reflect.Uint8, reflect.Uint16, reflect.Uint32, reflect.Uint64:
		if err := setValueFromString(typeKind, target, v.String()); err != nil {
			return err
		}
	case reflect.Float32:
		fValue, err := v.Float64()
		if err != nil {
			return err
		}

		// if the value is a pointer, we need to check overflow with the pointer's value.
		derefedValue := value
		for derefedValue.Type().Kind() == reflect.Ptr {
			derefedValue = derefedValue.Elem()
		}
		if derefedValue.CanFloat() && derefedValue.OverflowFloat(fValue) {
			return fmt.Errorf("parsing %q as float32: value out of range", v.String())
		}

		target.SetFloat(fValue)
	case reflect.Float64:
		fValue, err := v.Float64()
		if err != nil {
			return err
		}

		target.SetFloat(fValue)
	default:
		return newTypeMismatchErrorWithHint(fullName, typeKind.String(), numberTypeString)
	}

	SetValue(fieldType, value, target)

	return nil
}

func (u *Unmarshaler) processFieldStruct(fieldType reflect.Type, value reflect.Value,
	m valuerWithParent, fullName string) error {
	if fieldType.Kind() == reflect.Ptr {
		baseType := Deref(fieldType)
		target := reflect.New(baseType).Elem()
		if err := u.unmarshalWithFullName(m, target.Addr().Interface(), fullName); err != nil {
			return err
		}

		SetValue(fieldType, value, target)
	} else if err := u.unmarshalWithFullName(m, value.Addr().Interface(), fullName); err != nil {
		return err
	}

	return nil
}

func (u *Unmarshaler) processFieldTextUnmarshaler(fieldType reflect.Type, value reflect.Value,
	mapValue any) (bool, error) {
	var tval encoding.TextUnmarshaler
	var ok bool

	if fieldType.Kind() == reflect.Ptr {
		if value.Elem().Kind() == reflect.Ptr {
			target := reflect.New(Deref(fieldType))
			SetValue(fieldType.Elem(), value, target)
			tval, ok = target.Interface().(encoding.TextUnmarshaler)
		} else {
			tval, ok = value.Interface().(encoding.TextUnmarshaler)
		}
	} else {
		tval, ok = value.Addr().Interface().(encoding.TextUnmarshaler)
	}
	if ok {
		switch mv := mapValue.(type) {
		case string:
			return true, tval.UnmarshalText([]byte(mv))
		case []byte:
			return true, tval.UnmarshalText(mv)
		}
	}

	return false, nil
}

func (u *Unmarshaler) processFieldWithEnvValue(fieldType reflect.Type, value reflect.Value,
	envVal string, opts *fieldOptionsWithContext, fullName string) error {
	if err := validateValueInOptions(envVal, opts.options()); err != nil {
		return err
	}

	fieldKind := fieldType.Kind()
	switch fieldKind {
	case reflect.Bool:
		val, err := strconv.ParseBool(envVal)
		if err != nil {
			return fmt.Errorf("unmarshal field %q with environment variable, %w", fullName, err)
		}

		value.SetBool(val)
		return nil
	case durationType.Kind():
		if err := fillDurationValue(fieldType, value, envVal); err != nil {
			return fmt.Errorf("unmarshal field %q with environment variable, %w", fullName, err)
		}

		return nil
	case reflect.String:
		value.SetString(envVal)
		return nil
	default:
		return u.processFieldPrimitiveWithJSONNumber(fieldType, value, json.Number(envVal), opts, fullName)
	}
}

func (u *Unmarshaler) processNamedField(field reflect.StructField, value reflect.Value,
	m valuerWithParent, fullName string) error {
	if !field.IsExported() {
		return nil
	}

	key, opts, err := u.parseOptionsWithContext(field, m, fullName)
	if err != nil {
		return err
	}

	if key == ignoreKey {
		return nil
	}

	fullName = join(fullName, key)
	if opts != nil && len(opts.EnvVar) > 0 {
		envVal := proc.Env(opts.EnvVar)
		if len(envVal) > 0 {
			return u.processFieldWithEnvValue(field.Type, value, envVal, opts, fullName)
		}
	}

	canonicalKey := key
	if u.opts.canonicalKey != nil {
		canonicalKey = u.opts.canonicalKey(key)
	}

	valuer := createValuer(m, opts)
	mapValue, hasValue := getValue(valuer, canonicalKey, u.opts.opaqueKeys)

	// When fillDefault is used, m is a null value, hasValue must be false, all priority judgments fillDefault.
	if u.opts.fillDefault {
		if !value.IsZero() {
			return fmt.Errorf("set the default value, %q must be zero", fullName)
		}
		return u.processNamedFieldWithoutValue(field.Type, value, opts, fullName)
	} else if !hasValue {
		return u.processNamedFieldWithoutValue(field.Type, value, opts, fullName)
	}

	if u.opts.fromArray {
		fieldKind := field.Type.Kind()
		if fieldKind != reflect.Slice && fieldKind != reflect.Array {
			valueKind := reflect.TypeOf(mapValue).Kind()
			if valueKind == reflect.Slice || valueKind == reflect.Array {
				val := reflect.ValueOf(mapValue)
				if val.Len() > 0 {
					mapValue = val.Index(0).Interface()
				}
			}
		}
	}

	return u.processNamedFieldWithValue(field.Type, value, valueWithParent{
		value:  mapValue,
		parent: valuer,
	}, key, opts, fullName)
}

func (u *Unmarshaler) processNamedFieldWithValue(fieldType reflect.Type, value reflect.Value,
	vp valueWithParent, key string, opts *fieldOptionsWithContext, fullName string) error {
	mapValue := vp.value
	if mapValue == nil {
		if opts.optional() {
			return nil
		}

		return fmt.Errorf("field %q mustn't be nil", key)
	}

	if !value.CanSet() {
		return fmt.Errorf("field %q is not settable", key)
	}

	maybeNewValue(fieldType, value)

	if yes, err := u.processFieldTextUnmarshaler(fieldType, value, mapValue); yes {
		return err
	}

	fieldKind := Deref(fieldType).Kind()
	switch fieldKind {
	case reflect.Array, reflect.Map, reflect.Slice, reflect.Struct:
		return u.processFieldNotFromString(fieldType, value, vp, opts, fullName)
	default:
		if u.opts.fromString || opts.fromString() {
			return u.processNamedFieldWithValueFromString(fieldType, value, mapValue,
				key, opts, fullName)
		}

		return u.processFieldNotFromString(fieldType, value, vp, opts, fullName)
	}
}

func (u *Unmarshaler) processNamedFieldWithValueFromString(fieldType reflect.Type, value reflect.Value,
	mapValue any, key string, opts *fieldOptionsWithContext, fullName string) error {
	valueKind := reflect.TypeOf(mapValue).Kind()
	if valueKind != reflect.String {
		return fmt.Errorf("the value in map is not string, but %s", valueKind)
	}

	options := opts.options()
	if len(options) > 0 {
		var checkValue string
		switch mt := mapValue.(type) {
		case string:
			checkValue = mt
		case fmt.Stringer:
			checkValue = mt.String()
		default:
			return fmt.Errorf("the value in map is not string or json.Number, but %s",
				valueKind.String())
		}

		if !stringx.Contains(options, checkValue) {
			return fmt.Errorf(`value "%s" for field %q is not defined in options "%v"`,
				mapValue, key, options)
		}
	}

	return fillPrimitive(fieldType, value, mapValue, opts, fullName)
}

func (u *Unmarshaler) processNamedFieldWithoutValue(fieldType reflect.Type, value reflect.Value,
	opts *fieldOptionsWithContext, fullName string) error {
	derefedType := Deref(fieldType)
	fieldKind := derefedType.Kind()
	if defaultValue, ok := opts.getDefault(); ok {
		if derefedType == durationType {
			return fillDurationValue(fieldType, value, defaultValue)
		}

		switch fieldKind {
		case reflect.Array, reflect.Slice:
			return u.fillSliceWithDefault(derefedType, value, defaultValue, fullName)
		default:
			return setValueFromString(fieldKind, value, defaultValue)
		}
	}

	if u.opts.fillDefault {
		if fieldType.Kind() != reflect.Ptr && fieldKind == reflect.Struct {
			return u.processFieldNotFromString(fieldType, value, valueWithParent{
				value: emptyMap,
			}, opts, fullName)
		}
		return nil
	}

	switch fieldKind {
	case reflect.Array, reflect.Map, reflect.Slice:
		if !opts.optional() {
			return u.processFieldNotFromString(fieldType, value, valueWithParent{
				value: emptyMap,
			}, opts, fullName)
		}
	case reflect.Struct:
		if !opts.optional() {
			required, err := structValueRequired(u.key, derefedType)
			if err != nil {
				return err
			}

			if required {
				if u.opts.customFieldUnsetErr != nil {
					return u.opts.customFieldUnsetErr(fullName)
				}
				return fmt.Errorf("%q is not set", fullName)
			}

			return u.processFieldNotFromString(fieldType, value, valueWithParent{
				value: emptyMap,
			}, opts, fullName)
		}
	default:
		if !opts.optional() {
			if u.opts.customFieldUnsetErr != nil {
				return u.opts.customFieldUnsetErr(fullName)
			}
			return newInitError(fullName)
		}
	}

	return nil
}

func (u *Unmarshaler) unmarshal(i, v any, fullName string) error {
	valueType := reflect.TypeOf(v)
	if valueType.Kind() != reflect.Ptr {
		return errValueNotSettable
	}

	elemType := Deref(valueType)
	switch iv := i.(type) {
	case map[string]any:
		if elemType.Kind() != reflect.Struct {
			return errTypeMismatch
		}

		return u.unmarshalValuer(mapValuer(iv), v, fullName)
	case []any:
		if elemType.Kind() != reflect.Slice {
			return errTypeMismatch
		}

		return u.fillSlice(elemType, reflect.ValueOf(v).Elem(), iv, fullName)
	default:
		return errUnsupportedType
	}
}

func (u *Unmarshaler) unmarshalValuer(m Valuer, v any, fullName string) error {
	return u.unmarshalWithFullName(simpleValuer{current: m}, v, fullName)
}

func (u *Unmarshaler) unmarshalWithFullName(m valuerWithParent, v any, fullName string) error {
	rv := reflect.ValueOf(v)
	if err := ValidatePtr(rv); err != nil {
		return err
	}

	valueType := reflect.TypeOf(v)
	baseType := Deref(valueType)
	if baseType.Kind() != reflect.Struct {
		return errValueNotStruct
	}

	valElem := rv.Elem()
	if valElem.Kind() == reflect.Ptr {
		target := reflect.New(baseType).Elem()
		SetValue(valueType.Elem(), valElem, target)
		valElem = target
	}

	numFields := baseType.NumField()
	for i := 0; i < numFields; i++ {
		typeField := baseType.Field(i)
		valueField := valElem.Field(i)
		if err := u.processField(typeField, valueField, m, fullName); err != nil {
			return err
		}
	}

	return nil
}

// WithStringValues customizes an Unmarshaler with number values from strings.
func WithStringValues() UnmarshalOption {
	return func(opt *unmarshalOptions) {
		opt.fromString = true
	}
}

// WithCanonicalKeyFunc customizes an Unmarshaler with Canonical Key func.
func WithCanonicalKeyFunc(f func(string) string) UnmarshalOption {
	return func(opt *unmarshalOptions) {
		opt.canonicalKey = f
	}
}

// WithCustomFieldUnsetErr customizes an Unmarshaler with custom field unset error.
func WithCustomFieldUnsetErr(f func(fullName string) error) UnmarshalOption {
	return func(opt *unmarshalOptions) {
		opt.customFieldUnsetErr = f
	}
}

// WithDefault customizes an Unmarshaler with fill default values.
func WithDefault() UnmarshalOption {
	return func(opt *unmarshalOptions) {
		opt.fillDefault = true
	}
}

// WithFromArray customizes an Unmarshaler with converting array values to non-array types.
// For example, if the field type is []string, and the value is [hello],
// the field type can be `string`, instead of `[]string`.
// Typically, this option is used for unmarshaling from form values.
func WithFromArray() UnmarshalOption {
	return func(opt *unmarshalOptions) {
		opt.fromArray = true
	}
}

// WithOpaqueKeys customizes an Unmarshaler with opaque keys.
// Opaque keys are keys that are not processed by the unmarshaler.
func WithOpaqueKeys() UnmarshalOption {
	return func(opt *unmarshalOptions) {
		opt.opaqueKeys = true
	}
}

func createValuer(v valuerWithParent, opts *fieldOptionsWithContext) valuerWithParent {
	if opts.inherit() {
		return recursiveValuer{
			current: v,
			parent:  v.Parent(),
		}
	}

	return simpleValuer{
		current: v,
		parent:  v.Parent(),
	}
}

func fillDurationValue(fieldType reflect.Type, value reflect.Value, dur string) error {
	d, err := time.ParseDuration(dur)
	if err != nil {
		return err
	}

	SetValue(fieldType, value, reflect.ValueOf(d))

	return nil
}

func fillPrimitive(fieldType reflect.Type, value reflect.Value, mapValue any,
	opts *fieldOptionsWithContext, fullName string) error {
	if !value.CanSet() {
		return errValueNotSettable
	}

	baseType := Deref(fieldType)
	if fieldType.Kind() == reflect.Ptr {
		target := reflect.New(baseType).Elem()
		switch mapValue.(type) {
		case string, json.Number:
			SetValue(fieldType, value, target)
			value = target
		}
	}

	switch v := mapValue.(type) {
	case string:
		return validateAndSetValue(baseType.Kind(), value, v, opts)
	case json.Number:
		if err := validateJsonNumberRange(v, opts); err != nil {
			return err
		}
		return setValueFromString(baseType.Kind(), value, v.String())
	default:
		return newTypeMismatchError(fullName)
	}
}

func fillWithSameType(fieldType reflect.Type, value reflect.Value, mapValue any,
	opts *fieldOptionsWithContext) error {
	if !value.CanSet() {
		return errValueNotSettable
	}

	if err := validateValueRange(mapValue, opts); err != nil {
		return err
	}

	if fieldType.Kind() == reflect.Ptr {
		baseType := Deref(fieldType)
		target := reflect.New(baseType).Elem()
		setSameKindValue(baseType, target, mapValue)
		SetValue(fieldType, value, target)
	} else {
		setSameKindValue(fieldType, value, mapValue)
	}

	return nil
}

// getValue gets the value for the specific key, the key can be in the format of parentKey.childKey
func getValue(m valuerWithParent, key string, opaque bool) (any, bool) {
	keys := readKeys(key, opaque)
	return getValueWithChainedKeys(m, keys)
}

func getValueWithChainedKeys(m valuerWithParent, keys []string) (any, bool) {
	switch len(keys) {
	case 0:
		return nil, false
	case 1:
		v, ok := m.Value(keys[0])
		return v, ok
	default:
		if v, ok := m.Value(keys[0]); ok {
			if nextm, ok := v.(map[string]any); ok {
				return getValueWithChainedKeys(recursiveValuer{
					current: mapValuer(nextm),
					parent:  m,
				}, keys[1:])
			}
		}

		return nil, false
	}
}

func join(elem ...string) string {
	var builder strings.Builder

	var fillSep bool
	for _, e := range elem {
		if len(e) == 0 {
			continue
		}

		if fillSep {
			builder.WriteByte(delimiter)
		} else {
			fillSep = true
		}

		builder.WriteString(e)
	}

	return builder.String()
}

func makeStringSlice(refValue reflect.Value) reflect.Value {
	if refValue.Len() != 1 {
		return refValue
	}

	element := refValue.Index(0)
	if element.Kind() != reflect.String {
		return refValue
	}

	val, ok := element.Interface().(string)
	if !ok {
		return refValue
	}

	splits := strings.Split(val, comma)
	if len(splits) <= 1 {
		return refValue
	}

	slice := reflect.MakeSlice(stringSliceType, len(splits), len(splits))
	for i, split := range splits {
		// allow empty strings
		slice.Index(i).Set(reflect.ValueOf(split))
	}

	return slice
}

func newInitError(name string) error {
	return fmt.Errorf("field %q is not set", name)
}

func newTypeMismatchError(name string) error {
	return fmt.Errorf("type mismatch for field %q", name)
}

func newTypeMismatchErrorWithHint(name, expectType, actualType string) error {
	return fmt.Errorf("type mismatch for field %q, expect %q, actual %q",
		name, expectType, actualType)
}

func readKeys(key string, opaque bool) []string {
	if opaque {
		return []string{key}
	}

	cacheKeysLock.Lock()
	keys, ok := cacheKeys[key]
	cacheKeysLock.Unlock()
	if ok {
		return keys
	}

	keys = strings.FieldsFunc(key, func(c rune) bool {
		return c == delimiter
	})
	cacheKeysLock.Lock()
	cacheKeys[key] = keys
	cacheKeysLock.Unlock()

	return keys
}

func setSameKindValue(targetType reflect.Type, target reflect.Value, value any) {
	if reflect.ValueOf(value).Type().AssignableTo(targetType) {
		target.Set(reflect.ValueOf(value))
	} else {
		target.Set(reflect.ValueOf(value).Convert(targetType))
	}
}<|MERGE_RESOLUTION|>--- conflicted
+++ resolved
@@ -50,20 +50,13 @@
 	// UnmarshalOption defines the method to customize an Unmarshaler.
 	UnmarshalOption func(*unmarshalOptions)
 
-	unmarshalOptions struct {
-<<<<<<< HEAD
-		fillDefault         bool
-		fromString          bool
-		opaqueKeys          bool
-		canonicalKey        func(key string) string
-		customFieldUnsetErr func(key string) error
-=======
+	unmarshalOptions struct { 
 		fillDefault  bool
 		fromArray    bool
 		fromString   bool
 		opaqueKeys   bool
 		canonicalKey func(key string) string
->>>>>>> b8206fb4
+		customFieldUnsetErr func(key string) error
 	}
 )
 
