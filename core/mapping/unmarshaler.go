--- conflicted
+++ resolved
@@ -196,12 +196,7 @@
 }
 
 func (u *Unmarshaler) fillSliceFromString(fieldType reflect.Type, value reflect.Value,
-<<<<<<< HEAD
-	mapValue any,
-) error {
-=======
 	mapValue any) error {
->>>>>>> fde05ccb
 	var slice []any
 	switch v := mapValue.(type) {
 	case fmt.Stringer:
@@ -231,12 +226,7 @@
 }
 
 func (u *Unmarshaler) fillSliceValue(slice reflect.Value, index int,
-<<<<<<< HEAD
-	baseKind reflect.Kind, value any,
-) error {
-=======
 	baseKind reflect.Kind, value any) error {
->>>>>>> fde05ccb
 	ithVal := slice.Index(index)
 	switch v := value.(type) {
 	case fmt.Stringer:
@@ -270,8 +260,7 @@
 }
 
 func (u *Unmarshaler) fillSliceWithDefault(derefedType reflect.Type, value reflect.Value,
-	defaultValue string,
-) error {
+	defaultValue string) error {
 	baseFieldType := Deref(derefedType.Elem())
 	baseFieldKind := baseFieldType.Kind()
 	defaultCacheLock.Lock()
@@ -375,8 +364,7 @@
 }
 
 func (u *Unmarshaler) parseOptionsWithContext(field reflect.StructField, m Valuer, fullName string) (
-	string, *fieldOptionsWithContext, error,
-) {
+	string, *fieldOptionsWithContext, error) {
 	key, options, err := parseKeyAndOptions(u.key, field)
 	if err != nil {
 		return "", nil, err
@@ -413,8 +401,7 @@
 }
 
 func (u *Unmarshaler) processAnonymousField(field reflect.StructField, value reflect.Value,
-	m valuerWithParent, fullName string,
-) error {
+	m valuerWithParent, fullName string) error {
 	key, options, err := u.parseOptionsWithContext(field, m, fullName)
 	if err != nil {
 		return err
@@ -428,8 +415,7 @@
 }
 
 func (u *Unmarshaler) processAnonymousFieldOptional(field reflect.StructField, value reflect.Value,
-	key string, m valuerWithParent, fullName string,
-) error {
+	key string, m valuerWithParent, fullName string) error {
 	derefedFieldType := Deref(field.Type)
 
 	switch derefedFieldType.Kind() {
@@ -441,8 +427,7 @@
 }
 
 func (u *Unmarshaler) processAnonymousFieldRequired(field reflect.StructField, value reflect.Value,
-	m valuerWithParent, fullName string,
-) error {
+	m valuerWithParent, fullName string) error {
 	fieldType := field.Type
 	maybeNewValue(fieldType, value)
 	derefedFieldType := Deref(fieldType)
@@ -466,8 +451,7 @@
 }
 
 func (u *Unmarshaler) processAnonymousStructFieldOptional(fieldType reflect.Type,
-	value reflect.Value, key string, m valuerWithParent, fullName string,
-) error {
+	value reflect.Value, key string, m valuerWithParent, fullName string) error {
 	var filled bool
 	var required int
 	var requiredFilled int
@@ -508,8 +492,7 @@
 }
 
 func (u *Unmarshaler) processField(field reflect.StructField, value reflect.Value,
-	m valuerWithParent, fullName string,
-) error {
+	m valuerWithParent, fullName string) error {
 	if usingDifferentKeys(u.key, field) {
 		return nil
 	}
@@ -522,8 +505,7 @@
 }
 
 func (u *Unmarshaler) processFieldNotFromString(fieldType reflect.Type, value reflect.Value,
-	vp valueWithParent, opts *fieldOptionsWithContext, fullName string,
-) error {
+	vp valueWithParent, opts *fieldOptionsWithContext, fullName string) error {
 	derefedFieldType := Deref(fieldType)
 	typeKind := derefedFieldType.Kind()
 	valueKind := reflect.TypeOf(vp.value).Kind()
@@ -554,12 +536,7 @@
 }
 
 func (u *Unmarshaler) processFieldPrimitive(fieldType reflect.Type, value reflect.Value,
-<<<<<<< HEAD
-	mapValue any, opts *fieldOptionsWithContext, fullName string,
-) error {
-=======
 	mapValue any, opts *fieldOptionsWithContext, fullName string) error {
->>>>>>> fde05ccb
 	typeKind := Deref(fieldType).Kind()
 	valueKind := reflect.TypeOf(mapValue).Kind()
 
@@ -587,8 +564,7 @@
 }
 
 func (u *Unmarshaler) processFieldPrimitiveWithJSONNumber(fieldType reflect.Type, value reflect.Value,
-	v json.Number, opts *fieldOptionsWithContext, fullName string,
-) error {
+	v json.Number, opts *fieldOptionsWithContext, fullName string) error {
 	baseType := Deref(fieldType)
 	typeKind := baseType.Kind()
 
@@ -638,8 +614,7 @@
 }
 
 func (u *Unmarshaler) processFieldStruct(fieldType reflect.Type, value reflect.Value,
-	m valuerWithParent, fullName string,
-) error {
+	m valuerWithParent, fullName string) error {
 	if fieldType.Kind() == reflect.Ptr {
 		baseType := Deref(fieldType)
 		target := reflect.New(baseType).Elem()
@@ -656,12 +631,7 @@
 }
 
 func (u *Unmarshaler) processFieldTextUnmarshaler(fieldType reflect.Type, value reflect.Value,
-<<<<<<< HEAD
-	mapValue any,
-) (bool, error) {
-=======
 	mapValue any) (bool, error) {
->>>>>>> fde05ccb
 	var tval encoding.TextUnmarshaler
 	var ok bool
 
@@ -689,8 +659,7 @@
 }
 
 func (u *Unmarshaler) processFieldWithEnvValue(fieldType reflect.Type, value reflect.Value,
-	envVal string, opts *fieldOptionsWithContext, fullName string,
-) error {
+	envVal string, opts *fieldOptionsWithContext, fullName string) error {
 	if err := validateValueInOptions(envVal, opts.options()); err != nil {
 		return err
 	}
@@ -720,8 +689,7 @@
 }
 
 func (u *Unmarshaler) processNamedField(field reflect.StructField, value reflect.Value,
-	m valuerWithParent, fullName string,
-) error {
+	m valuerWithParent, fullName string) error {
 	key, opts, err := u.parseOptionsWithContext(field, m, fullName)
 	if err != nil {
 		return err
@@ -753,8 +721,7 @@
 }
 
 func (u *Unmarshaler) processNamedFieldWithValue(fieldType reflect.Type, value reflect.Value,
-	vp valueWithParent, key string, opts *fieldOptionsWithContext, fullName string,
-) error {
+	vp valueWithParent, key string, opts *fieldOptionsWithContext, fullName string) error {
 	mapValue := vp.value
 	if mapValue == nil {
 		if opts.optional() {
@@ -789,12 +756,7 @@
 }
 
 func (u *Unmarshaler) processNamedFieldWithValueFromString(fieldType reflect.Type, value reflect.Value,
-<<<<<<< HEAD
-	mapValue any, key string, opts *fieldOptionsWithContext, fullName string,
-) error {
-=======
 	mapValue any, key string, opts *fieldOptionsWithContext, fullName string) error {
->>>>>>> fde05ccb
 	valueKind := reflect.TypeOf(mapValue).Kind()
 	if valueKind != reflect.String {
 		return fmt.Errorf("the value in map is not string, but %s", valueKind)
@@ -823,8 +785,7 @@
 }
 
 func (u *Unmarshaler) processNamedFieldWithoutValue(fieldType reflect.Type, value reflect.Value,
-	opts *fieldOptionsWithContext, fullName string,
-) error {
+	opts *fieldOptionsWithContext, fullName string) error {
 	derefedType := Deref(fieldType)
 	fieldKind := derefedType.Kind()
 	if defaultValue, ok := opts.getDefault(); ok {
@@ -940,12 +901,7 @@
 }
 
 func fillPrimitive(fieldType reflect.Type, value reflect.Value, mapValue any,
-<<<<<<< HEAD
-	opts *fieldOptionsWithContext, fullName string,
-) error {
-=======
 	opts *fieldOptionsWithContext, fullName string) error {
->>>>>>> fde05ccb
 	if !value.CanSet() {
 		return errValueNotSettable
 	}
@@ -974,12 +930,7 @@
 }
 
 func fillWithSameType(fieldType reflect.Type, value reflect.Value, mapValue any,
-<<<<<<< HEAD
-	opts *fieldOptionsWithContext,
-) error {
-=======
 	opts *fieldOptionsWithContext) error {
->>>>>>> fde05ccb
 	if !value.CanSet() {
 		return errValueNotSettable
 	}
