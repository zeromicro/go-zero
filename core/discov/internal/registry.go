--- conflicted
+++ resolved
@@ -60,24 +60,15 @@
 	return c.monitor(key, l, exactMatch)
 }
 
-<<<<<<< HEAD
-func (r *Registry) UnMonitor(endpoints []string, key string, l UpdateListener) {
-	c, exists := r.getCluster(endpoints)
-=======
 // Unmonitor cancel monitoring of given endpoints and keys, and remove the listener.
 func (r *Registry) Unmonitor(endpoints []string, key string, l UpdateListener) {
 	c, exists := r.getCluster(endpoints)
 	// if not exists, return.
->>>>>>> 17d98f69
 	if !exists {
 		return
 	}
 
-<<<<<<< HEAD
-	c.unMonitor(key, l)
-=======
 	c.unmonitor(key, l)
->>>>>>> 17d98f69
 }
 
 func (r *Registry) getCluster(endpoints []string) (c *cluster, exists bool) {
@@ -300,34 +291,12 @@
 	return nil
 }
 
-<<<<<<< HEAD
-func (c *cluster) unMonitor(key string, l UpdateListener) {
-	c.lock.Lock()
-	defer c.lock.Unlock()
-
-	listeners := c.listeners[key]
-	for i, listener := range listeners {
-		if listener == l {
-			c.listeners[key] = append(listeners[:i], listeners[i+1:]...)
-			break
-		}
-	}
-
-	if len(c.listeners[key]) == 0 && c.watchFlag[key] {
-		if cancel, ok := c.watchCtx[key]; ok {
-			cancel()
-			delete(c.watchCtx, key)
-		}
-		c.watchFlag[key] = false
-	}
-=======
 func (c *cluster) unmonitor(key string, l UpdateListener) {
 	c.lock.Lock()
 	defer c.lock.Unlock()
 	c.listeners[key] = slices.DeleteFunc(c.listeners[key], func(listener UpdateListener) bool {
 		return l == listener
 	})
->>>>>>> 17d98f69
 }
 
 func (c *cluster) newClient() (EtcdClient, error) {
