package discov

import (
	"sync"
	"sync/atomic"

	"github.com/zeromicro/go-zero/core/collection"
	"github.com/zeromicro/go-zero/core/discov/internal"
	"github.com/zeromicro/go-zero/core/logx"
	"github.com/zeromicro/go-zero/core/syncx"
)

type (
	// SubOption defines the method to customize a Subscriber.
	SubOption func(sub *Subscriber)

	// A Subscriber is used to subscribe the given key on an etcd cluster.
	Subscriber struct {
		endpoints  []string
		key        string
		exclusive  bool
		exactMatch bool
		key        string
		items      *container
	}
)

// NewSubscriber returns a Subscriber.
// endpoints is the hosts of the etcd cluster.
// key is the key to subscribe.
// opts are used to customize the Subscriber.
func NewSubscriber(endpoints []string, key string, opts ...SubOption) (*Subscriber, error) {
	sub := &Subscriber{
		endpoints: endpoints,
		key:       key,
	}
	for _, opt := range opts {
		opt(sub)
	}
	sub.items = newContainer(sub.exclusive)

	if err := internal.GetRegistry().Monitor(endpoints, key, sub.items, sub.exactMatch); err != nil {
		return nil, err
	}

	return sub, nil
}

// AddListener adds listener to s.
func (s *Subscriber) AddListener(listener func()) {
	s.items.addListener(listener)
}

// Values returns all the subscription values.
func (s *Subscriber) Values() []string {
	return s.items.getValues()
}

<<<<<<< HEAD
// Close the subscriber created watch goroutine and remove listener
func (s *Subscriber) Close() {
	internal.GetRegistry().UnMonitor(s.endpoints, s.key, s.items)
=======
// Close s.
func (s *Subscriber) Close() {
	internal.GetRegistry().Unmonitor(s.endpoints, s.key, s.items)
>>>>>>> 17d98f69
}

// Exclusive means that key value can only be 1:1,
// which means later added value will remove the keys associated with the same value previously.
func Exclusive() SubOption {
	return func(sub *Subscriber) {
		sub.exclusive = true
	}
}

// WithExactMatch turn off querying using key prefixes.
func WithExactMatch() SubOption {
	return func(sub *Subscriber) {
		sub.exactMatch = true
	}
}

// WithSubEtcdAccount provides the etcd username/password.
func WithSubEtcdAccount(user, pass string) SubOption {
	return func(sub *Subscriber) {
		RegisterAccount(sub.endpoints, user, pass)
	}
}

// WithSubEtcdTLS provides the etcd CertFile/CertKeyFile/CACertFile.
func WithSubEtcdTLS(certFile, certKeyFile, caFile string, insecureSkipVerify bool) SubOption {
	return func(sub *Subscriber) {
		logx.Must(RegisterTLS(sub.endpoints, certFile, certKeyFile, caFile, insecureSkipVerify))
	}
}

type container struct {
	exclusive bool
	values    map[string]*collection.Set
	mapping   map[string]string
	snapshot  atomic.Value
	dirty     *syncx.AtomicBool
	listeners []func()
	lock      sync.Mutex
}

func newContainer(exclusive bool) *container {
	return &container{
		exclusive: exclusive,
		values:    make(map[string]*collection.Set),
		mapping:   make(map[string]string),
		dirty:     syncx.ForAtomicBool(true),
	}
}

func (c *container) OnAdd(kv internal.KV) {
	c.addKv(kv.Key, kv.Val)
	c.notifyChange()
}

func (c *container) OnDelete(kv internal.KV) {
	c.removeKey(kv.Key)
	c.notifyChange()
}

// addKv adds the kv, returns if there are already other keys associate with the value
func (c *container) addKv(key, value string) ([]string, bool) {
	c.lock.Lock()
	defer c.lock.Unlock()

	c.dirty.Set(true)
	if c.values[value] == nil {
		c.values[value] = collection.NewSet()
	}
	keys := c.values[value].KeysStr()
	previous := append([]string(nil), keys...)
	early := len(keys) > 0
	if c.exclusive && early {
		for _, each := range keys {
			c.doRemoveKey(each)
		}
		if c.values[value] == nil {
			c.values[value] = collection.NewSet()
		}
	}
	c.values[value].AddStr(key)
	c.mapping[key] = value

	if early {
		return previous, true
	}

	return nil, false
}

func (c *container) addListener(listener func()) {
	c.lock.Lock()
	c.listeners = append(c.listeners, listener)
	c.lock.Unlock()
}

func (c *container) doRemoveKey(key string) {
	server, ok := c.mapping[key]
	if !ok {
		return
	}

	delete(c.mapping, key)
	if c.values[server] == nil {
		return
	}
	c.values[server].Remove(key)

	if c.values[server].Count() == 0 {
		delete(c.values, server)
	}
}

func (c *container) getValues() []string {
	if !c.dirty.True() {
		return c.snapshot.Load().([]string)
	}

	c.lock.Lock()
	defer c.lock.Unlock()

	var vals []string
	for each := range c.values {
		vals = append(vals, each)
	}
	c.snapshot.Store(vals)
	c.dirty.Set(false)

	return vals
}

func (c *container) notifyChange() {
	c.lock.Lock()
	listeners := append(([]func())(nil), c.listeners...)
	c.lock.Unlock()

	for _, listener := range listeners {
		listener()
	}
}

// removeKey removes the kv, returns true if there are still other keys associate with the value
func (c *container) removeKey(key string) {
	c.lock.Lock()
	defer c.lock.Unlock()

	c.dirty.Set(true)
	c.doRemoveKey(key)
}<|MERGE_RESOLUTION|>--- conflicted
+++ resolved
@@ -56,15 +56,9 @@
 	return s.items.getValues()
 }
 
-<<<<<<< HEAD
-// Close the subscriber created watch goroutine and remove listener
-func (s *Subscriber) Close() {
-	internal.GetRegistry().UnMonitor(s.endpoints, s.key, s.items)
-=======
 // Close s.
 func (s *Subscriber) Close() {
 	internal.GetRegistry().Unmonitor(s.endpoints, s.key, s.items)
->>>>>>> 17d98f69
 }
 
 // Exclusive means that key value can only be 1:1,
