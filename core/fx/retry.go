--- conflicted
+++ resolved
@@ -18,11 +18,7 @@
 		times        int
 		interval     time.Duration
 		timeout      time.Duration
-<<<<<<< HEAD
-		IgnoreErrors []error
-=======
 		ignoreErrors []error
->>>>>>> 74b87ac9
 	}
 )
 
@@ -68,11 +64,7 @@
 		select {
 		case err := <-errChan:
 			if err != nil {
-<<<<<<< HEAD
-				for _, ignoreErr := range options.IgnoreErrors {
-=======
 				for _, ignoreErr := range options.ignoreErrors {
->>>>>>> 74b87ac9
 					if errors.Is(err, ignoreErr) {
 						return nil
 					}
@@ -127,13 +119,6 @@
 	}
 }
 
-// WithIgnoreErrors Ignore the specified errors
-func WithIgnoreErrors(IgnoreErrors []error) RetryOption {
-	return func(options *retryOptions) {
-		options.IgnoreErrors = IgnoreErrors
-	}
-}
-
 func newRetryOptions() *retryOptions {
 	return &retryOptions{
 		times: defaultRetryTimes,
