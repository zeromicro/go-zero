package trace

import (
	"context"
	"fmt"
	"sync"

	"github.com/zeromicro/go-zero/core/lang"
	"github.com/zeromicro/go-zero/core/logx"
	"go.opentelemetry.io/otel"
	"go.opentelemetry.io/otel/exporters/jaeger"
	"go.opentelemetry.io/otel/exporters/otlp/otlptrace/otlptracegrpc"
	"go.opentelemetry.io/otel/exporters/zipkin"
	"go.opentelemetry.io/otel/sdk/resource"
	sdktrace "go.opentelemetry.io/otel/sdk/trace"
	semconv "go.opentelemetry.io/otel/semconv/v1.4.0"
	"google.golang.org/grpc"
)

const (
<<<<<<< HEAD
	kindJaeger = "jaeger"
	kindZipkin = "zipkin"
	kindGrpc   = "grpc"
=======
	kindJaeger     = "jaeger"
	kindZipkin     = "zipkin"
	kindSkywalking = "skywalking"
>>>>>>> a1185778
)

var (
	agents = make(map[string]lang.PlaceholderType)
	lock   sync.Mutex
	tp     *sdktrace.TracerProvider
)

// StartAgent starts a opentelemetry agent.
func StartAgent(c Config) {
	lock.Lock()
	defer lock.Unlock()

	_, ok := agents[c.Endpoint]
	if ok {
		return
	}

	// if error happens, let later calls run.
	if err := startAgent(c); err != nil {
		return
	}

	agents[c.Endpoint] = lang.Placeholder
}

// StopAgent shuts down the span processors in the order they were registered.
func StopAgent() {
	_ = tp.Shutdown(context.Background())
}

func createExporter(c Config) (sdktrace.SpanExporter, error) {
	// Just support jaeger and zipkin now, more for later
	switch c.Batcher {
	case kindJaeger:
		return jaeger.New(jaeger.WithCollectorEndpoint(jaeger.WithEndpoint(c.Endpoint)))
	case kindZipkin:
		return zipkin.New(c.Endpoint)
<<<<<<< HEAD
	case kindGrpc:
		return otlptracegrpc.NewUnstarted(
			otlptracegrpc.WithInsecure(),
			otlptracegrpc.WithEndpoint(c.Endpoint),
			otlptracegrpc.WithDialOption(grpc.WithBlock()),
		), nil
=======
	case kindSkywalking:
		return NewSkywalking(c.Endpoint, c.Name)
>>>>>>> a1185778
	default:
		return nil, fmt.Errorf("unknown exporter: %s", c.Batcher)
	}
}

func startAgent(c Config) error {
	opts := []sdktrace.TracerProviderOption{
		// Set the sampling rate based on the parent span to 100%
		sdktrace.WithSampler(sdktrace.ParentBased(sdktrace.TraceIDRatioBased(c.Sampler))),
		// Record information about this application in a Resource.
		sdktrace.WithResource(resource.NewSchemaless(semconv.ServiceNameKey.String(c.Name))),
	}

	if len(c.Endpoint) > 0 {
		exp, err := createExporter(c)
		if err != nil {
			logx.Error(err)
			return err
		}

		// Always be sure to batch in production.
		opts = append(opts, sdktrace.WithBatcher(exp))
	}

	tp = sdktrace.NewTracerProvider(opts...)
	otel.SetTracerProvider(tp)
	otel.SetErrorHandler(otel.ErrorHandlerFunc(func(err error) {
		logx.Errorf("[otel] error: %v", err)
	}))

	return nil
}<|MERGE_RESOLUTION|>--- conflicted
+++ resolved
@@ -18,15 +18,10 @@
 )
 
 const (
-<<<<<<< HEAD
-	kindJaeger = "jaeger"
-	kindZipkin = "zipkin"
-	kindGrpc   = "grpc"
-=======
 	kindJaeger     = "jaeger"
 	kindZipkin     = "zipkin"
+	kindGrpc       = "grpc
 	kindSkywalking = "skywalking"
->>>>>>> a1185778
 )
 
 var (
@@ -65,17 +60,19 @@
 		return jaeger.New(jaeger.WithCollectorEndpoint(jaeger.WithEndpoint(c.Endpoint)))
 	case kindZipkin:
 		return zipkin.New(c.Endpoint)
-<<<<<<< HEAD
+		<<<<<<< HEAD
 	case kindGrpc:
 		return otlptracegrpc.NewUnstarted(
 			otlptracegrpc.WithInsecure(),
 			otlptracegrpc.WithEndpoint(c.Endpoint),
 			otlptracegrpc.WithDialOption(grpc.WithBlock()),
 		), nil
-=======
+		====== =
 	case kindSkywalking:
 		return NewSkywalking(c.Endpoint, c.Name)
->>>>>>> a1185778
+		>>>>>>> v1
+		.6
+		.0
 	default:
 		return nil, fmt.Errorf("unknown exporter: %s", c.Batcher)
 	}
