package trace

// TraceName represents the tracing name.
const TraceName = "go-zero"

<<<<<<< HEAD
// A Config is a open-telemetry config.
=======
// A Config is an opentelemetry config.
>>>>>>> f25788eb
type Config struct {
	Name     string  `json:",optional"`
	Endpoint string  `json:",optional"`
	Sampler  float64 `json:",default=1.0"`
	Batcher  string  `json:",default=jaeger,options=jaeger|zipkin|grpc"`
}<|MERGE_RESOLUTION|>--- conflicted
+++ resolved
@@ -3,11 +3,7 @@
 // TraceName represents the tracing name.
 const TraceName = "go-zero"
 
-<<<<<<< HEAD
-// A Config is a open-telemetry config.
-=======
 // A Config is an opentelemetry config.
->>>>>>> f25788eb
 type Config struct {
 	Name     string  `json:",optional"`
 	Endpoint string  `json:",optional"`
