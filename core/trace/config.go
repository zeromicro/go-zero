--- conflicted
+++ resolved
@@ -8,9 +8,5 @@
 	Name     string  `json:",optional"`
 	Endpoint string  `json:",optional"`
 	Sampler  float64 `json:",default=1.0"`
-<<<<<<< HEAD
-	Batcher  string  `json:",default=jaeger,options=jaeger|zipkin|grpc"`
-=======
-	Batcher  string  `json:",default=jaeger,options=jaeger|zipkin|skywalking"`
->>>>>>> a1185778
+	Batcher  string  `json:",default=jaeger,options=jaeger|zipkin|grpc|skywalking"`
 }