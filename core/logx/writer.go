--- conflicted
+++ resolved
@@ -256,14 +256,11 @@
 }
 
 func output(writer io.Writer, level string, val interface{}, fields ...LogField) {
-<<<<<<< HEAD
 	if serviceName != "" {
 		fields = append(fields, Field(serviceNameKey, serviceName))
 	}
 	fields = append(fields, Field(callerKey, getCaller(callerDepth)))
 
-=======
->>>>>>> 4c927624
 	switch atomic.LoadUint32(&encoding) {
 	case plainEncodingType:
 		writePlainAny(writer, level, val, buildFields(fields...)...)
