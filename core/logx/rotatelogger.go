package logx

import (
	"compress/gzip"
	"errors"
	"fmt"
	"io"
	"log"
	"os"
	"path"
	"path/filepath"
	"sort"
	"strings"
	"sync"
	"time"

	"github.com/zeromicro/go-zero/core/fs"
	"github.com/zeromicro/go-zero/core/lang"
)

const (
	dateFormat      = "2006-01-02"
	fileTimeFormat  = time.RFC3339
	hoursPerDay     = 24
	bufferSize      = 100
	defaultDirMode  = 0o755
	defaultFileMode = 0o600
	gzipExt         = ".gz"
	megaBytes       = 1 << 20
)

// ErrLogFileClosed is an error that indicates the log file is already closed.
var ErrLogFileClosed = errors.New("error: log file closed")

type (
	// A RotateRule interface is used to define the log rotating rules.
	RotateRule interface {
		BackupFileName() string
		MarkRotated()
		OutdatedFiles() []string
		ShallRotate(size int64) bool
	}

	// A RotateLogger is a Logger that can rotate log files with given rules.
	RotateLogger struct {
		filename string
		backup   string
		fp       *os.File
		channel  chan []byte
		done     chan lang.PlaceholderType
		rule     RotateRule
		compress bool
		// can't use threading.RoutineGroup because of cycle import
		waitGroup   sync.WaitGroup
		closeOnce   sync.Once
		currentSize int64
	}

	// A DailyRotateRule is a rule to daily rotate the log files.
	DailyRotateRule struct {
		rotatedTime string
		filename    string
		delimiter   string
		days        int
		gzip        bool
	}

	// SizeLimitRotateRule a rotation rule that make the log file rotated base on size
	SizeLimitRotateRule struct {
		DailyRotateRule
		maxSize    int64
		maxBackups int
	}
)

// DefaultRotateRule is a default log rotating rule, currently DailyRotateRule.
func DefaultRotateRule(filename, delimiter string, days int, gzip bool) RotateRule {
	return &DailyRotateRule{
		rotatedTime: getNowDate(),
		filename:    filename,
		delimiter:   delimiter,
		days:        days,
		gzip:        gzip,
	}
}

// BackupFileName returns the backup filename on rotating.
func (r *DailyRotateRule) BackupFileName() string {
	return fmt.Sprintf("%s%s%s", r.filename, r.delimiter, getNowDate())
}

// MarkRotated marks the rotated time of r to be the current time.
func (r *DailyRotateRule) MarkRotated() {
	r.rotatedTime = getNowDate()
}

// OutdatedFiles returns the files that exceeded the keeping days.
func (r *DailyRotateRule) OutdatedFiles() []string {
	if r.days <= 0 {
		return nil
	}

	var pattern string
	if r.gzip {
		pattern = fmt.Sprintf("%s%s*%s", r.filename, r.delimiter, gzipExt)
	} else {
		pattern = fmt.Sprintf("%s%s*", r.filename, r.delimiter)
	}

	files, err := filepath.Glob(pattern)
	if err != nil {
		Errorf("failed to delete outdated log files, error: %s", err)
		return nil
	}

	var buf strings.Builder
	boundary := time.Now().Add(-time.Hour * time.Duration(hoursPerDay*r.days)).Format(dateFormat)
	buf.WriteString(r.filename)
	buf.WriteString(r.delimiter)
	buf.WriteString(boundary)
	if r.gzip {
		buf.WriteString(gzipExt)
	}
	boundaryFile := buf.String()

	var outdates []string
	for _, file := range files {
		if file < boundaryFile {
			outdates = append(outdates, file)
		}
	}

	return outdates
}

// ShallRotate checks if the file should be rotated.
func (r *DailyRotateRule) ShallRotate(_ int64) bool {
	return len(r.rotatedTime) > 0 && getNowDate() != r.rotatedTime
}

// NewSizeLimitRotateRule returns the rotation rule with size limit
func NewSizeLimitRotateRule(filename, delimiter string, days, maxSize, maxBackups int, gzip bool) RotateRule {
	return &SizeLimitRotateRule{
		DailyRotateRule: DailyRotateRule{
			rotatedTime: getNowDateInRFC3339Format(),
			filename:    filename,
			delimiter:   delimiter,
			days:        days,
			gzip:        gzip,
		},
		maxSize:    int64(maxSize) * megaBytes,
		maxBackups: maxBackups,
	}
}

func (r *SizeLimitRotateRule) BackupFileName() string {
	dir := filepath.Dir(r.filename)
	prefix, ext := r.parseFilename()
	timestamp := getNowDateInRFC3339Format()
	return filepath.Join(dir, fmt.Sprintf("%s%s%s%s", prefix, r.delimiter, timestamp, ext))
}

func (r *SizeLimitRotateRule) MarkRotated() {
	r.rotatedTime = getNowDateInRFC3339Format()
}

func (r *SizeLimitRotateRule) OutdatedFiles() []string {
	dir := filepath.Dir(r.filename)
	prefix, ext := r.parseFilename()

	var pattern string
	if r.gzip {
		pattern = fmt.Sprintf("%s%s%s%s*%s%s", dir, string(filepath.Separator),
			prefix, r.delimiter, ext, gzipExt)
	} else {
		pattern = fmt.Sprintf("%s%s%s%s*%s", dir, string(filepath.Separator),
			prefix, r.delimiter, ext)
	}

	files, err := filepath.Glob(pattern)
	if err != nil {
		Errorf("failed to delete outdated log files, error: %s", err)
		return nil
	}

	sort.Strings(files)

	outdated := make(map[string]lang.PlaceholderType)

	// test if too many backups
	if r.maxBackups > 0 && len(files) > r.maxBackups {
		for _, f := range files[:len(files)-r.maxBackups] {
			outdated[f] = lang.Placeholder
		}
		files = files[len(files)-r.maxBackups:]
	}

	// test if any too old backups
	if r.days > 0 {
		boundary := time.Now().Add(-time.Hour * time.Duration(hoursPerDay*r.days)).Format(fileTimeFormat)
		boundaryFile := filepath.Join(dir, fmt.Sprintf("%s%s%s%s", prefix, r.delimiter, boundary, ext))
		if r.gzip {
			boundaryFile += gzipExt
		}
		for _, f := range files {
			if f >= boundaryFile {
				break
			}
			outdated[f] = lang.Placeholder
		}
	}

	var result []string
	for k := range outdated {
		result = append(result, k)
	}
	return result
}

func (r *SizeLimitRotateRule) ShallRotate(size int64) bool {
	return r.maxSize > 0 && r.maxSize < size
}

func (r *SizeLimitRotateRule) parseFilename() (prefix, ext string) {
	logName := filepath.Base(r.filename)
	ext = filepath.Ext(r.filename)
	prefix = logName[:len(logName)-len(ext)]
	return
}

// NewLogger returns a RotateLogger with given filename and rule, etc.
func NewLogger(filename string, rule RotateRule, compress bool) (*RotateLogger, error) {
	l := &RotateLogger{
		filename: filename,
		channel:  make(chan []byte, bufferSize),
		done:     make(chan lang.PlaceholderType),
		rule:     rule,
		compress: compress,
	}
	if err := l.initialize(); err != nil {
		return nil, err
	}

	l.startWorker()
	return l, nil
}

// Close closes l.
func (l *RotateLogger) Close() error {
	var err error

	l.closeOnce.Do(func() {
		close(l.done)
		l.waitGroup.Wait()

		if err = l.fp.Sync(); err != nil {
			return
		}

		err = l.fp.Close()
	})

	return err
}

func (l *RotateLogger) Write(data []byte) (int, error) {
	select {
	case l.channel <- data:
		return len(data), nil
	case <-l.done:
		log.Println(string(data))
		return 0, ErrLogFileClosed
	}
}

func (l *RotateLogger) getBackupFilename() string {
	if len(l.backup) == 0 {
		return l.rule.BackupFileName()
	}

	return l.backup
}

func (l *RotateLogger) initialize() error {
	l.backup = l.rule.BackupFileName()

	if fileInfo, err := os.Stat(l.filename); err != nil {
		basePath := path.Dir(l.filename)
		if _, err = os.Stat(basePath); err != nil {
			if err = os.MkdirAll(basePath, defaultDirMode); err != nil {
				return err
			}
		}

		if l.fp, err = os.Create(l.filename); err != nil {
			return err
		}
	} else {
		if l.fp, err = os.OpenFile(l.filename, os.O_APPEND|os.O_WRONLY, defaultFileMode); err != nil {
			return err
		}
		l.currentSize = fileInfo.Size()
	}

	fs.CloseOnExec(l.fp)

	return nil
}

func (l *RotateLogger) maybeCompressFile(file string) {
	if !l.compress {
		return
	}

	defer func() {
		if r := recover(); r != nil {
			ErrorStack(r)
		}
	}()

	if _, err := os.Stat(file); err != nil {
		// file not exists or other error, ignore compression
		return
	}

	compressLogFile(file)
}

func (l *RotateLogger) maybeDeleteOutdatedFiles() {
	files := l.rule.OutdatedFiles()
	for _, file := range files {
		if err := os.Remove(file); err != nil {
			Errorf("failed to remove outdated file: %s", file)
		}
	}
}

func (l *RotateLogger) postRotate(file string) {
	go func() {
		// we cannot use threading.GoSafe here, because of import cycle.
		l.maybeCompressFile(file)
		l.maybeDeleteOutdatedFiles()
	}()
}

func (l *RotateLogger) rotate() error {
	if l.fp != nil {
		err := l.fp.Close()
		l.fp = nil
		if err != nil {
			return err
		}
	}

	_, err := os.Stat(l.filename)
	if err == nil && len(l.backup) > 0 {
		backupFilename := l.getBackupFilename()
		err = os.Rename(l.filename, backupFilename)
		if err != nil {
			return err
		}

		l.postRotate(backupFilename)
	}

	l.backup = l.rule.BackupFileName()
	if l.fp, err = os.Create(l.filename); err == nil {
		fs.CloseOnExec(l.fp)
	}

	return err
}

func (l *RotateLogger) startWorker() {
	l.waitGroup.Add(1)

	go func() {
		defer l.waitGroup.Done()

		for {
			select {
			case event := <-l.channel:
				l.write(event)
			case <-l.done:
				return
			}
		}
	}()
}

func (l *RotateLogger) write(v []byte) {
	if l.rule.ShallRotate(l.currentSize + int64(len(v))) {
		if err := l.rotate(); err != nil {
			log.Println(err)
		} else {
			l.rule.MarkRotated()
			l.currentSize = 0
		}
	}
	if l.fp != nil {
		l.fp.Write(v)
		l.currentSize += int64(len(v))
	}
}

func compressLogFile(file string) {
	start := time.Now()
	Infof("compressing log file: %s", file)
	if err := gzipFile(file); err != nil {
		Errorf("compress error: %s", err)
	} else {
		Infof("compressed log file: %s, took %s", file, time.Since(start))
	}
}

func getNowDate() string {
	return time.Now().Format(dateFormat)
}

func getNowDateInRFC3339Format() string {
	return time.Now().Format(fileTimeFormat)
}

func gzipFile(file string) error {
	in, err := os.Open(file)
	if err != nil {
		return err
	}

	out, err := os.Create(fmt.Sprintf("%s%s", file, gzipExt))
	if err != nil {
		return err
	}
	defer out.Close()

	w := gzip.NewWriter(out)
	if _, err = io.Copy(w, in); err != nil {
		return err
	} else if err = w.Close(); err != nil {
		return err
	}

<<<<<<< HEAD
	err = in.Close()
	if err != nil {
		return err
	}
=======
	in.Close()
>>>>>>> da81d8f7

	return os.Remove(file)
}<|MERGE_RESOLUTION|>--- conflicted
+++ resolved
@@ -440,14 +440,7 @@
 		return err
 	}
 
-<<<<<<< HEAD
-	err = in.Close()
-	if err != nil {
-		return err
-	}
-=======
 	in.Close()
->>>>>>> da81d8f7
 
 	return os.Remove(file)
 }