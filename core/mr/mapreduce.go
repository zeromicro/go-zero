--- conflicted
+++ resolved
@@ -23,22 +23,6 @@
 
 type (
 	// ForEachFunc is used to do element processing, but no output.
-<<<<<<< HEAD
-	ForEachFunc func(item any)
-	// GenerateFunc is used to let callers send elements into source.
-	GenerateFunc func(source chan<- any)
-	// MapFunc is used to do element processing and write the output to writer.
-	MapFunc func(item any, writer Writer)
-	// MapperFunc is used to do element processing and write the output to writer,
-	// use cancel func to cancel the processing.
-	MapperFunc func(item any, writer Writer, cancel func(error))
-	// ReducerFunc is used to reduce all the mapping output and write to writer,
-	// use cancel func to cancel the processing.
-	ReducerFunc func(pipe <-chan any, writer Writer, cancel func(error))
-	// VoidReducerFunc is used to reduce all the mapping output, but no output.
-	// Use cancel func to cancel the processing.
-	VoidReducerFunc func(pipe <-chan any, cancel func(error))
-=======
 	ForEachFunc[T any] func(item T)
 	// GenerateFunc is used to let callers send elements into source.
 	GenerateFunc[T any] func(source chan<- T)
@@ -53,25 +37,16 @@
 	// VoidReducerFunc is used to reduce all the mapping output, but no output.
 	// Use cancel func to cancel the processing.
 	VoidReducerFunc[U any] func(pipe <-chan U, cancel func(error))
->>>>>>> fde05ccb
 	// Option defines the method to customize the mapreduce.
 	Option func(opts *mapReduceOptions)
 
 	mapperContext[T, U any] struct {
 		ctx       context.Context
-<<<<<<< HEAD
-		mapper    MapFunc
-		source    <-chan any
-		panicChan *onceChan
-		collector chan<- any
-		doneChan  <-chan lang.PlaceholderType
-=======
 		mapper    MapFunc[T, U]
 		source    <-chan T
 		panicChan *onceChan
 		collector chan<- U
 		doneChan  <-chan struct{}
->>>>>>> fde05ccb
 		workers   int
 	}
 
@@ -81,13 +56,8 @@
 	}
 
 	// Writer interface wraps Write method.
-<<<<<<< HEAD
-	Writer interface {
-		Write(v any)
-=======
 	Writer[T any] interface {
 		Write(v T)
->>>>>>> fde05ccb
 	}
 )
 
@@ -97,20 +67,11 @@
 		return nil
 	}
 
-<<<<<<< HEAD
-	return MapReduceVoid(func(source chan<- any) {
-		for _, fn := range fns {
-			source <- fn
-		}
-	}, func(item any, writer Writer, cancel func(error)) {
-		fn := item.(func() error)
-=======
 	return MapReduceVoid(func(source chan<- func() error) {
 		for _, fn := range fns {
 			source <- fn
 		}
 	}, func(fn func() error, writer Writer[any], cancel func(error)) {
->>>>>>> fde05ccb
 		if err := fn(); err != nil {
 			cancel(err)
 		}
@@ -124,20 +85,11 @@
 		return
 	}
 
-<<<<<<< HEAD
-	ForEach(func(source chan<- any) {
-		for _, fn := range fns {
-			source <- fn
-		}
-	}, func(item any) {
-		fn := item.(func())
-=======
 	ForEach(func(source chan<- func()) {
 		for _, fn := range fns {
 			source <- fn
 		}
 	}, func(fn func()) {
->>>>>>> fde05ccb
 		fn()
 	}, WithWorkers(len(fns)))
 }
@@ -148,19 +100,11 @@
 	panicChan := &onceChan{channel: make(chan any)}
 	source := buildSource(generate, panicChan)
 	collector := make(chan any)
-<<<<<<< HEAD
-	done := make(chan lang.PlaceholderType)
-=======
 	done := make(chan struct{})
->>>>>>> fde05ccb
 
 	go executeMappers(mapperContext[T, any]{
 		ctx: options.ctx,
-<<<<<<< HEAD
-		mapper: func(item any, _ Writer) {
-=======
 		mapper: func(item T, _ Writer[any]) {
->>>>>>> fde05ccb
 			mapper(item)
 		},
 		source:    source,
@@ -184,44 +128,26 @@
 
 // MapReduce maps all elements generated from given generate func,
 // and reduces the output elements with given reducer.
-<<<<<<< HEAD
-func MapReduce(generate GenerateFunc, mapper MapperFunc, reducer ReducerFunc,
-	opts ...Option) (any, error) {
-=======
 func MapReduce[T, U, V any](generate GenerateFunc[T], mapper MapperFunc[T, U], reducer ReducerFunc[U, V],
 	opts ...Option) (V, error) {
->>>>>>> fde05ccb
 	panicChan := &onceChan{channel: make(chan any)}
 	source := buildSource(generate, panicChan)
 	return mapReduceWithPanicChan(source, panicChan, mapper, reducer, opts...)
 }
 
 // MapReduceChan maps all elements from source, and reduce the output elements with given reducer.
-<<<<<<< HEAD
-func MapReduceChan(source <-chan any, mapper MapperFunc, reducer ReducerFunc,
-	opts ...Option) (any, error) {
-=======
 func MapReduceChan[T, U, V any](source <-chan T, mapper MapperFunc[T, U], reducer ReducerFunc[U, V],
 	opts ...Option) (V, error) {
->>>>>>> fde05ccb
 	panicChan := &onceChan{channel: make(chan any)}
 	return mapReduceWithPanicChan(source, panicChan, mapper, reducer, opts...)
 }
 
 // mapReduceWithPanicChan maps all elements from source, and reduce the output elements with given reducer.
-<<<<<<< HEAD
-func mapReduceWithPanicChan(source <-chan any, panicChan *onceChan, mapper MapperFunc,
-	reducer ReducerFunc, opts ...Option) (any, error) {
-	options := buildOptions(opts...)
-	// output is used to write the final result
-	output := make(chan any)
-=======
 func mapReduceWithPanicChan[T, U, V any](source <-chan T, panicChan *onceChan, mapper MapperFunc[T, U],
 	reducer ReducerFunc[U, V], opts ...Option) (val V, err error) {
 	options := buildOptions(opts...)
 	// output is used to write the final result
 	output := make(chan V)
->>>>>>> fde05ccb
 	defer func() {
 		// reducer can only write once, if more, panic
 		for range output {
@@ -230,11 +156,7 @@
 	}()
 
 	// collector is used to collect data from mapper, and consume in reducer
-<<<<<<< HEAD
-	collector := make(chan any, options.workers)
-=======
 	collector := make(chan U, options.workers)
->>>>>>> fde05ccb
 	// if done is closed, all mappers and reducer should stop processing
 	done := make(chan struct{})
 	writer := newGuardedWriter(options.ctx, output, done)
@@ -272,11 +194,7 @@
 
 	go executeMappers(mapperContext[T, U]{
 		ctx: options.ctx,
-<<<<<<< HEAD
-		mapper: func(item any, w Writer) {
-=======
 		mapper: func(item T, w Writer[U]) {
->>>>>>> fde05ccb
 			mapper(item, w, cancel)
 		},
 		source:    source,
@@ -309,14 +227,9 @@
 
 // MapReduceVoid maps all elements generated from given generate,
 // and reduce the output elements with given reducer.
-<<<<<<< HEAD
-func MapReduceVoid(generate GenerateFunc, mapper MapperFunc, reducer VoidReducerFunc, opts ...Option) error {
-	_, err := MapReduce(generate, mapper, func(input <-chan any, writer Writer, cancel func(error)) {
-=======
 func MapReduceVoid[T, U any](generate GenerateFunc[T], mapper MapperFunc[T, U],
 	reducer VoidReducerFunc[U], opts ...Option) error {
 	_, err := MapReduce(generate, mapper, func(input <-chan U, writer Writer[any], cancel func(error)) {
->>>>>>> fde05ccb
 		reducer(input, cancel)
 	}, opts...)
 	if errors.Is(err, ErrReduceNoOutput) {
@@ -353,13 +266,8 @@
 	return options
 }
 
-<<<<<<< HEAD
-func buildSource(generate GenerateFunc, panicChan *onceChan) chan any {
-	source := make(chan any)
-=======
 func buildSource[T any](generate GenerateFunc[T], panicChan *onceChan) chan T {
 	source := make(chan T)
->>>>>>> fde05ccb
 	go func() {
 		defer func() {
 			if r := recover(); r != nil {
@@ -375,11 +283,7 @@
 }
 
 // drain drains the channel.
-<<<<<<< HEAD
-func drain(channel <-chan any) {
-=======
 func drain[T any](channel <-chan T) {
->>>>>>> fde05ccb
 	// drain the channel
 	for range channel {
 	}
@@ -444,33 +348,19 @@
 
 type guardedWriter[T any] struct {
 	ctx     context.Context
-<<<<<<< HEAD
-	channel chan<- any
-	done    <-chan lang.PlaceholderType
-}
-
-func newGuardedWriter(ctx context.Context, channel chan<- any,
-	done <-chan lang.PlaceholderType) guardedWriter {
-	return guardedWriter{
-=======
 	channel chan<- T
 	done    <-chan struct{}
 }
 
 func newGuardedWriter[T any](ctx context.Context, channel chan<- T, done <-chan struct{}) guardedWriter[T] {
 	return guardedWriter[T]{
->>>>>>> fde05ccb
 		ctx:     ctx,
 		channel: channel,
 		done:    done,
 	}
 }
 
-<<<<<<< HEAD
-func (gw guardedWriter) Write(v any) {
-=======
 func (gw guardedWriter[T]) Write(v T) {
->>>>>>> fde05ccb
 	select {
 	case <-gw.ctx.Done():
 		return
