//go:build fuzz
// +build fuzz

package mr

import (
	"fmt"
	"math/rand"
	"runtime"
	"strconv"
	"strings"
	"sync"
	"testing"
	"time"

	"github.com/stretchr/testify/assert"
	"github.com/zeromicro/go-zero/core/threading"
	"gopkg.in/cheggaaa/pb.v1"
)

// If Fuzz stuck, we don't know why, because it only returns hung or unexpected,
// so we need to simulate the fuzz test in test mode.
func TestMapReduceRandom(t *testing.T) {
	rand.Seed(time.Now().UnixNano())

	const (
		times  = 10000
		nRange = 500
		mega   = 1024 * 1024
	)

	bar := pb.New(times).Start()
	runner := threading.NewTaskRunner(runtime.NumCPU())
	var wg sync.WaitGroup
	wg.Add(times)
	for i := 0; i < times; i++ {
		runner.Schedule(func() {
			start := time.Now()
			defer func() {
				if time.Since(start) > time.Minute {
					t.Fatal("timeout")
				}
				wg.Done()
			}()

			t.Run(strconv.Itoa(i), func(t *testing.T) {
				n := rand.Int63n(nRange)%nRange + nRange
				workers := rand.Int()%50 + runtime.NumCPU()/2
				genPanic := rand.Intn(100) == 0
				mapperPanic := rand.Intn(100) == 0
				reducerPanic := rand.Intn(100) == 0
				genIdx := rand.Int63n(n)
				mapperIdx := rand.Int63n(n)
				reducerIdx := rand.Int63n(n)
				squareSum := (n - 1) * n * (2*n - 1) / 6

<<<<<<< HEAD
				fn := func() (any, error) {
					return MapReduce(func(source chan<- any) {
=======
				fn := func() (int64, error) {
					return MapReduce(func(source chan<- int64) {
>>>>>>> fde05ccb
						for i := int64(0); i < n; i++ {
							source <- i
							if genPanic && i == genIdx {
								panic("foo")
							}
						}
<<<<<<< HEAD
					}, func(item any, writer Writer, cancel func(error)) {
						v := item.(int64)
=======
					}, func(v int64, writer Writer[int64], cancel func(error)) {
>>>>>>> fde05ccb
						if mapperPanic && v == mapperIdx {
							panic("bar")
						}
						writer.Write(v * v)
<<<<<<< HEAD
					}, func(pipe <-chan any, writer Writer, cancel func(error)) {
=======
					}, func(pipe <-chan int64, writer Writer[int64], cancel func(error)) {
>>>>>>> fde05ccb
						var idx int64
						var total int64
						for v := range pipe {
							if reducerPanic && idx == reducerIdx {
								panic("baz")
							}
							total += v
							idx++
						}
						writer.Write(total)
					}, WithWorkers(int(workers)%50+runtime.NumCPU()/2))
				}

				if genPanic || mapperPanic || reducerPanic {
					var buf strings.Builder
					buf.WriteString(fmt.Sprintf("n: %d", n))
					buf.WriteString(fmt.Sprintf(", genPanic: %t", genPanic))
					buf.WriteString(fmt.Sprintf(", mapperPanic: %t", mapperPanic))
					buf.WriteString(fmt.Sprintf(", reducerPanic: %t", reducerPanic))
					buf.WriteString(fmt.Sprintf(", genIdx: %d", genIdx))
					buf.WriteString(fmt.Sprintf(", mapperIdx: %d", mapperIdx))
					buf.WriteString(fmt.Sprintf(", reducerIdx: %d", reducerIdx))
					assert.Panicsf(t, func() { fn() }, buf.String())
				} else {
					val, err := fn()
					assert.Nil(t, err)
					assert.Equal(t, squareSum, val)
				}
				bar.Increment()
			})
		})
	}

	wg.Wait()
	bar.Finish()
}<|MERGE_RESOLUTION|>--- conflicted
+++ resolved
@@ -54,34 +54,20 @@
 				reducerIdx := rand.Int63n(n)
 				squareSum := (n - 1) * n * (2*n - 1) / 6
 
-<<<<<<< HEAD
-				fn := func() (any, error) {
-					return MapReduce(func(source chan<- any) {
-=======
 				fn := func() (int64, error) {
 					return MapReduce(func(source chan<- int64) {
->>>>>>> fde05ccb
 						for i := int64(0); i < n; i++ {
 							source <- i
 							if genPanic && i == genIdx {
 								panic("foo")
 							}
 						}
-<<<<<<< HEAD
-					}, func(item any, writer Writer, cancel func(error)) {
-						v := item.(int64)
-=======
 					}, func(v int64, writer Writer[int64], cancel func(error)) {
->>>>>>> fde05ccb
 						if mapperPanic && v == mapperIdx {
 							panic("bar")
 						}
 						writer.Write(v * v)
-<<<<<<< HEAD
-					}, func(pipe <-chan any, writer Writer, cancel func(error)) {
-=======
 					}, func(pipe <-chan int64, writer Writer[int64], cancel func(error)) {
->>>>>>> fde05ccb
 						var idx int64
 						var total int64
 						for v := range pipe {
