--- conflicted
+++ resolved
@@ -58,27 +58,15 @@
 )
 
 func main() {
-<<<<<<< HEAD
-    val, err := mr.MapReduce(func(source chan<- any) {
-=======
     val, err := mr.MapReduce(func(source chan<- int) {
->>>>>>> fde05ccb
         // generator
         for i := 0; i < 10; i++ {
             source <- i
         }
-<<<<<<< HEAD
-    }, func(item any, writer mr.Writer, cancel func(error)) {
-=======
     }, func(i int, writer mr.Writer[int], cancel func(error)) {
->>>>>>> fde05ccb
         // mapper
         writer.Write(i * i)
-<<<<<<< HEAD
-    }, func(pipe <-chan any, writer mr.Writer, cancel func(error)) {
-=======
     }, func(pipe <-chan int, writer mr.Writer[int], cancel func(error)) {
->>>>>>> fde05ccb
         // reducer
         var sum int
         for i := range pipe {
