--- conflicted
+++ resolved
@@ -158,19 +158,13 @@
 
 func (e *realSqlGuard) finish(ctx context.Context, err error) {
 	duration := timex.Since(e.startTime)
-<<<<<<< HEAD
+  
 	logger := logx.WithContext(ctx).WithDuration(duration)
 	if e.slowLog(duration) {
 		logger.Slowf("[SQL] %s: slowcall - %s", e.command, e.stmt)
+    metricSlowCount.Inc(e.command)
 	} else if e.statementLog() {
 		logger.Infof("sql %s: %s", e.command, e.stmt)
-=======
-	if duration > slowThreshold.Load() {
-		logx.WithContext(ctx).WithDuration(duration).Slowf("[SQL] %s: slowcall - %s", e.command, e.stmt)
-		metricSlowCount.Inc(e.command)
-	} else if logSql.True() {
-		logx.WithContext(ctx).WithDuration(duration).Infof("sql %s: %s", e.command, e.stmt)
->>>>>>> 39c662ee
 	}
 
 	if err != nil {
