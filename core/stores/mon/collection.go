--- conflicted
+++ resolved
@@ -2,11 +2,8 @@
 
 import (
 	"context"
-<<<<<<< HEAD
-=======
 	"encoding/json"
 	"errors"
->>>>>>> 6286941e
 	"time"
 
 	"github.com/zeromicro/go-zero/core/breaker"
