--- conflicted
+++ resolved
@@ -226,7 +226,6 @@
 
 // Transact runs given fn in transaction mode.
 func (cc CachedConn) Transact(fn func(sqlx.Session) error) error {
-<<<<<<< HEAD
 	fnCtx := func(_ context.Context, session sqlx.Session) error {
 		return fn(session)
 	}
@@ -248,12 +247,9 @@
 		db:    sqlx.NewSqlConnFromSession(session),
 		cache: cc.cache,
 	}
-=======
-	return cc.db.Transact(fn)
 }
 
 // returns the underlying sql.DB.
 func (cc CachedConn) RawDB() (*sql.DB, error) {
 	return cc.db.RawDB()
->>>>>>> d14c6c6b
 }