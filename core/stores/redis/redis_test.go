--- conflicted
+++ resolved
@@ -2002,7 +2002,22 @@
 	})
 }
 
-<<<<<<< HEAD
+func TestRedis_checkConnection(t *testing.T) {
+	t.Run("checkConnection", func(t *testing.T) {
+		runOnRedis(t, func(client *Redis) {
+			client.Ping()
+			assert.NoError(t, client.checkConnection(time.Millisecond))
+		})
+	})
+
+	t.Run("checkConnection error", func(t *testing.T) {
+		runOnRedisWithError(t, func(client *Redis) {
+			assert.Error(t, newRedis(client.Addr, badType()).checkConnection(time.Millisecond))
+			assert.Error(t, client.checkConnection(time.Millisecond))
+		})
+	})
+}
+
 func TestRedis_Publish(t *testing.T) {
 	t.Run("publish", func(t *testing.T) {
 		runOnRedis(t, func(client *Redis) {
@@ -2032,20 +2047,6 @@
 			assert.Nil(t, err)
 			_, err = New(client.Addr, badType()).Subscribe("testchannel")
 			assert.NotNil(t, err)
-=======
-func TestRedis_checkConnection(t *testing.T) {
-	t.Run("checkConnection", func(t *testing.T) {
-		runOnRedis(t, func(client *Redis) {
-			client.Ping()
-			assert.NoError(t, client.checkConnection(time.Millisecond))
-		})
-	})
-
-	t.Run("checkConnection error", func(t *testing.T) {
-		runOnRedisWithError(t, func(client *Redis) {
-			assert.Error(t, newRedis(client.Addr, badType()).checkConnection(time.Millisecond))
-			assert.Error(t, client.checkConnection(time.Millisecond))
->>>>>>> 2207477b
 		})
 	})
 }
