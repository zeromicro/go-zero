--- conflicted
+++ resolved
@@ -638,7 +638,6 @@
 		num, err = client.Sdiffstore("key4", "key1", "key2")
 		assert.Nil(t, err)
 		assert.Equal(t, 1, num)
-<<<<<<< HEAD
 		num, err = client.Sadd("key5", 1, 2)
 		assert.Nil(t, err)
 		assert.Equal(t, 2, num)
@@ -648,7 +647,6 @@
 		vals, err = client.Sinter("key5", "key6")
 		assert.Nil(t, err)
 		assert.Equal(t, []string{"2"}, vals)
-=======
 		_, err = New(client.Addr, badType()).Sinter("key1", "key2")
 		assert.NotNil(t, err)
 		vals, err = client.Sinter("key1", "key2")
@@ -659,7 +657,6 @@
 		num, err = client.Sinterstore("key4", "key1", "key2")
 		assert.Nil(t, err)
 		assert.Equal(t, 3, num)
->>>>>>> f669e122
 	})
 }
 
