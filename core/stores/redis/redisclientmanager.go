--- conflicted
+++ resolved
@@ -22,17 +22,11 @@
 
 func getClientWithTLS(server, pass string, tlsFlag bool) (*red.Client, error) {
 	val, err := clientManager.GetResource(server, func() (io.Closer, error) {
-<<<<<<< HEAD
-		tlsConfig := new(tls.Config)
-		if !tlsFlag {
-			tlsConfig = nil
-=======
 		var tlsConfig *tls.Config = nil
 		if tlsFlag {
 			tlsConfig = &tls.Config{
 				InsecureSkipVerify: true,
 			}
->>>>>>> 980f845b
 		}
 		store := red.NewClient(&red.Options{
 			Addr:         server,
