package redis

import (
	"context"
	"errors"
	"fmt"
	"strconv"
	"time"

	red "github.com/go-redis/redis/v8"
	"github.com/zeromicro/go-zero/core/breaker"
	"github.com/zeromicro/go-zero/core/mapping"
	"github.com/zeromicro/go-zero/core/syncx"
)

const (
	// ClusterType means redis cluster.
	ClusterType = "cluster"
	// NodeType means redis node.
	NodeType = "node"
	// Nil is an alias of redis.Nil.
	Nil = red.Nil

	blockingQueryTimeout = 5 * time.Second
	readWriteTimeout     = 2 * time.Second
	defaultSlowThreshold = time.Millisecond * 100
)

var (
	// ErrNilNode is an error that indicates a nil redis node.
	ErrNilNode    = errors.New("nil redis node")
	slowThreshold = syncx.ForAtomicDuration(defaultSlowThreshold)
)

type (
	// Option defines the method to customize a Redis.
	Option func(r *Redis)

	// A Pair is a key/pair set used in redis zset.
	Pair struct {
		Key   string
		Score int64
	}

	PairFloat struct {
		Key   string
		Score float64
	}
	// Redis defines a redis node/cluster. It is thread-safe.
	Redis struct {
		Addr string
		Type string
		Pass string
		tls  bool
		brk  breaker.Breaker
	}

	// RedisNode interface represents a redis node.
	RedisNode interface {
		red.Cmdable
	}

	// GeoLocation is used with GeoAdd to add geospatial location.
	GeoLocation = red.GeoLocation
	// GeoRadiusQuery is used with GeoRadius to query geospatial index.
	GeoRadiusQuery = red.GeoRadiusQuery
	// GeoPos is used to represent a geo position.
	GeoPos = red.GeoPos

	// Pipeliner is an alias of redis.Pipeliner.
	Pipeliner = red.Pipeliner

	// Z represents sorted set member.
	Z = red.Z
	// ZStore is an alias of redis.ZStore.
	ZStore = red.ZStore

	// IntCmd is an alias of redis.IntCmd.
	IntCmd = red.IntCmd
	// FloatCmd is an alias of redis.FloatCmd.
	FloatCmd = red.FloatCmd
	// StringCmd is an alias of redis.StringCmd.
	StringCmd = red.StringCmd
)

// New returns a Redis with given options.
func New(addr string, opts ...Option) *Redis {
	r := &Redis{
		Addr: addr,
		Type: NodeType,
		brk:  breaker.NewBreaker(),
	}

	for _, opt := range opts {
		opt(r)
	}

	return r
}

// BitCount is redis bitcount command implementation.
func (s *Redis) BitCount(key string, start, end int64) (int64, error) {
	return s.BitCountCtx(context.Background(), key, start, end)
}

// BitCountCtx is redis bitcount command implementation.
func (s *Redis) BitCountCtx(ctx context.Context, key string, start, end int64) (val int64, err error) {
	err = s.brk.DoWithAcceptable(func() error {
		conn, err := getRedis(s)
		if err != nil {
			return err
		}

		val, err = conn.BitCount(ctx, key, &red.BitCount{
			Start: start,
			End:   end,
		}).Result()
		return err
	}, acceptable)

	return
}

// BitOpAnd is redis bit operation (and) command implementation.
func (s *Redis) BitOpAnd(destKey string, keys ...string) (int64, error) {
	return s.BitOpAndCtx(context.Background(), destKey, keys...)
}

// BitOpAndCtx is redis bit operation (and) command implementation.
func (s *Redis) BitOpAndCtx(ctx context.Context, destKey string, keys ...string) (val int64, err error) {
	err = s.brk.DoWithAcceptable(func() error {
		conn, err := getRedis(s)
		if err != nil {
			return err
		}

		val, err = conn.BitOpAnd(ctx, destKey, keys...).Result()
		return err
	}, acceptable)

	return
}

// BitOpNot is redis bit operation (not) command implementation.
func (s *Redis) BitOpNot(destKey, key string) (int64, error) {
	return s.BitOpNotCtx(context.Background(), destKey, key)
}

// BitOpNotCtx is redis bit operation (not) command implementation.
func (s *Redis) BitOpNotCtx(ctx context.Context, destKey, key string) (val int64, err error) {
	err = s.brk.DoWithAcceptable(func() error {
		conn, err := getRedis(s)
		if err != nil {
			return err
		}

		val, err = conn.BitOpNot(ctx, destKey, key).Result()
		return err
	}, acceptable)

	return
}

// BitOpOr is redis bit operation (or) command implementation.
func (s *Redis) BitOpOr(destKey string, keys ...string) (int64, error) {
	return s.BitOpOrCtx(context.Background(), destKey, keys...)
}

// BitOpOrCtx is redis bit operation (or) command implementation.
func (s *Redis) BitOpOrCtx(ctx context.Context, destKey string, keys ...string) (val int64, err error) {
	err = s.brk.DoWithAcceptable(func() error {
		conn, err := getRedis(s)
		if err != nil {
			return err
		}

		val, err = conn.BitOpOr(ctx, destKey, keys...).Result()
		return err
	}, acceptable)

	return
}

// BitOpXor is redis bit operation (xor) command implementation.
func (s *Redis) BitOpXor(destKey string, keys ...string) (int64, error) {
	return s.BitOpXorCtx(context.Background(), destKey, keys...)
}

// BitOpXorCtx is redis bit operation (xor) command implementation.
func (s *Redis) BitOpXorCtx(ctx context.Context, destKey string, keys ...string) (val int64, err error) {
	err = s.brk.DoWithAcceptable(func() error {
		conn, err := getRedis(s)
		if err != nil {
			return err
		}

		val, err = conn.BitOpXor(ctx, destKey, keys...).Result()
		return err
	}, acceptable)

	return
}

// BitPos is redis bitpos command implementation.
func (s *Redis) BitPos(key string, bit, start, end int64) (int64, error) {
	return s.BitPosCtx(context.Background(), key, bit, start, end)
}

// BitPosCtx is redis bitpos command implementation.
func (s *Redis) BitPosCtx(ctx context.Context, key string, bit, start, end int64) (val int64, err error) {
	err = s.brk.DoWithAcceptable(func() error {
		conn, err := getRedis(s)
		if err != nil {
			return err
		}

		val, err = conn.BitPos(ctx, key, bit, start, end).Result()
		return err
	}, acceptable)

	return
}

// Blpop uses passed in redis connection to execute blocking queries.
// Doesn't benefit from pooling redis connections of blocking queries
func (s *Redis) Blpop(node RedisNode, key string) (string, error) {
	return s.BlpopCtx(context.Background(), node, key)
}

// BlpopCtx uses passed in redis connection to execute blocking queries.
// Doesn't benefit from pooling redis connections of blocking queries
func (s *Redis) BlpopCtx(ctx context.Context, node RedisNode, key string) (string, error) {
	return s.BlpopWithTimeoutCtx(ctx, node, blockingQueryTimeout, key)
}

// BlpopEx uses passed in redis connection to execute blpop command.
// The difference against Blpop is that this method returns a bool to indicate success.
func (s *Redis) BlpopEx(node RedisNode, key string) (string, bool, error) {
	return s.BlpopExCtx(context.Background(), node, key)
}

// BlpopExCtx uses passed in redis connection to execute blpop command.
// The difference against Blpop is that this method returns a bool to indicate success.
func (s *Redis) BlpopExCtx(ctx context.Context, node RedisNode, key string) (string, bool, error) {
	if node == nil {
		return "", false, ErrNilNode
	}

	vals, err := node.BLPop(ctx, blockingQueryTimeout, key).Result()
	if err != nil {
		return "", false, err
	}

	if len(vals) < 2 {
		return "", false, fmt.Errorf("no value on key: %s", key)
	}

	return vals[1], true, nil
}

// BlpopWithTimeout uses passed in redis connection to execute blpop command.
// Control blocking query timeout
func (s *Redis) BlpopWithTimeout(node RedisNode, timeout time.Duration, key string) (string, error) {
	return s.BlpopWithTimeoutCtx(context.Background(), node, timeout, key)
}

// BlpopWithTimeoutCtx uses passed in redis connection to execute blpop command.
// Control blocking query timeout
func (s *Redis) BlpopWithTimeoutCtx(ctx context.Context, node RedisNode, timeout time.Duration,
	key string) (string, error) {
	if node == nil {
		return "", ErrNilNode
	}

	vals, err := node.BLPop(ctx, timeout, key).Result()
	if err != nil {
		return "", err
	}

	if len(vals) < 2 {
		return "", fmt.Errorf("no value on key: %s", key)
	}

	return vals[1], nil
}

// Decr is the implementation of redis decr command.
func (s *Redis) Decr(key string) (int64, error) {
	return s.DecrCtx(context.Background(), key)
}

// DecrCtx is the implementation of redis decr command.
func (s *Redis) DecrCtx(ctx context.Context, key string) (val int64, err error) {
	err = s.brk.DoWithAcceptable(func() error {
		conn, err := getRedis(s)
		if err != nil {
			return err
		}

		val, err = conn.Decr(ctx, key).Result()
		return err
	}, acceptable)

	return
}

// Decrby is the implementation of redis decrby command.
func (s *Redis) Decrby(key string, decrement int64) (int64, error) {
	return s.DecrbyCtx(context.Background(), key, decrement)
}

// DecrbyCtx is the implementation of redis decrby command.
func (s *Redis) DecrbyCtx(ctx context.Context, key string, decrement int64) (val int64, err error) {
	err = s.brk.DoWithAcceptable(func() error {
		conn, err := getRedis(s)
		if err != nil {
			return err
		}

		val, err = conn.DecrBy(ctx, key, decrement).Result()
		return err
	}, acceptable)

	return
}

// Del deletes keys.
func (s *Redis) Del(keys ...string) (int, error) {
	return s.DelCtx(context.Background(), keys...)
}

// DelCtx deletes keys.
func (s *Redis) DelCtx(ctx context.Context, keys ...string) (val int, err error) {
	err = s.brk.DoWithAcceptable(func() error {
		conn, err := getRedis(s)
		if err != nil {
			return err
		}

		v, err := conn.Del(ctx, keys...).Result()
		if err != nil {
			return err
		}

		val = int(v)
		return nil
	}, acceptable)

	return
}

// Eval is the implementation of redis eval command.
func (s *Redis) Eval(script string, keys []string, args ...any) (any, error) {
	return s.EvalCtx(context.Background(), script, keys, args...)
}

// EvalCtx is the implementation of redis eval command.
func (s *Redis) EvalCtx(ctx context.Context, script string, keys []string,
	args ...any) (val any, err error) {
	err = s.brk.DoWithAcceptable(func() error {
		conn, err := getRedis(s)
		if err != nil {
			return err
		}

		val, err = conn.Eval(ctx, script, keys, args...).Result()
		return err
	}, acceptable)

	return
}

// EvalSha is the implementation of redis evalsha command.
func (s *Redis) EvalSha(sha string, keys []string, args ...any) (any, error) {
	return s.EvalShaCtx(context.Background(), sha, keys, args...)
}

// EvalShaCtx is the implementation of redis evalsha command.
func (s *Redis) EvalShaCtx(ctx context.Context, sha string, keys []string,
	args ...any) (val any, err error) {
	err = s.brk.DoWithAcceptable(func() error {
		conn, err := getRedis(s)
		if err != nil {
			return err
		}

		val, err = conn.EvalSha(ctx, sha, keys, args...).Result()
		return err
	}, acceptable)

	return
}

// Exists is the implementation of redis exists command.
func (s *Redis) Exists(key string) (bool, error) {
	return s.ExistsCtx(context.Background(), key)
}

// ExistsCtx is the implementation of redis exists command.
func (s *Redis) ExistsCtx(ctx context.Context, key string) (val bool, err error) {
	err = s.brk.DoWithAcceptable(func() error {
		conn, err := getRedis(s)
		if err != nil {
			return err
		}

		v, err := conn.Exists(ctx, key).Result()
		if err != nil {
			return err
		}

		val = v == 1
		return nil
	}, acceptable)

	return
}

// Expire is the implementation of redis expire command.
func (s *Redis) Expire(key string, seconds int) error {
	return s.ExpireCtx(context.Background(), key, seconds)
}

// ExpireCtx is the implementation of redis expire command.
func (s *Redis) ExpireCtx(ctx context.Context, key string, seconds int) error {
	return s.brk.DoWithAcceptable(func() error {
		conn, err := getRedis(s)
		if err != nil {
			return err
		}

		return conn.Expire(ctx, key, time.Duration(seconds)*time.Second).Err()
	}, acceptable)
}

// Expireat is the implementation of redis expireat command.
func (s *Redis) Expireat(key string, expireTime int64) error {
	return s.ExpireatCtx(context.Background(), key, expireTime)
}

// ExpireatCtx is the implementation of redis expireat command.
func (s *Redis) ExpireatCtx(ctx context.Context, key string, expireTime int64) error {
	return s.brk.DoWithAcceptable(func() error {
		conn, err := getRedis(s)
		if err != nil {
			return err
		}

		return conn.ExpireAt(ctx, key, time.Unix(expireTime, 0)).Err()
	}, acceptable)
}

// GeoAdd is the implementation of redis geoadd command.
func (s *Redis) GeoAdd(key string, geoLocation ...*GeoLocation) (int64, error) {
	return s.GeoAddCtx(context.Background(), key, geoLocation...)
}

// GeoAddCtx is the implementation of redis geoadd command.
func (s *Redis) GeoAddCtx(ctx context.Context, key string, geoLocation ...*GeoLocation) (
	val int64, err error) {
	err = s.brk.DoWithAcceptable(func() error {
		conn, err := getRedis(s)
		if err != nil {
			return err
		}

		v, err := conn.GeoAdd(ctx, key, geoLocation...).Result()
		if err != nil {
			return err
		}

		val = v
		return nil
	}, acceptable)

	return
}

// GeoDist is the implementation of redis geodist command.
func (s *Redis) GeoDist(key, member1, member2, unit string) (float64, error) {
	return s.GeoDistCtx(context.Background(), key, member1, member2, unit)
}

// GeoDistCtx is the implementation of redis geodist command.
func (s *Redis) GeoDistCtx(ctx context.Context, key, member1, member2, unit string) (
	val float64, err error) {
	err = s.brk.DoWithAcceptable(func() error {
		conn, err := getRedis(s)
		if err != nil {
			return err
		}

		v, err := conn.GeoDist(ctx, key, member1, member2, unit).Result()
		if err != nil {
			return err
		}

		val = v
		return nil
	}, acceptable)

	return
}

// GeoHash is the implementation of redis geohash command.
func (s *Redis) GeoHash(key string, members ...string) ([]string, error) {
	return s.GeoHashCtx(context.Background(), key, members...)
}

// GeoHashCtx is the implementation of redis geohash command.
func (s *Redis) GeoHashCtx(ctx context.Context, key string, members ...string) (
	val []string, err error) {
	err = s.brk.DoWithAcceptable(func() error {
		conn, err := getRedis(s)
		if err != nil {
			return err
		}

		v, err := conn.GeoHash(ctx, key, members...).Result()
		if err != nil {
			return err
		}

		val = v
		return nil
	}, acceptable)

	return
}

// GeoRadius is the implementation of redis georadius command.
func (s *Redis) GeoRadius(key string, longitude, latitude float64, query *GeoRadiusQuery) (
	[]GeoLocation, error) {
	return s.GeoRadiusCtx(context.Background(), key, longitude, latitude, query)
}

// GeoRadiusCtx is the implementation of redis georadius command.
func (s *Redis) GeoRadiusCtx(ctx context.Context, key string, longitude, latitude float64,
	query *GeoRadiusQuery) (val []GeoLocation, err error) {
	err = s.brk.DoWithAcceptable(func() error {
		conn, err := getRedis(s)
		if err != nil {
			return err
		}

		v, err := conn.GeoRadius(ctx, key, longitude, latitude, query).Result()
		if err != nil {
			return err
		}

		val = v
		return nil
	}, acceptable)

	return
}

// GeoRadiusByMember is the implementation of redis georadiusbymember command.
func (s *Redis) GeoRadiusByMember(key, member string, query *GeoRadiusQuery) ([]GeoLocation, error) {
	return s.GeoRadiusByMemberCtx(context.Background(), key, member, query)
}

// GeoRadiusByMemberCtx is the implementation of redis georadiusbymember command.
func (s *Redis) GeoRadiusByMemberCtx(ctx context.Context, key, member string,
	query *GeoRadiusQuery) (val []GeoLocation, err error) {
	err = s.brk.DoWithAcceptable(func() error {
		conn, err := getRedis(s)
		if err != nil {
			return err
		}

		v, err := conn.GeoRadiusByMember(ctx, key, member, query).Result()
		if err != nil {
			return err
		}

		val = v
		return nil
	}, acceptable)

	return
}

// GeoPos is the implementation of redis geopos command.
func (s *Redis) GeoPos(key string, members ...string) ([]*GeoPos, error) {
	return s.GeoPosCtx(context.Background(), key, members...)
}

// GeoPosCtx is the implementation of redis geopos command.
func (s *Redis) GeoPosCtx(ctx context.Context, key string, members ...string) (
	val []*GeoPos, err error) {
	err = s.brk.DoWithAcceptable(func() error {
		conn, err := getRedis(s)
		if err != nil {
			return err
		}

		v, err := conn.GeoPos(ctx, key, members...).Result()
		if err != nil {
			return err
		}

		val = v
		return nil
	}, acceptable)

	return
}

// Get is the implementation of redis get command.
func (s *Redis) Get(key string) (string, error) {
	return s.GetCtx(context.Background(), key)
}

// GetCtx is the implementation of redis get command.
func (s *Redis) GetCtx(ctx context.Context, key string) (val string, err error) {
	err = s.brk.DoWithAcceptable(func() error {
		conn, err := getRedis(s)
		if err != nil {
			return err
		}

		if val, err = conn.Get(ctx, key).Result(); err == red.Nil {
			return nil
		} else if err != nil {
			return err
		} else {
			return nil
		}
	}, acceptable)

	return
}

// GetBit is the implementation of redis getbit command.
func (s *Redis) GetBit(key string, offset int64) (int, error) {
	return s.GetBitCtx(context.Background(), key, offset)
}

// GetBitCtx is the implementation of redis getbit command.
func (s *Redis) GetBitCtx(ctx context.Context, key string, offset int64) (val int, err error) {
	err = s.brk.DoWithAcceptable(func() error {
		conn, err := getRedis(s)
		if err != nil {
			return err
		}

		v, err := conn.GetBit(ctx, key, offset).Result()
		if err != nil {
			return err
		}

		val = int(v)
		return nil
	}, acceptable)

	return
}

// GetSet is the implementation of redis getset command.
func (s *Redis) GetSet(key, value string) (string, error) {
	return s.GetSetCtx(context.Background(), key, value)
}

// GetSetCtx is the implementation of redis getset command.
func (s *Redis) GetSetCtx(ctx context.Context, key, value string) (val string, err error) {
	err = s.brk.DoWithAcceptable(func() error {
		conn, err := getRedis(s)
		if err != nil {
			return err
		}

		if val, err = conn.GetSet(ctx, key, value).Result(); err == red.Nil {
			return nil
		}

		return err
	}, acceptable)

	return
}

// Hdel is the implementation of redis hdel command.
func (s *Redis) Hdel(key string, fields ...string) (bool, error) {
	return s.HdelCtx(context.Background(), key, fields...)
}

// HdelCtx is the implementation of redis hdel command.
func (s *Redis) HdelCtx(ctx context.Context, key string, fields ...string) (val bool, err error) {
	err = s.brk.DoWithAcceptable(func() error {
		conn, err := getRedis(s)
		if err != nil {
			return err
		}

		v, err := conn.HDel(ctx, key, fields...).Result()
		if err != nil {
			return err
		}

		val = v >= 1
		return nil
	}, acceptable)

	return
}

// Hexists is the implementation of redis hexists command.
func (s *Redis) Hexists(key, field string) (bool, error) {
	return s.HexistsCtx(context.Background(), key, field)
}

// HexistsCtx is the implementation of redis hexists command.
func (s *Redis) HexistsCtx(ctx context.Context, key, field string) (val bool, err error) {
	err = s.brk.DoWithAcceptable(func() error {
		conn, err := getRedis(s)
		if err != nil {
			return err
		}

		val, err = conn.HExists(ctx, key, field).Result()
		return err
	}, acceptable)

	return
}

// Hget is the implementation of redis hget command.
func (s *Redis) Hget(key, field string) (string, error) {
	return s.HgetCtx(context.Background(), key, field)
}

// HgetCtx is the implementation of redis hget command.
func (s *Redis) HgetCtx(ctx context.Context, key, field string) (val string, err error) {
	err = s.brk.DoWithAcceptable(func() error {
		conn, err := getRedis(s)
		if err != nil {
			return err
		}

		val, err = conn.HGet(ctx, key, field).Result()
		return err
	}, acceptable)

	return
}

// Hgetall is the implementation of redis hgetall command.
func (s *Redis) Hgetall(key string) (map[string]string, error) {
	return s.HgetallCtx(context.Background(), key)
}

// HgetallCtx is the implementation of redis hgetall command.
func (s *Redis) HgetallCtx(ctx context.Context, key string) (val map[string]string, err error) {
	err = s.brk.DoWithAcceptable(func() error {
		conn, err := getRedis(s)
		if err != nil {
			return err
		}

		val, err = conn.HGetAll(ctx, key).Result()
		return err
	}, acceptable)

	return
}

// Hincrby is the implementation of redis hincrby command.
func (s *Redis) Hincrby(key, field string, increment int) (int, error) {
	return s.HincrbyCtx(context.Background(), key, field, increment)
}

// HincrbyCtx is the implementation of redis hincrby command.
func (s *Redis) HincrbyCtx(ctx context.Context, key, field string, increment int) (val int, err error) {
	err = s.brk.DoWithAcceptable(func() error {
		conn, err := getRedis(s)
		if err != nil {
			return err
		}

		v, err := conn.HIncrBy(ctx, key, field, int64(increment)).Result()
		if err != nil {
			return err
		}

		val = int(v)
		return nil
	}, acceptable)

	return
}

// HincrbyFloat is the implementation of redis hincrby command.
func (s *Redis) HincrbyFloat(key, field string, increment float64) (float64, error) {
	return s.HincrbyFloatCtx(context.Background(), key, field, increment)
}

// HincrbyFloatCtx is the implementation of redis hincrby command.
func (s *Redis) HincrbyFloatCtx(ctx context.Context, key, field string, increment float64) (val float64, err error) {
	err = s.brk.DoWithAcceptable(func() error {
		conn, err := getRedis(s)
		if err != nil {
			return err
		}
		val, err = conn.HIncrByFloat(ctx, key, field, increment).Result()
		if err != nil {
			return err
		}
		return nil
	}, acceptable)

	return
}

// Hkeys is the implementation of redis hkeys command.
func (s *Redis) Hkeys(key string) ([]string, error) {
	return s.HkeysCtx(context.Background(), key)
}

// HkeysCtx is the implementation of redis hkeys command.
func (s *Redis) HkeysCtx(ctx context.Context, key string) (val []string, err error) {
	err = s.brk.DoWithAcceptable(func() error {
		conn, err := getRedis(s)
		if err != nil {
			return err
		}

		val, err = conn.HKeys(ctx, key).Result()
		return err
	}, acceptable)

	return
}

// Hlen is the implementation of redis hlen command.
func (s *Redis) Hlen(key string) (int, error) {
	return s.HlenCtx(context.Background(), key)
}

// HlenCtx is the implementation of redis hlen command.
func (s *Redis) HlenCtx(ctx context.Context, key string) (val int, err error) {
	err = s.brk.DoWithAcceptable(func() error {
		conn, err := getRedis(s)
		if err != nil {
			return err
		}

		v, err := conn.HLen(ctx, key).Result()
		if err != nil {
			return err
		}

		val = int(v)
		return nil
	}, acceptable)

	return
}

// Hmget is the implementation of redis hmget command.
func (s *Redis) Hmget(key string, fields ...string) ([]string, error) {
	return s.HmgetCtx(context.Background(), key, fields...)
}

// HmgetCtx is the implementation of redis hmget command.
func (s *Redis) HmgetCtx(ctx context.Context, key string, fields ...string) (val []string, err error) {
	err = s.brk.DoWithAcceptable(func() error {
		conn, err := getRedis(s)
		if err != nil {
			return err
		}

		v, err := conn.HMGet(ctx, key, fields...).Result()
		if err != nil {
			return err
		}

		val = toStrings(v)
		return nil
	}, acceptable)

	return
}

// Hset is the implementation of redis hset command.
func (s *Redis) Hset(key, field, value string) error {
	return s.HsetCtx(context.Background(), key, field, value)
}

// HsetCtx is the implementation of redis hset command.
func (s *Redis) HsetCtx(ctx context.Context, key, field, value string) error {
	return s.brk.DoWithAcceptable(func() error {
		conn, err := getRedis(s)
		if err != nil {
			return err
		}

		return conn.HSet(ctx, key, field, value).Err()
	}, acceptable)
}

// Hsetnx is the implementation of redis hsetnx command.
func (s *Redis) Hsetnx(key, field, value string) (bool, error) {
	return s.HsetnxCtx(context.Background(), key, field, value)
}

// HsetnxCtx is the implementation of redis hsetnx command.
func (s *Redis) HsetnxCtx(ctx context.Context, key, field, value string) (val bool, err error) {
	err = s.brk.DoWithAcceptable(func() error {
		conn, err := getRedis(s)
		if err != nil {
			return err
		}

		val, err = conn.HSetNX(ctx, key, field, value).Result()
		return err
	}, acceptable)

	return
}

// Hmset is the implementation of redis hmset command.
func (s *Redis) Hmset(key string, fieldsAndValues map[string]string) error {
	return s.HmsetCtx(context.Background(), key, fieldsAndValues)
}

// HmsetCtx is the implementation of redis hmset command.
func (s *Redis) HmsetCtx(ctx context.Context, key string, fieldsAndValues map[string]string) error {
	return s.brk.DoWithAcceptable(func() error {
		conn, err := getRedis(s)
		if err != nil {
			return err
		}

		vals := make(map[string]any, len(fieldsAndValues))
		for k, v := range fieldsAndValues {
			vals[k] = v
		}

		return conn.HMSet(ctx, key, vals).Err()
	}, acceptable)
}

// Hscan is the implementation of redis hscan command.
func (s *Redis) Hscan(key string, cursor uint64, match string, count int64) (
	keys []string, cur uint64, err error) {
	return s.HscanCtx(context.Background(), key, cursor, match, count)
}

// HscanCtx is the implementation of redis hscan command.
func (s *Redis) HscanCtx(ctx context.Context, key string, cursor uint64, match string, count int64) (
	keys []string, cur uint64, err error) {
	err = s.brk.DoWithAcceptable(func() error {
		conn, err := getRedis(s)
		if err != nil {
			return err
		}

		keys, cur, err = conn.HScan(ctx, key, cursor, match, count).Result()
		return err
	}, acceptable)

	return
}

// Hvals is the implementation of redis hvals command.
func (s *Redis) Hvals(key string) ([]string, error) {
	return s.HvalsCtx(context.Background(), key)
}

// HvalsCtx is the implementation of redis hvals command.
func (s *Redis) HvalsCtx(ctx context.Context, key string) (val []string, err error) {
	err = s.brk.DoWithAcceptable(func() error {
		conn, err := getRedis(s)
		if err != nil {
			return err
		}

		val, err = conn.HVals(ctx, key).Result()
		return err
	}, acceptable)

	return
}

// Incr is the implementation of redis incr command.
func (s *Redis) Incr(key string) (int64, error) {
	return s.IncrCtx(context.Background(), key)
}

// IncrCtx is the implementation of redis incr command.
func (s *Redis) IncrCtx(ctx context.Context, key string) (val int64, err error) {
	err = s.brk.DoWithAcceptable(func() error {
		conn, err := getRedis(s)
		if err != nil {
			return err
		}

		val, err = conn.Incr(ctx, key).Result()
		return err
	}, acceptable)

	return
}
// Incrby is the implementation of redis incrby command.
func (s *Redis) Incrby(key string, increment int64) (int64, error) {
	return s.IncrbyCtx(context.Background(), key, increment)
}

// IncrbyCtx is the implementation of redis incrby command.
func (s *Redis) IncrbyCtx(ctx context.Context, key string, increment int64) (val int64, err error) {
	err = s.brk.DoWithAcceptable(func() error {
		conn, err := getRedis(s)
		if err != nil {
			return err
		}

		val, err = conn.IncrBy(ctx, key, increment).Result()
		return err
	}, acceptable)

	return
}
// Incrby is the implementation of redis incrby command.
func (s *Redis) IncrbyFloat(key string, increment float64) (float64, error) {
	return s.IncrbyFloatCtx(context.Background(), key, increment)
}

// IncrbyFloatCtx is the implementation of redis incrby command.
func (s *Redis) IncrbyFloatCtx(ctx context.Context, key string, increment float64) (val float64, err error) {
	err = s.brk.DoWithAcceptable(func() error {
		conn, err := getRedis(s)
		if err != nil {
			return err
		}

		val, err = conn.IncrByFloat(ctx, key, increment).Result()
		return err
	}, acceptable)

	return
}
// Keys is the implementation of redis keys command.
func (s *Redis) Keys(pattern string) ([]string, error) {
	return s.KeysCtx(context.Background(), pattern)
}

// KeysCtx is the implementation of redis keys command.
func (s *Redis) KeysCtx(ctx context.Context, pattern string) (val []string, err error) {
	err = s.brk.DoWithAcceptable(func() error {
		conn, err := getRedis(s)
		if err != nil {
			return err
		}

		val, err = conn.Keys(ctx, pattern).Result()
		return err
	}, acceptable)

	return
}

// Llen is the implementation of redis llen command.
func (s *Redis) Llen(key string) (int, error) {
	return s.LlenCtx(context.Background(), key)
}

// LlenCtx is the implementation of redis llen command.
func (s *Redis) LlenCtx(ctx context.Context, key string) (val int, err error) {
	err = s.brk.DoWithAcceptable(func() error {
		conn, err := getRedis(s)
		if err != nil {
			return err
		}

		v, err := conn.LLen(ctx, key).Result()
		if err != nil {
			return err
		}

		val = int(v)
		return nil
	}, acceptable)

	return
}

// Lindex is the implementation of redis lindex command.
func (s *Redis) Lindex(key string, index int64) (string, error) {
	return s.LindexCtx(context.Background(), key, index)
}

// LindexCtx is the implementation of redis lindex command.
func (s *Redis) LindexCtx(ctx context.Context, key string, index int64) (val string, err error) {
	err = s.brk.DoWithAcceptable(func() error {
		conn, err := getRedis(s)
		if err != nil {
			return err
		}

		val, err = conn.LIndex(ctx, key, index).Result()
		return err
	}, acceptable)

	return
}

// Lpop is the implementation of redis lpop command.
func (s *Redis) Lpop(key string) (string, error) {
	return s.LpopCtx(context.Background(), key)
}

// LpopCtx is the implementation of redis lpop command.
func (s *Redis) LpopCtx(ctx context.Context, key string) (val string, err error) {
	err = s.brk.DoWithAcceptable(func() error {
		conn, err := getRedis(s)
		if err != nil {
			return err
		}

		val, err = conn.LPop(ctx, key).Result()
		return err
	}, acceptable)

	return
}

// Lpush is the implementation of redis lpush command.
func (s *Redis) Lpush(key string, values ...any) (int, error) {
	return s.LpushCtx(context.Background(), key, values...)
}

// LpushCtx is the implementation of redis lpush command.
func (s *Redis) LpushCtx(ctx context.Context, key string, values ...any) (val int, err error) {
	err = s.brk.DoWithAcceptable(func() error {
		conn, err := getRedis(s)
		if err != nil {
			return err
		}

		v, err := conn.LPush(ctx, key, values...).Result()
		if err != nil {
			return err
		}

		val = int(v)
		return nil
	}, acceptable)

	return
}

// Lrange is the implementation of redis lrange command.
func (s *Redis) Lrange(key string, start, stop int) ([]string, error) {
	return s.LrangeCtx(context.Background(), key, start, stop)
}

// LrangeCtx is the implementation of redis lrange command.
func (s *Redis) LrangeCtx(ctx context.Context, key string, start, stop int) (val []string, err error) {
	err = s.brk.DoWithAcceptable(func() error {
		conn, err := getRedis(s)
		if err != nil {
			return err
		}

		val, err = conn.LRange(ctx, key, int64(start), int64(stop)).Result()
		return err
	}, acceptable)

	return
}

// Lrem is the implementation of redis lrem command.
func (s *Redis) Lrem(key string, count int, value string) (int, error) {
	return s.LremCtx(context.Background(), key, count, value)
}

// LremCtx is the implementation of redis lrem command.
func (s *Redis) LremCtx(ctx context.Context, key string, count int, value string) (val int, err error) {
	err = s.brk.DoWithAcceptable(func() error {
		conn, err := getRedis(s)
		if err != nil {
			return err
		}

		v, err := conn.LRem(ctx, key, int64(count), value).Result()
		if err != nil {
			return err
		}

		val = int(v)
		return nil
	}, acceptable)

	return
}

// Ltrim is the implementation of redis ltrim command.
func (s *Redis) Ltrim(key string, start, stop int64) error {
	return s.LtrimCtx(context.Background(), key, start, stop)
}

// LtrimCtx is the implementation of redis ltrim command.
func (s *Redis) LtrimCtx(ctx context.Context, key string, start, stop int64) error {
	return s.brk.DoWithAcceptable(func() error {
		conn, err := getRedis(s)
		if err != nil {
			return err
		}

		return conn.LTrim(ctx, key, start, stop).Err()
	}, acceptable)
}

// Mget is the implementation of redis mget command.
func (s *Redis) Mget(keys ...string) ([]string, error) {
	return s.MgetCtx(context.Background(), keys...)
}

// MgetCtx is the implementation of redis mget command.
func (s *Redis) MgetCtx(ctx context.Context, keys ...string) (val []string, err error) {
	err = s.brk.DoWithAcceptable(func() error {
		conn, err := getRedis(s)
		if err != nil {
			return err
		}

		v, err := conn.MGet(ctx, keys...).Result()
		if err != nil {
			return err
		}

		val = toStrings(v)
		return nil
	}, acceptable)

	return
}

// Persist is the implementation of redis persist command.
func (s *Redis) Persist(key string) (bool, error) {
	return s.PersistCtx(context.Background(), key)
}

// PersistCtx is the implementation of redis persist command.
func (s *Redis) PersistCtx(ctx context.Context, key string) (val bool, err error) {
	err = s.brk.DoWithAcceptable(func() error {
		conn, err := getRedis(s)
		if err != nil {
			return err
		}

		val, err = conn.Persist(ctx, key).Result()
		return err
	}, acceptable)

	return
}

// Pfadd is the implementation of redis pfadd command.
func (s *Redis) Pfadd(key string, values ...any) (bool, error) {
	return s.PfaddCtx(context.Background(), key, values...)
}

// PfaddCtx is the implementation of redis pfadd command.
func (s *Redis) PfaddCtx(ctx context.Context, key string, values ...any) (val bool, err error) {
	err = s.brk.DoWithAcceptable(func() error {
		conn, err := getRedis(s)
		if err != nil {
			return err
		}

		v, err := conn.PFAdd(ctx, key, values...).Result()
		if err != nil {
			return err
		}

		val = v >= 1
		return nil
	}, acceptable)

	return
}

// Pfcount is the implementation of redis pfcount command.
func (s *Redis) Pfcount(key string) (int64, error) {
	return s.PfcountCtx(context.Background(), key)
}

// PfcountCtx is the implementation of redis pfcount command.
func (s *Redis) PfcountCtx(ctx context.Context, key string) (val int64, err error) {
	err = s.brk.DoWithAcceptable(func() error {
		conn, err := getRedis(s)
		if err != nil {
			return err
		}

		val, err = conn.PFCount(ctx, key).Result()
		return err
	}, acceptable)

	return
}

// Pfmerge is the implementation of redis pfmerge command.
func (s *Redis) Pfmerge(dest string, keys ...string) error {
	return s.PfmergeCtx(context.Background(), dest, keys...)
}

// PfmergeCtx is the implementation of redis pfmerge command.
func (s *Redis) PfmergeCtx(ctx context.Context, dest string, keys ...string) error {
	return s.brk.DoWithAcceptable(func() error {
		conn, err := getRedis(s)
		if err != nil {
			return err
		}

		_, err = conn.PFMerge(ctx, dest, keys...).Result()
		return err
	}, acceptable)
}

// Ping is the implementation of redis ping command.
func (s *Redis) Ping() bool {
	return s.PingCtx(context.Background())
}

// PingCtx is the implementation of redis ping command.
func (s *Redis) PingCtx(ctx context.Context) (val bool) {
	// ignore error, error means false
	_ = s.brk.DoWithAcceptable(func() error {
		conn, err := getRedis(s)
		if err != nil {
			val = false
			return nil
		}

		v, err := conn.Ping(ctx).Result()
		if err != nil {
			val = false
			return nil
		}

		val = v == "PONG"
		return nil
	}, acceptable)

	return
}

// Pipelined lets fn execute pipelined commands.
func (s *Redis) Pipelined(fn func(Pipeliner) error) error {
	return s.PipelinedCtx(context.Background(), fn)
}

// PipelinedCtx lets fn execute pipelined commands.
// Results need to be retrieved by calling Pipeline.Exec()
func (s *Redis) PipelinedCtx(ctx context.Context, fn func(Pipeliner) error) error {
	return s.brk.DoWithAcceptable(func() error {
		conn, err := getRedis(s)
		if err != nil {
			return err
		}

		_, err = conn.Pipelined(ctx, fn)
		return err
	}, acceptable)
}

// Rpop is the implementation of redis rpop command.
func (s *Redis) Rpop(key string) (string, error) {
	return s.RpopCtx(context.Background(), key)
}

// RpopCtx is the implementation of redis rpop command.
func (s *Redis) RpopCtx(ctx context.Context, key string) (val string, err error) {
	err = s.brk.DoWithAcceptable(func() error {
		conn, err := getRedis(s)
		if err != nil {
			return err
		}

		val, err = conn.RPop(ctx, key).Result()
		return err
	}, acceptable)

	return
}

// Rpush is the implementation of redis rpush command.
func (s *Redis) Rpush(key string, values ...any) (int, error) {
	return s.RpushCtx(context.Background(), key, values...)
}

// RpushCtx is the implementation of redis rpush command.
func (s *Redis) RpushCtx(ctx context.Context, key string, values ...any) (val int, err error) {
	err = s.brk.DoWithAcceptable(func() error {
		conn, err := getRedis(s)
		if err != nil {
			return err
		}

		v, err := conn.RPush(ctx, key, values...).Result()
		if err != nil {
			return err
		}

		val = int(v)
		return nil
	}, acceptable)

	return
}

// Sadd is the implementation of redis sadd command.
func (s *Redis) Sadd(key string, values ...any) (int, error) {
	return s.SaddCtx(context.Background(), key, values...)
}

// SaddCtx is the implementation of redis sadd command.
func (s *Redis) SaddCtx(ctx context.Context, key string, values ...any) (val int, err error) {
	err = s.brk.DoWithAcceptable(func() error {
		conn, err := getRedis(s)
		if err != nil {
			return err
		}

		v, err := conn.SAdd(ctx, key, values...).Result()
		if err != nil {
			return err
		}

		val = int(v)
		return nil
	}, acceptable)

	return
}

// Scan is the implementation of redis scan command.
func (s *Redis) Scan(cursor uint64, match string, count int64) (keys []string, cur uint64, err error) {
	return s.ScanCtx(context.Background(), cursor, match, count)
}

// ScanCtx is the implementation of redis scan command.
func (s *Redis) ScanCtx(ctx context.Context, cursor uint64, match string, count int64) (
	keys []string, cur uint64, err error) {
	err = s.brk.DoWithAcceptable(func() error {
		conn, err := getRedis(s)
		if err != nil {
			return err
		}

		keys, cur, err = conn.Scan(ctx, cursor, match, count).Result()
		return err
	}, acceptable)

	return
}

// SetBit is the implementation of redis setbit command.
func (s *Redis) SetBit(key string, offset int64, value int) (int, error) {
	return s.SetBitCtx(context.Background(), key, offset, value)
}

// SetBitCtx is the implementation of redis setbit command.
func (s *Redis) SetBitCtx(ctx context.Context, key string, offset int64, value int) (val int, err error) {
	err = s.brk.DoWithAcceptable(func() error {
		conn, err := getRedis(s)
		if err != nil {
			return err
		}

		v, err := conn.SetBit(ctx, key, offset, value).Result()
		if err != nil {
			return err
		}

		val = int(v)
		return nil
	}, acceptable)

	return
}

// Sscan is the implementation of redis sscan command.
func (s *Redis) Sscan(key string, cursor uint64, match string, count int64) (
	keys []string, cur uint64, err error) {
	return s.SscanCtx(context.Background(), key, cursor, match, count)
}

// SscanCtx is the implementation of redis sscan command.
func (s *Redis) SscanCtx(ctx context.Context, key string, cursor uint64, match string, count int64) (
	keys []string, cur uint64, err error) {
	err = s.brk.DoWithAcceptable(func() error {
		conn, err := getRedis(s)
		if err != nil {
			return err
		}

		keys, cur, err = conn.SScan(ctx, key, cursor, match, count).Result()
		return err
	}, acceptable)

	return
}

// Scard is the implementation of redis scard command.
func (s *Redis) Scard(key string) (int64, error) {
	return s.ScardCtx(context.Background(), key)
}

// ScardCtx is the implementation of redis scard command.
func (s *Redis) ScardCtx(ctx context.Context, key string) (val int64, err error) {
	err = s.brk.DoWithAcceptable(func() error {
		conn, err := getRedis(s)
		if err != nil {
			return err
		}

		val, err = conn.SCard(ctx, key).Result()
		return err
	}, acceptable)

	return
}

// ScriptLoad is the implementation of redis script load command.
func (s *Redis) ScriptLoad(script string) (string, error) {
	return s.ScriptLoadCtx(context.Background(), script)
}

// ScriptLoadCtx is the implementation of redis script load command.
func (s *Redis) ScriptLoadCtx(ctx context.Context, script string) (string, error) {
	conn, err := getRedis(s)
	if err != nil {
		return "", err
	}

	return conn.ScriptLoad(ctx, script).Result()
}

// Set is the implementation of redis set command.
func (s *Redis) Set(key, value string) error {
	return s.SetCtx(context.Background(), key, value)
}

// SetCtx is the implementation of redis set command.
func (s *Redis) SetCtx(ctx context.Context, key, value string) error {
	return s.brk.DoWithAcceptable(func() error {
		conn, err := getRedis(s)
		if err != nil {
			return err
		}

		return conn.Set(ctx, key, value, 0).Err()
	}, acceptable)
}

// Setex is the implementation of redis setex command.
func (s *Redis) Setex(key, value string, seconds int) error {
	return s.SetexCtx(context.Background(), key, value, seconds)
}

// SetexCtx is the implementation of redis setex command.
func (s *Redis) SetexCtx(ctx context.Context, key, value string, seconds int) error {
	return s.brk.DoWithAcceptable(func() error {
		conn, err := getRedis(s)
		if err != nil {
			return err
		}

		return conn.Set(ctx, key, value, time.Duration(seconds)*time.Second).Err()
	}, acceptable)
}

// Setnx is the implementation of redis setnx command.
func (s *Redis) Setnx(key, value string) (bool, error) {
	return s.SetnxCtx(context.Background(), key, value)
}

// SetnxCtx is the implementation of redis setnx command.
func (s *Redis) SetnxCtx(ctx context.Context, key, value string) (val bool, err error) {
	err = s.brk.DoWithAcceptable(func() error {
		conn, err := getRedis(s)
		if err != nil {
			return err
		}

		val, err = conn.SetNX(ctx, key, value, 0).Result()
		return err
	}, acceptable)

	return
}

// SetnxEx is the implementation of redis setnx command with expire.
func (s *Redis) SetnxEx(key, value string, seconds int) (bool, error) {
	return s.SetnxExCtx(context.Background(), key, value, seconds)
}

// SetnxExCtx is the implementation of redis setnx command with expire.
func (s *Redis) SetnxExCtx(ctx context.Context, key, value string, seconds int) (val bool, err error) {
	err = s.brk.DoWithAcceptable(func() error {
		conn, err := getRedis(s)
		if err != nil {
			return err
		}

		val, err = conn.SetNX(ctx, key, value, time.Duration(seconds)*time.Second).Result()
		return err
	}, acceptable)

	return
}

// Sismember is the implementation of redis sismember command.
func (s *Redis) Sismember(key string, value any) (bool, error) {
	return s.SismemberCtx(context.Background(), key, value)
}

// SismemberCtx is the implementation of redis sismember command.
func (s *Redis) SismemberCtx(ctx context.Context, key string, value any) (val bool, err error) {
	err = s.brk.DoWithAcceptable(func() error {
		conn, err := getRedis(s)
		if err != nil {
			return err
		}

		val, err = conn.SIsMember(ctx, key, value).Result()
		return err
	}, acceptable)

	return
}

// Smembers is the implementation of redis smembers command.
func (s *Redis) Smembers(key string) ([]string, error) {
	return s.SmembersCtx(context.Background(), key)
}

// SmembersCtx is the implementation of redis smembers command.
func (s *Redis) SmembersCtx(ctx context.Context, key string) (val []string, err error) {
	err = s.brk.DoWithAcceptable(func() error {
		conn, err := getRedis(s)
		if err != nil {
			return err
		}

		val, err = conn.SMembers(ctx, key).Result()
		return err
	}, acceptable)

	return
}

// Spop is the implementation of redis spop command.
func (s *Redis) Spop(key string) (string, error) {
	return s.SpopCtx(context.Background(), key)
}

// SpopCtx is the implementation of redis spop command.
func (s *Redis) SpopCtx(ctx context.Context, key string) (val string, err error) {
	err = s.brk.DoWithAcceptable(func() error {
		conn, err := getRedis(s)
		if err != nil {
			return err
		}

		val, err = conn.SPop(ctx, key).Result()
		return err
	}, acceptable)

	return
}

// Srandmember is the implementation of redis srandmember command.
func (s *Redis) Srandmember(key string, count int) ([]string, error) {
	return s.SrandmemberCtx(context.Background(), key, count)
}

// SrandmemberCtx is the implementation of redis srandmember command.
func (s *Redis) SrandmemberCtx(ctx context.Context, key string, count int) (val []string, err error) {
	err = s.brk.DoWithAcceptable(func() error {
		conn, err := getRedis(s)
		if err != nil {
			return err
		}

		val, err = conn.SRandMemberN(ctx, key, int64(count)).Result()
		return err
	}, acceptable)

	return
}

// Srem is the implementation of redis srem command.
func (s *Redis) Srem(key string, values ...any) (int, error) {
	return s.SremCtx(context.Background(), key, values...)
}

// SremCtx is the implementation of redis srem command.
func (s *Redis) SremCtx(ctx context.Context, key string, values ...any) (val int, err error) {
	err = s.brk.DoWithAcceptable(func() error {
		conn, err := getRedis(s)
		if err != nil {
			return err
		}

		v, err := conn.SRem(ctx, key, values...).Result()
		if err != nil {
			return err
		}

		val = int(v)
		return nil
	}, acceptable)

	return
}

// String returns the string representation of s.
func (s *Redis) String() string {
	return s.Addr
}

// Sunion is the implementation of redis sunion command.
func (s *Redis) Sunion(keys ...string) ([]string, error) {
	return s.SunionCtx(context.Background(), keys...)
}

// SunionCtx is the implementation of redis sunion command.
func (s *Redis) SunionCtx(ctx context.Context, keys ...string) (val []string, err error) {
	err = s.brk.DoWithAcceptable(func() error {
		conn, err := getRedis(s)
		if err != nil {
			return err
		}

		val, err = conn.SUnion(ctx, keys...).Result()
		return err
	}, acceptable)

	return
}

// Sunionstore is the implementation of redis sunionstore command.
func (s *Redis) Sunionstore(destination string, keys ...string) (int, error) {
	return s.SunionstoreCtx(context.Background(), destination, keys...)
}

// SunionstoreCtx is the implementation of redis sunionstore command.
func (s *Redis) SunionstoreCtx(ctx context.Context, destination string, keys ...string) (
	val int, err error) {
	err = s.brk.DoWithAcceptable(func() error {
		conn, err := getRedis(s)
		if err != nil {
			return err
		}

		v, err := conn.SUnionStore(ctx, destination, keys...).Result()
		if err != nil {
			return err
		}

		val = int(v)
		return nil
	}, acceptable)

	return
}

// Sdiff is the implementation of redis sdiff command.
func (s *Redis) Sdiff(keys ...string) ([]string, error) {
	return s.SdiffCtx(context.Background(), keys...)
}

// SdiffCtx is the implementation of redis sdiff command.
func (s *Redis) SdiffCtx(ctx context.Context, keys ...string) (val []string, err error) {
	err = s.brk.DoWithAcceptable(func() error {
		conn, err := getRedis(s)
		if err != nil {
			return err
		}

		val, err = conn.SDiff(ctx, keys...).Result()
		return err
	}, acceptable)

	return
}

// Sdiffstore is the implementation of redis sdiffstore command.
func (s *Redis) Sdiffstore(destination string, keys ...string) (int, error) {
	return s.SdiffstoreCtx(context.Background(), destination, keys...)
}

// SdiffstoreCtx is the implementation of redis sdiffstore command.
func (s *Redis) SdiffstoreCtx(ctx context.Context, destination string, keys ...string) (
	val int, err error) {
	err = s.brk.DoWithAcceptable(func() error {
		conn, err := getRedis(s)
		if err != nil {
			return err
		}

		v, err := conn.SDiffStore(ctx, destination, keys...).Result()
		if err != nil {
			return err
		}

		val = int(v)
		return nil
	}, acceptable)

	return
}

// Sinter is the implementation of redis sinter command.
func (s *Redis) Sinter(keys ...string) ([]string, error) {
	return s.SinterCtx(context.Background(), keys...)
}

// SinterCtx is the implementation of redis sinter command.
func (s *Redis) SinterCtx(ctx context.Context, keys ...string) (val []string, err error) {
	err = s.brk.DoWithAcceptable(func() error {
		conn, err := getRedis(s)
		if err != nil {
			return err
		}

		val, err = conn.SInter(ctx, keys...).Result()
		return err
	}, acceptable)

	return
}

// Sinterstore is the implementation of redis sinterstore command.
func (s *Redis) Sinterstore(destination string, keys ...string) (int, error) {
	return s.SinterstoreCtx(context.Background(), destination, keys...)
}

// SinterstoreCtx is the implementation of redis sinterstore command.
func (s *Redis) SinterstoreCtx(ctx context.Context, destination string, keys ...string) (
	val int, err error) {
	err = s.brk.DoWithAcceptable(func() error {
		conn, err := getRedis(s)
		if err != nil {
			return err
		}

		v, err := conn.SInterStore(ctx, destination, keys...).Result()
		if err != nil {
			return err
		}

		val = int(v)
		return nil
	}, acceptable)

	return
}

// Ttl is the implementation of redis ttl command.
func (s *Redis) Ttl(key string) (int, error) {
	return s.TtlCtx(context.Background(), key)
}

// TtlCtx is the implementation of redis ttl command.
func (s *Redis) TtlCtx(ctx context.Context, key string) (val int, err error) {
	err = s.brk.DoWithAcceptable(func() error {
		conn, err := getRedis(s)
		if err != nil {
			return err
		}

		duration, err := conn.TTL(ctx, key).Result()
		if err != nil {
			return err
		}

		val = int(duration / time.Second)
		return nil
	}, acceptable)

	return
}

// Zadd is the implementation of redis zadd command.
func (s *Redis) Zadd(key string, score int64, value string) (bool, error) {
	return s.ZaddCtx(context.Background(), key, score, value)
}

// ZaddFloat is the implementation of redis zadd command.
func (s *Redis) ZaddFloat(key string, score float64, value string) (bool, error) {
	return s.ZaddFloatCtx(context.Background(), key, score, value)
}

// ZaddCtx is the implementation of redis zadd command.
func (s *Redis) ZaddCtx(ctx context.Context, key string, score int64, value string) (
	val bool, err error) {
	return s.ZaddFloatCtx(ctx, key, float64(score), value)
}

// ZaddFloatCtx is the implementation of redis zadd command.
func (s *Redis) ZaddFloatCtx(ctx context.Context, key string, score float64, value string) (
	val bool, err error) {
	err = s.brk.DoWithAcceptable(func() error {
		conn, err := getRedis(s)
		if err != nil {
			return err
		}

		v, err := conn.ZAdd(ctx, key, &red.Z{
			Score:  score,
			Member: value,
		}).Result()
		if err != nil {
			return err
		}

		val = v == 1
		return nil
	}, acceptable)

	return
}

// Zadds is the implementation of redis zadds command.
func (s *Redis) Zadds(key string, ps ...Pair) (int64, error) {
	return s.ZaddsCtx(context.Background(), key, ps...)
}

// ZaddsCtx is the implementation of redis zadds command.
func (s *Redis) ZaddsCtx(ctx context.Context, key string, ps ...Pair) (val int64, err error) {
	err = s.brk.DoWithAcceptable(func() error {
		conn, err := getRedis(s)
		if err != nil {
			return err
		}

		var zs []*red.Z
		for _, p := range ps {
			z := &red.Z{Score: float64(p.Score), Member: p.Key}
			zs = append(zs, z)
		}

		v, err := conn.ZAdd(ctx, key, zs...).Result()
		if err != nil {
			return err
		}

		val = v
		return nil
	}, acceptable)

	return
}

// Zcard is the implementation of redis zcard command.
func (s *Redis) Zcard(key string) (int, error) {
	return s.ZcardCtx(context.Background(), key)
}

// ZcardCtx is the implementation of redis zcard command.
func (s *Redis) ZcardCtx(ctx context.Context, key string) (val int, err error) {
	err = s.brk.DoWithAcceptable(func() error {
		conn, err := getRedis(s)
		if err != nil {
			return err
		}

		v, err := conn.ZCard(ctx, key).Result()
		if err != nil {
			return err
		}

		val = int(v)
		return nil
	}, acceptable)

	return
}

// Zcount is the implementation of redis zcount command.
func (s *Redis) Zcount(key string, start, stop int64) (int, error) {
	return s.ZcountCtx(context.Background(), key, start, stop)
}

// ZcountCtx is the implementation of redis zcount command.
func (s *Redis) ZcountCtx(ctx context.Context, key string, start, stop int64) (val int, err error) {
	err = s.brk.DoWithAcceptable(func() error {
		conn, err := getRedis(s)
		if err != nil {
			return err
		}

		v, err := conn.ZCount(ctx, key, strconv.FormatInt(start, 10),
			strconv.FormatInt(stop, 10)).Result()
		if err != nil {
			return err
		}

		val = int(v)
		return nil
	}, acceptable)

	return
}

// Zincrby is the implementation of redis zincrby command.
func (s *Redis) Zincrby(key string, increment int64, field string) (int64, error) {
	return s.ZincrbyCtx(context.Background(), key, increment, field)
}

// ZincrbyCtx is the implementation of redis zincrby command.
func (s *Redis) ZincrbyCtx(ctx context.Context, key string, increment int64, field string) (
	val int64, err error) {
	err = s.brk.DoWithAcceptable(func() error {
		conn, err := getRedis(s)
		if err != nil {
			return err
		}

		v, err := conn.ZIncrBy(ctx, key, float64(increment), field).Result()
		if err != nil {
			return err
		}

		val = int64(v)
		return nil
	}, acceptable)

	return
}

// Zscore is the implementation of redis zscore command.
func (s *Redis) Zscore(key, value string) (int64, error) {
	return s.ZscoreCtx(context.Background(), key, value)
}

// ZscoreCtx is the implementation of redis zscore command.
func (s *Redis) ZscoreCtx(ctx context.Context, key, value string) (val int64, err error) {
	err = s.brk.DoWithAcceptable(func() error {
		conn, err := getRedis(s)
		if err != nil {
			return err
		}

		v, err := conn.ZScore(ctx, key, value).Result()
		if err != nil {
			return err
		}

		val = int64(v)
		return nil
	}, acceptable)

	return
}

// ZscoreByFloat is the implementation of redis zscore command score by float.
func (s *Redis) ZscoreByFloat(key, value string) (float64, error) {
	return s.ZscoreByFloatCtx(context.Background(), key, value)
}

// ZscoreByFloatCtx is the implementation of redis zscore command score by float.
func (s *Redis) ZscoreByFloatCtx(ctx context.Context, key, value string) (val float64, err error) {
	err = s.brk.DoWithAcceptable(func() error {
		conn, err := getRedis(s)
		if err != nil {
			return err
		}
		val, err = conn.ZScore(ctx, key, value).Result()
		return err
	}, acceptable)

	return
}

// Zscan is the implementation of redis zscan command.
func (s *Redis) Zscan(key string, cursor uint64, match string, count int64) (
	keys []string, cur uint64, err error) {
	return s.ZscanCtx(context.Background(), key, cursor, match, count)
}

// ZscanCtx is the implementation of redis zscan command.
func (s *Redis) ZscanCtx(ctx context.Context, key string, cursor uint64, match string, count int64) (
	keys []string, cur uint64, err error) {
	err = s.brk.DoWithAcceptable(func() error {
		conn, err := getRedis(s)
		if err != nil {
			return err
		}

		keys, cur, err = conn.ZScan(ctx, key, cursor, match, count).Result()
		return err
	}, acceptable)

	return
}

// Zrank is the implementation of redis zrank command.
func (s *Redis) Zrank(key, field string) (int64, error) {
	return s.ZrankCtx(context.Background(), key, field)
}

// ZrankCtx is the implementation of redis zrank command.
func (s *Redis) ZrankCtx(ctx context.Context, key, field string) (val int64, err error) {
	err = s.brk.DoWithAcceptable(func() error {
		conn, err := getRedis(s)
		if err != nil {
			return err
		}

		val, err = conn.ZRank(ctx, key, field).Result()
		return err
	}, acceptable)

	return
}

// Zrem is the implementation of redis zrem command.
func (s *Redis) Zrem(key string, values ...any) (int, error) {
	return s.ZremCtx(context.Background(), key, values...)
}

// ZremCtx is the implementation of redis zrem command.
func (s *Redis) ZremCtx(ctx context.Context, key string, values ...any) (val int, err error) {
	err = s.brk.DoWithAcceptable(func() error {
		conn, err := getRedis(s)
		if err != nil {
			return err
		}

		v, err := conn.ZRem(ctx, key, values...).Result()
		if err != nil {
			return err
		}

		val = int(v)
		return nil
	}, acceptable)

	return
}

// Zremrangebyscore is the implementation of redis zremrangebyscore command.
func (s *Redis) Zremrangebyscore(key string, start, stop int64) (int, error) {
	return s.ZremrangebyscoreCtx(context.Background(), key, start, stop)
}

// ZremrangebyscoreCtx is the implementation of redis zremrangebyscore command.
func (s *Redis) ZremrangebyscoreCtx(ctx context.Context, key string, start, stop int64) (
	val int, err error) {
	err = s.brk.DoWithAcceptable(func() error {
		conn, err := getRedis(s)
		if err != nil {
			return err
		}

		v, err := conn.ZRemRangeByScore(ctx, key, strconv.FormatInt(start, 10),
			strconv.FormatInt(stop, 10)).Result()
		if err != nil {
			return err
		}

		val = int(v)
		return nil
	}, acceptable)

	return
}

// Zremrangebyrank is the implementation of redis zremrangebyrank command.
func (s *Redis) Zremrangebyrank(key string, start, stop int64) (int, error) {
	return s.ZremrangebyrankCtx(context.Background(), key, start, stop)
}

// ZremrangebyrankCtx is the implementation of redis zremrangebyrank command.
func (s *Redis) ZremrangebyrankCtx(ctx context.Context, key string, start, stop int64) (
	val int, err error) {
	err = s.brk.DoWithAcceptable(func() error {
		conn, err := getRedis(s)
		if err != nil {
			return err
		}

		v, err := conn.ZRemRangeByRank(ctx, key, start, stop).Result()
		if err != nil {
			return err
		}

		val = int(v)
		return nil
	}, acceptable)

	return
}

// Zrange is the implementation of redis zrange command.
func (s *Redis) Zrange(key string, start, stop int64) ([]string, error) {
	return s.ZrangeCtx(context.Background(), key, start, stop)
}

// ZrangeCtx is the implementation of redis zrange command.
func (s *Redis) ZrangeCtx(ctx context.Context, key string, start, stop int64) (
	val []string, err error) {
	err = s.brk.DoWithAcceptable(func() error {
		conn, err := getRedis(s)
		if err != nil {
			return err
		}

		val, err = conn.ZRange(ctx, key, start, stop).Result()
		return err
	}, acceptable)

	return
}

// ZrangeWithScores is the implementation of redis zrange command with scores.
func (s *Redis) ZrangeWithScores(key string, start, stop int64) ([]Pair, error) {
	return s.ZrangeWithScoresCtx(context.Background(), key, start, stop)
}

// ZrangeWithScoresCtx is the implementation of redis zrange command with scores.
func (s *Redis) ZrangeWithScoresCtx(ctx context.Context, key string, start, stop int64) (
	val []Pair, err error) {
	err = s.brk.DoWithAcceptable(func() error {
		conn, err := getRedis(s)
		if err != nil {
			return err
		}

		v, err := conn.ZRangeWithScores(ctx, key, start, stop).Result()
		if err != nil {
			return err
		}

		val = toPairs(v)
		return nil
	}, acceptable)

	return
}

// ZrangeWithScoresByFloat is the implementation of redis zrange command with scores by float64.
func (s *Redis) ZrangeWithScoresByFloat(key string, start, stop int64) ([]PairFloat, error) {
	return s.ZrangeWithScoresByFloatCtx(context.Background(), key, start, stop)
}

// ZrangeWithScoresByFloatCtx is the implementation of redis zrange command with scores by float64.
func (s *Redis) ZrangeWithScoresByFloatCtx(ctx context.Context, key string, start, stop int64) (
	val []PairFloat, err error) {
	err = s.brk.DoWithAcceptable(func() error {
		conn, err := getRedis(s)
		if err != nil {
			return err
		}

		v, err := conn.ZRangeWithScores(ctx, key, start, stop).Result()
		if err != nil {
			return err
		}

		val = toPairsByFloat(v)
		return nil
	}, acceptable)

	return
}

// ZRevRangeWithScores is the implementation of redis zrevrange command with scores.
func (s *Redis) ZRevRangeWithScores(key string, start, stop int64) ([]Pair, error) {
	return s.ZRevRangeWithScoresCtx(context.Background(), key, start, stop)
}

// ZRevRangeWithScoresCtx is the implementation of redis zrevrange command with scores.
func (s *Redis) ZRevRangeWithScoresCtx(ctx context.Context, key string, start, stop int64) (
	val []Pair, err error) {
	err = s.brk.DoWithAcceptable(func() error {
		conn, err := getRedis(s)
		if err != nil {
			return err
		}

		v, err := conn.ZRevRangeWithScores(ctx, key, start, stop).Result()
		if err != nil {
			return err
		}

		val = toPairs(v)
		return nil
	}, acceptable)

	return
}

// ZRevRangeWithScoresByFloat is the implementation of redis zrevrange command with scores by float.
func (s *Redis) ZRevRangeWithScoresByFloat(key string, start, stop int64) ([]PairFloat, error) {
	return s.ZRevRangeWithScoresByFloatCtx(context.Background(), key, start, stop)
}

// ZRevRangeWithScoresByFloatCtx is the implementation of redis zrevrange command with scores by float.
func (s *Redis) ZRevRangeWithScoresByFloatCtx(ctx context.Context, key string, start, stop int64) (
	val []PairFloat, err error) {
	err = s.brk.DoWithAcceptable(func() error {
		conn, err := getRedis(s)
		if err != nil {
			return err
		}

		v, err := conn.ZRevRangeWithScores(ctx, key, start, stop).Result()
		if err != nil {
			return err
		}

		val = toPairsByFloat(v)
		return nil
	}, acceptable)

	return
}

// ZrangebyscoreWithScores is the implementation of redis zrangebyscore command with scores.
func (s *Redis) ZrangebyscoreWithScores(key string, start, stop int64) ([]Pair, error) {
	return s.ZrangebyscoreWithScoresCtx(context.Background(), key, start, stop)
}

// ZrangebyscoreWithScoresCtx is the implementation of redis zrangebyscore command with scores.
func (s *Redis) ZrangebyscoreWithScoresCtx(ctx context.Context, key string, start, stop int64) (
	val []Pair, err error) {
	err = s.brk.DoWithAcceptable(func() error {
		conn, err := getRedis(s)
		if err != nil {
			return err
		}

		v, err := conn.ZRangeByScoreWithScores(ctx, key, &red.ZRangeBy{
			Min: strconv.FormatInt(start, 10),
			Max: strconv.FormatInt(stop, 10),
		}).Result()
		if err != nil {
			return err
		}

		val = toPairs(v)
		return nil
	}, acceptable)

	return
}

// ZrangebyscoreWithScoresByFloat is the implementation of redis zrangebyscore command with scores by float.
func (s *Redis) ZrangebyscoreWithScoresByFloat(key string, start, stop float64) ([]PairFloat, error) {
	return s.ZrangebyscoreWithScoresByFloatCtx(context.Background(), key, start, stop)
}

// ZrangebyscoreWithScoresByFloatCtx is the implementation of redis zrangebyscore command with scores by float.
func (s *Redis) ZrangebyscoreWithScoresByFloatCtx(ctx context.Context, key string, start, stop float64) (
	val []PairFloat, err error) {
	err = s.brk.DoWithAcceptable(func() error {
		conn, err := getRedis(s)
		if err != nil {
			return err
		}

		v, err := conn.ZRangeByScoreWithScores(ctx, key, &red.ZRangeBy{
			Min: fmt.Sprintf("%v", start),
			Max: fmt.Sprintf("%v", stop),
		}).Result()
		if err != nil {
			return err
		}

		val = toPairsByFloat(v)
		return nil
	}, acceptable)

	return
}

// ZrangebyscoreWithScoresAndLimit is the implementation of redis zrangebyscore command
// with scores and limit.
func (s *Redis) ZrangebyscoreWithScoresAndLimit(key string, start, stop int64,
	page, size int) ([]Pair, error) {
	return s.ZrangebyscoreWithScoresAndLimitCtx(context.Background(), key, start, stop, page, size)
}

// ZrangebyscoreWithScoresAndLimitCtx is the implementation of redis zrangebyscore command
// with scores and limit.
func (s *Redis) ZrangebyscoreWithScoresAndLimitCtx(ctx context.Context, key string, start,
	stop int64, page, size int) (val []Pair, err error) {
	err = s.brk.DoWithAcceptable(func() error {
		if size <= 0 {
			return nil
		}

		conn, err := getRedis(s)
		if err != nil {
			return err
		}

		v, err := conn.ZRangeByScoreWithScores(ctx, key, &red.ZRangeBy{
			Min:    strconv.FormatInt(start, 10),
			Max:    strconv.FormatInt(stop, 10),
			Offset: int64(page * size),
			Count:  int64(size),
		}).Result()
		if err != nil {
			return err
		}

		val = toPairs(v)
		return nil
	}, acceptable)

	return
}

// ZrangebyscoreWithScoresByFloatAndLimit is the implementation of redis zrangebyscore command
// with scores by float and limit.
func (s *Redis) ZrangebyscoreWithScoresByFloatAndLimit(key string, start, stop float64,
	page, size int) ([]PairFloat, error) {
	return s.ZrangebyscoreWithScoresByFloatAndLimitCtx(context.Background(), key, start, stop, page, size)
}

// ZrangebyscoreWithScoresByFloatAndLimitCtx is the implementation of redis zrangebyscore command
// with scores by float and limit.
func (s *Redis) ZrangebyscoreWithScoresByFloatAndLimitCtx(ctx context.Context, key string, start,
	stop float64, page, size int) (val []PairFloat, err error) {
	err = s.brk.DoWithAcceptable(func() error {
		if size <= 0 {
			return nil
		}

		conn, err := getRedis(s)
		if err != nil {
			return err
		}

		v, err := conn.ZRangeByScoreWithScores(ctx, key, &red.ZRangeBy{
			Min:    fmt.Sprintf("%v", start),
			Max:    fmt.Sprintf("%v", stop),
			Offset: int64(page * size),
			Count:  int64(size),
		}).Result()
		if err != nil {
			return err
		}

		val = toPairsByFloat(v)
		return nil
	}, acceptable)

	return
}

// Zrevrange is the implementation of redis zrevrange command.
func (s *Redis) Zrevrange(key string, start, stop int64) ([]string, error) {
	return s.ZrevrangeCtx(context.Background(), key, start, stop)
}

// ZrevrangeCtx is the implementation of redis zrevrange command.
func (s *Redis) ZrevrangeCtx(ctx context.Context, key string, start, stop int64) (
	val []string, err error) {
	err = s.brk.DoWithAcceptable(func() error {
		conn, err := getRedis(s)
		if err != nil {
			return err
		}

		val, err = conn.ZRevRange(ctx, key, start, stop).Result()
		return err
	}, acceptable)

	return
}

// ZrevrangebyscoreWithScores is the implementation of redis zrevrangebyscore command with scores.
func (s *Redis) ZrevrangebyscoreWithScores(key string, start, stop int64) ([]Pair, error) {
	return s.ZrevrangebyscoreWithScoresCtx(context.Background(), key, start, stop)
}

// ZrevrangebyscoreWithScoresCtx is the implementation of redis zrevrangebyscore command with scores.
func (s *Redis) ZrevrangebyscoreWithScoresCtx(ctx context.Context, key string, start, stop int64) (
	val []Pair, err error) {
	err = s.brk.DoWithAcceptable(func() error {
		conn, err := getRedis(s)
		if err != nil {
			return err
		}

		v, err := conn.ZRevRangeByScoreWithScores(ctx, key, &red.ZRangeBy{
			Min: strconv.FormatInt(start, 10),
			Max: strconv.FormatInt(stop, 10),
		}).Result()
		if err != nil {
			return err
		}

		val = toPairs(v)
		return nil
	}, acceptable)

	return
}

// ZrevrangebyscoreWithScoresByFloat is the implementation of redis zrevrangebyscore command with scores by float.
func (s *Redis) ZrevrangebyscoreWithScoresByFloat(key string, start, stop float64) ([]PairFloat, error) {
	return s.ZrevrangebyscoreWithScoresByFloatCtx(context.Background(), key, start, stop)
}

// ZrevrangebyscoreWithScoresByFloatCtx is the implementation of redis zrevrangebyscore command with scores by float.
func (s *Redis) ZrevrangebyscoreWithScoresByFloatCtx(ctx context.Context, key string, start, stop float64) (
	val []PairFloat, err error) {
	err = s.brk.DoWithAcceptable(func() error {
		conn, err := getRedis(s)
		if err != nil {
			return err
		}

		v, err := conn.ZRevRangeByScoreWithScores(ctx, key, &red.ZRangeBy{
			Min: fmt.Sprintf("%v", start),
			Max: fmt.Sprintf("%v", stop),
		}).Result()
		if err != nil {
			return err
		}

		val = toPairsByFloat(v)
		return nil
	}, acceptable)

	return
}

// ZrevrangebyscoreWithScoresAndLimit is the implementation of redis zrevrangebyscore command
// with scores and limit.
func (s *Redis) ZrevrangebyscoreWithScoresAndLimit(key string, start, stop int64,
	page, size int) ([]Pair, error) {
	return s.ZrevrangebyscoreWithScoresAndLimitCtx(context.Background(), key, start, stop, page, size)
}

// ZrevrangebyscoreWithScoresAndLimitCtx is the implementation of redis zrevrangebyscore command
// with scores and limit.
func (s *Redis) ZrevrangebyscoreWithScoresAndLimitCtx(ctx context.Context, key string,
	start, stop int64, page, size int) (val []Pair, err error) {
	err = s.brk.DoWithAcceptable(func() error {
		if size <= 0 {
			return nil
		}

		conn, err := getRedis(s)
		if err != nil {
			return err
		}

		v, err := conn.ZRevRangeByScoreWithScores(ctx, key, &red.ZRangeBy{
			Min:    strconv.FormatInt(start, 10),
			Max:    strconv.FormatInt(stop, 10),
			Offset: int64(page * size),
			Count:  int64(size),
		}).Result()
		if err != nil {
			return err
		}

		val = toPairs(v)
		return nil
	}, acceptable)

	return
}

// ZrevrangebyscoreWithScoresByFloatAndLimit is the implementation of redis zrevrangebyscore command
// with scores by float and limit.
func (s *Redis) ZrevrangebyscoreWithScoresByFloatAndLimit(key string, start, stop float64,
	page, size int) ([]PairFloat, error) {
	return s.ZrevrangebyscoreWithScoresByFloatAndLimitCtx(context.Background(), key, start, stop, page, size)
}

// ZrevrangebyscoreWithScoresByFloatAndLimitCtx is the implementation of redis zrevrangebyscore command
// with scores by float and limit.
func (s *Redis) ZrevrangebyscoreWithScoresByFloatAndLimitCtx(ctx context.Context, key string,
	start, stop float64, page, size int) (val []PairFloat, err error) {
	err = s.brk.DoWithAcceptable(func() error {
		if size <= 0 {
			return nil
		}

		conn, err := getRedis(s)
		if err != nil {
			return err
		}

		v, err := conn.ZRevRangeByScoreWithScores(ctx, key, &red.ZRangeBy{
			Min:    fmt.Sprintf("%v", start),
			Max:    fmt.Sprintf("%v", stop),
			Offset: int64(page * size),
			Count:  int64(size),
		}).Result()
		if err != nil {
			return err
		}

		val = toPairsByFloat(v)
		return nil
	}, acceptable)

	return
}

// Zrevrank is the implementation of redis zrevrank command.
func (s *Redis) Zrevrank(key, field string) (int64, error) {
	return s.ZrevrankCtx(context.Background(), key, field)
}

// ZrevrankCtx is the implementation of redis zrevrank command.
func (s *Redis) ZrevrankCtx(ctx context.Context, key, field string) (val int64, err error) {
	err = s.brk.DoWithAcceptable(func() error {
		conn, err := getRedis(s)
		if err != nil {
			return err
		}

		val, err = conn.ZRevRank(ctx, key, field).Result()
		return err
	}, acceptable)

	return
}

// Zunionstore is the implementation of redis zunionstore command.
func (s *Redis) Zunionstore(dest string, store *ZStore) (int64, error) {
	return s.ZunionstoreCtx(context.Background(), dest, store)
}

// ZunionstoreCtx is the implementation of redis zunionstore command.
func (s *Redis) ZunionstoreCtx(ctx context.Context, dest string, store *ZStore) (
	val int64, err error) {
	err = s.brk.DoWithAcceptable(func() error {
		conn, err := getRedis(s)
		if err != nil {
			return err
		}

		val, err = conn.ZUnionStore(ctx, dest, store).Result()
		return err
	}, acceptable)

	return
}

// Cluster customizes the given Redis as a cluster.
func Cluster() Option {
	return func(r *Redis) {
		r.Type = ClusterType
	}
}

// SetSlowThreshold sets the slow threshold.
func SetSlowThreshold(threshold time.Duration) {
	slowThreshold.Set(threshold)
}

// WithPass customizes the given Redis with given password.
func WithPass(pass string) Option {
	return func(r *Redis) {
		r.Pass = pass
	}
}

// WithTLS customizes the given Redis with TLS enabled.
func WithTLS() Option {
	return func(r *Redis) {
		r.tls = true
	}
}

func acceptable(err error) bool {
	return err == nil || err == red.Nil || err == context.Canceled
}

func getRedis(r *Redis) (RedisNode, error) {
	switch r.Type {
	case ClusterType:
		return getCluster(r)
	case NodeType:
		return getClient(r)
	default:
		return nil, fmt.Errorf("redis type '%s' is not supported", r.Type)
	}
}

func toPairs(vals []red.Z) []Pair {
	pairs := make([]Pair, len(vals))
	for i, val := range vals {
		switch member := val.Member.(type) {
		case string:
			pairs[i] = Pair{
				Key:   member,
				Score: int64(val.Score),
			}
		default:
			pairs[i] = Pair{
				Key:   mapping.Repr(val.Member),
				Score: int64(val.Score),
			}
		}
	}
	return pairs
}
<<<<<<< HEAD

func toStrings(vals []any) []string {
=======
func toPairsByFloat(vals []red.Z) []PairFloat {
	pairs := make([]PairFloat, len(vals))
	for i, val := range vals {
		switch member := val.Member.(type) {
		case string:
			pairs[i] = PairFloat{
				Key:   member,
				Score: val.Score,
			}
		default:
			pairs[i] = PairFloat{
				Key:   mapping.Repr(val.Member),
				Score: val.Score,
			}
		}
	}
	return pairs
}
func toStrings(vals []interface{}) []string {
>>>>>>> 00ff50c2
	ret := make([]string, len(vals))
	for i, val := range vals {
		if val == nil {
			ret[i] = ""
		} else {
			switch val := val.(type) {
			case string:
				ret[i] = val
			default:
				ret[i] = mapping.Repr(val)
			}
		}
	}
	return ret
}<|MERGE_RESOLUTION|>--- conflicted
+++ resolved
@@ -8,6 +8,7 @@
 	"time"
 
 	red "github.com/go-redis/redis/v8"
+
 	"github.com/zeromicro/go-zero/core/breaker"
 	"github.com/zeromicro/go-zero/core/mapping"
 	"github.com/zeromicro/go-zero/core/syncx"
@@ -350,13 +351,13 @@
 }
 
 // Eval is the implementation of redis eval command.
-func (s *Redis) Eval(script string, keys []string, args ...any) (any, error) {
+func (s *Redis) Eval(script string, keys []string, args ...interface{}) (interface{}, error) {
 	return s.EvalCtx(context.Background(), script, keys, args...)
 }
 
 // EvalCtx is the implementation of redis eval command.
 func (s *Redis) EvalCtx(ctx context.Context, script string, keys []string,
-	args ...any) (val any, err error) {
+	args ...interface{}) (val interface{}, err error) {
 	err = s.brk.DoWithAcceptable(func() error {
 		conn, err := getRedis(s)
 		if err != nil {
@@ -371,13 +372,13 @@
 }
 
 // EvalSha is the implementation of redis evalsha command.
-func (s *Redis) EvalSha(sha string, keys []string, args ...any) (any, error) {
+func (s *Redis) EvalSha(sha string, keys []string, args ...interface{}) (interface{}, error) {
 	return s.EvalShaCtx(context.Background(), sha, keys, args...)
 }
 
 // EvalShaCtx is the implementation of redis evalsha command.
 func (s *Redis) EvalShaCtx(ctx context.Context, sha string, keys []string,
-	args ...any) (val any, err error) {
+	args ...interface{}) (val interface{}, err error) {
 	err = s.brk.DoWithAcceptable(func() error {
 		conn, err := getRedis(s)
 		if err != nil {
@@ -932,7 +933,7 @@
 			return err
 		}
 
-		vals := make(map[string]any, len(fieldsAndValues))
+		vals := make(map[string]interface{}, len(fieldsAndValues))
 		for k, v := range fieldsAndValues {
 			vals[k] = v
 		}
@@ -1002,6 +1003,7 @@
 
 	return
 }
+
 // Incrby is the implementation of redis incrby command.
 func (s *Redis) Incrby(key string, increment int64) (int64, error) {
 	return s.IncrbyCtx(context.Background(), key, increment)
@@ -1021,6 +1023,7 @@
 
 	return
 }
+
 // Incrby is the implementation of redis incrby command.
 func (s *Redis) IncrbyFloat(key string, increment float64) (float64, error) {
 	return s.IncrbyFloatCtx(context.Background(), key, increment)
@@ -1040,6 +1043,7 @@
 
 	return
 }
+
 // Keys is the implementation of redis keys command.
 func (s *Redis) Keys(pattern string) ([]string, error) {
 	return s.KeysCtx(context.Background(), pattern)
@@ -1126,12 +1130,12 @@
 }
 
 // Lpush is the implementation of redis lpush command.
-func (s *Redis) Lpush(key string, values ...any) (int, error) {
+func (s *Redis) Lpush(key string, values ...interface{}) (int, error) {
 	return s.LpushCtx(context.Background(), key, values...)
 }
 
 // LpushCtx is the implementation of redis lpush command.
-func (s *Redis) LpushCtx(ctx context.Context, key string, values ...any) (val int, err error) {
+func (s *Redis) LpushCtx(ctx context.Context, key string, values ...interface{}) (val int, err error) {
 	err = s.brk.DoWithAcceptable(func() error {
 		conn, err := getRedis(s)
 		if err != nil {
@@ -1258,12 +1262,12 @@
 }
 
 // Pfadd is the implementation of redis pfadd command.
-func (s *Redis) Pfadd(key string, values ...any) (bool, error) {
+func (s *Redis) Pfadd(key string, values ...interface{}) (bool, error) {
 	return s.PfaddCtx(context.Background(), key, values...)
 }
 
 // PfaddCtx is the implementation of redis pfadd command.
-func (s *Redis) PfaddCtx(ctx context.Context, key string, values ...any) (val bool, err error) {
+func (s *Redis) PfaddCtx(ctx context.Context, key string, values ...interface{}) (val bool, err error) {
 	err = s.brk.DoWithAcceptable(func() error {
 		conn, err := getRedis(s)
 		if err != nil {
@@ -1388,12 +1392,12 @@
 }
 
 // Rpush is the implementation of redis rpush command.
-func (s *Redis) Rpush(key string, values ...any) (int, error) {
+func (s *Redis) Rpush(key string, values ...interface{}) (int, error) {
 	return s.RpushCtx(context.Background(), key, values...)
 }
 
 // RpushCtx is the implementation of redis rpush command.
-func (s *Redis) RpushCtx(ctx context.Context, key string, values ...any) (val int, err error) {
+func (s *Redis) RpushCtx(ctx context.Context, key string, values ...interface{}) (val int, err error) {
 	err = s.brk.DoWithAcceptable(func() error {
 		conn, err := getRedis(s)
 		if err != nil {
@@ -1413,12 +1417,12 @@
 }
 
 // Sadd is the implementation of redis sadd command.
-func (s *Redis) Sadd(key string, values ...any) (int, error) {
+func (s *Redis) Sadd(key string, values ...interface{}) (int, error) {
 	return s.SaddCtx(context.Background(), key, values...)
 }
 
 // SaddCtx is the implementation of redis sadd command.
-func (s *Redis) SaddCtx(ctx context.Context, key string, values ...any) (val int, err error) {
+func (s *Redis) SaddCtx(ctx context.Context, key string, values ...interface{}) (val int, err error) {
 	err = s.brk.DoWithAcceptable(func() error {
 		conn, err := getRedis(s)
 		if err != nil {
@@ -1615,12 +1619,12 @@
 }
 
 // Sismember is the implementation of redis sismember command.
-func (s *Redis) Sismember(key string, value any) (bool, error) {
+func (s *Redis) Sismember(key string, value interface{}) (bool, error) {
 	return s.SismemberCtx(context.Background(), key, value)
 }
 
 // SismemberCtx is the implementation of redis sismember command.
-func (s *Redis) SismemberCtx(ctx context.Context, key string, value any) (val bool, err error) {
+func (s *Redis) SismemberCtx(ctx context.Context, key string, value interface{}) (val bool, err error) {
 	err = s.brk.DoWithAcceptable(func() error {
 		conn, err := getRedis(s)
 		if err != nil {
@@ -1695,12 +1699,12 @@
 }
 
 // Srem is the implementation of redis srem command.
-func (s *Redis) Srem(key string, values ...any) (int, error) {
+func (s *Redis) Srem(key string, values ...interface{}) (int, error) {
 	return s.SremCtx(context.Background(), key, values...)
 }
 
 // SremCtx is the implementation of redis srem command.
-func (s *Redis) SremCtx(ctx context.Context, key string, values ...any) (val int, err error) {
+func (s *Redis) SremCtx(ctx context.Context, key string, values ...interface{}) (val int, err error) {
 	err = s.brk.DoWithAcceptable(func() error {
 		conn, err := getRedis(s)
 		if err != nil {
@@ -2122,12 +2126,12 @@
 }
 
 // Zrem is the implementation of redis zrem command.
-func (s *Redis) Zrem(key string, values ...any) (int, error) {
+func (s *Redis) Zrem(key string, values ...interface{}) (int, error) {
 	return s.ZremCtx(context.Background(), key, values...)
 }
 
 // ZremCtx is the implementation of redis zrem command.
-func (s *Redis) ZremCtx(ctx context.Context, key string, values ...any) (val int, err error) {
+func (s *Redis) ZremCtx(ctx context.Context, key string, values ...interface{}) (val int, err error) {
 	err = s.brk.DoWithAcceptable(func() error {
 		conn, err := getRedis(s)
 		if err != nil {
@@ -2713,10 +2717,6 @@
 	}
 	return pairs
 }
-<<<<<<< HEAD
-
-func toStrings(vals []any) []string {
-=======
 func toPairsByFloat(vals []red.Z) []PairFloat {
 	pairs := make([]PairFloat, len(vals))
 	for i, val := range vals {
@@ -2736,7 +2736,6 @@
 	return pairs
 }
 func toStrings(vals []interface{}) []string {
->>>>>>> 00ff50c2
 	ret := make([]string, len(vals))
 	for i, val := range vals {
 		if val == nil {
