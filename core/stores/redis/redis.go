package redis

import (
	"errors"
	"fmt"
	"strconv"
	"time"

	red "github.com/go-redis/redis"
	"github.com/tal-tech/go-zero/core/breaker"
	"github.com/tal-tech/go-zero/core/mapping"
)

const (
	// ClusterType means redis cluster.
	ClusterType = "cluster"
	// NodeType means redis node.
	NodeType = "node"
	// Nil is an alias of redis.Nil.
	Nil = red.Nil

	blockingQueryTimeout = 5 * time.Second
	readWriteTimeout     = 2 * time.Second

	slowThreshold = time.Millisecond * 100
)

// ErrNilNode is an error that indicates a nil redis node.
var ErrNilNode = errors.New("nil redis node")

type (
	// Option defines the method to customize a Redis.
	Option func(r *Redis)

	// A Pair is a key/pair set used in redis zset.
	Pair struct {
		Key   string
		Score int64
	}

	// Redis defines a redis node/cluster. It is thread-safe.
	Redis struct {
		Addr string
		Type string
		Pass string
		tls  bool
		brk  breaker.Breaker
	}

	// RedisNode interface represents a redis node.
	RedisNode interface {
		red.Cmdable
	}

	// GeoLocation is used with GeoAdd to add geospatial location.
	GeoLocation = red.GeoLocation
	// GeoRadiusQuery is used with GeoRadius to query geospatial index.
	GeoRadiusQuery = red.GeoRadiusQuery
	// GeoPos is used to represent a geo position.
	GeoPos = red.GeoPos

	// Pipeliner is an alias of redis.Pipeliner.
	Pipeliner = red.Pipeliner

	// Z represents sorted set member.
	Z = red.Z
	// ZStore is an alias of redis.ZStore.
	ZStore = red.ZStore

	// IntCmd is an alias of redis.IntCmd.
	IntCmd = red.IntCmd
	// FloatCmd is an alias of redis.FloatCmd.
	FloatCmd = red.FloatCmd
	// StringCmd is an alias of redis.StringCmd.
	StringCmd = red.StringCmd
)

// New returns a Redis with given options.
func New(addr string, opts ...Option) *Redis {
	r := &Redis{
		Addr: addr,
		Type: NodeType,
		brk:  breaker.NewBreaker(),
	}

	for _, opt := range opts {
		opt(r)
	}

	return r
}

// NewRedis returns a Redis.
func NewRedis(redisAddr, redisType string, redisPass ...string) *Redis {
	var opts []Option
	if redisType == ClusterType {
		opts = append(opts, Cluster())
	}
	for _, v := range redisPass {
		opts = append(opts, WithPass(v))
	}

	return New(redisAddr, opts...)
}

// BitCount is redis bitcount command implementation.
func (s *Redis) BitCount(key string, start, end int64) (val int64, err error) {
	err = s.brk.DoWithAcceptable(func() error {
		conn, err := getRedis(s)
		if err != nil {
			return err
		}

		val, err = conn.BitCount(key, &red.BitCount{
			Start: start,
			End:   end,
		}).Result()
		return err
	}, acceptable)

	return
}

// BitOpAnd is redis bit operation (and) command implementation.
func (s *Redis) BitOpAnd(destKey string, keys ...string) (val int64, err error) {
	err = s.brk.DoWithAcceptable(func() error {
		conn, err := getRedis(s)
		if err != nil {
			return err
		}

		val, err = conn.BitOpAnd(destKey, keys...).Result()
		return err
	}, acceptable)

	return
}

// BitOpNot is redis bit operation (not) command implementation.
func (s *Redis) BitOpNot(destKey, key string) (val int64, err error) {
	err = s.brk.DoWithAcceptable(func() error {
		conn, err := getRedis(s)
		if err != nil {
			return err
		}

		val, err = conn.BitOpNot(destKey, key).Result()
		return err
	}, acceptable)

	return
}

// BitOpOr is redis bit operation (or) command implementation.
func (s *Redis) BitOpOr(destKey string, keys ...string) (val int64, err error) {
	err = s.brk.DoWithAcceptable(func() error {
		conn, err := getRedis(s)
		if err != nil {
			return err
		}

		val, err = conn.BitOpOr(destKey, keys...).Result()
		return err
	}, acceptable)

	return
}

// BitOpXor is redis bit operation (xor) command implementation.
func (s *Redis) BitOpXor(destKey string, keys ...string) (val int64, err error) {
	err = s.brk.DoWithAcceptable(func() error {
		conn, err := getRedis(s)
		if err != nil {
			return err
		}

		val, err = conn.BitOpXor(destKey, keys...).Result()
		return err
	}, acceptable)

	return
}

// BitPos is redis bitpos command implementation.
func (s *Redis) BitPos(key string, bit, start, end int64) (val int64, err error) {
	err = s.brk.DoWithAcceptable(func() error {
		conn, err := getRedis(s)
		if err != nil {
			return err
		}

		val, err = conn.BitPos(key, bit, start, end).Result()
		return err
	}, acceptable)

	return
}

// Blpop uses passed in redis connection to execute blocking queries.
// Doesn't benefit from pooling redis connections of blocking queries
func (s *Redis) Blpop(redisNode RedisNode, key string) (string, error) {
	if redisNode == nil {
		return "", ErrNilNode
	}

	vals, err := redisNode.BLPop(blockingQueryTimeout, key).Result()
	if err != nil {
		return "", err
	}

	if len(vals) < 2 {
		return "", fmt.Errorf("no value on key: %s", key)
	}

	return vals[1], nil
}

// BlpopEx uses passed in redis connection to execute blpop command.
// The difference against Blpop is that this method returns a bool to indicate success.
func (s *Redis) BlpopEx(redisNode RedisNode, key string) (string, bool, error) {
	if redisNode == nil {
		return "", false, ErrNilNode
	}

	vals, err := redisNode.BLPop(blockingQueryTimeout, key).Result()
	if err != nil {
		return "", false, err
	}

	if len(vals) < 2 {
		return "", false, fmt.Errorf("no value on key: %s", key)
	}

	return vals[1], true, nil
}

// Del deletes keys.
func (s *Redis) Del(keys ...string) (val int, err error) {
	err = s.brk.DoWithAcceptable(func() error {
		conn, err := getRedis(s)
		if err != nil {
			return err
		}

		v, err := conn.Del(keys...).Result()
		if err != nil {
			return err
		}

		val = int(v)
		return nil
	}, acceptable)

	return
}

// Eval is the implementation of redis eval command.
func (s *Redis) Eval(script string, keys []string, args ...interface{}) (val interface{}, err error) {
	err = s.brk.DoWithAcceptable(func() error {
		conn, err := getRedis(s)
		if err != nil {
			return err
		}

		val, err = conn.Eval(script, keys, args...).Result()
		return err
	}, acceptable)

	return
}

// EvalSha is the implementation of redis evalsha command.
func (s *Redis) EvalSha(sha string, keys []string, args ...interface{}) (val interface{}, err error) {
	err = s.brk.DoWithAcceptable(func() error {
		conn, err := getRedis(s)
		if err != nil {
			return err
		}

		val, err = conn.EvalSha(sha, keys, args...).Result()
		return err
	}, acceptable)

	return
}

// Exists is the implementation of redis exists command.
func (s *Redis) Exists(key string) (val bool, err error) {
	err = s.brk.DoWithAcceptable(func() error {
		conn, err := getRedis(s)
		if err != nil {
			return err
		}

		v, err := conn.Exists(key).Result()
		if err != nil {
			return err
		}

		val = v == 1
		return nil
	}, acceptable)

	return
}

// Expire is the implementation of redis expire command.
func (s *Redis) Expire(key string, seconds int) error {
	return s.brk.DoWithAcceptable(func() error {
		conn, err := getRedis(s)
		if err != nil {
			return err
		}

		return conn.Expire(key, time.Duration(seconds)*time.Second).Err()
	}, acceptable)
}

// Expireat is the implementation of redis expireat command.
func (s *Redis) Expireat(key string, expireTime int64) error {
	return s.brk.DoWithAcceptable(func() error {
		conn, err := getRedis(s)
		if err != nil {
			return err
		}

		return conn.ExpireAt(key, time.Unix(expireTime, 0)).Err()
	}, acceptable)
}

// GeoAdd is the implementation of redis geoadd command.
func (s *Redis) GeoAdd(key string, geoLocation ...*GeoLocation) (val int64, err error) {
	err = s.brk.DoWithAcceptable(func() error {
		conn, err := getRedis(s)
		if err != nil {
			return err
		}

		v, err := conn.GeoAdd(key, geoLocation...).Result()
		if err != nil {
			return err
		}

		val = v
		return nil
	}, acceptable)
	return
}

// GeoDist is the implementation of redis geodist command.
func (s *Redis) GeoDist(key, member1, member2, unit string) (val float64, err error) {
	err = s.brk.DoWithAcceptable(func() error {
		conn, err := getRedis(s)
		if err != nil {
			return err
		}

		v, err := conn.GeoDist(key, member1, member2, unit).Result()
		if err != nil {
			return err
		}

		val = v
		return nil
	}, acceptable)
	return
}

// GeoHash is the implementation of redis geohash command.
func (s *Redis) GeoHash(key string, members ...string) (val []string, err error) {
	err = s.brk.DoWithAcceptable(func() error {
		conn, err := getRedis(s)
		if err != nil {
			return err
		}

		v, err := conn.GeoHash(key, members...).Result()
		if err != nil {
			return err
		}

		val = v
		return nil
	}, acceptable)
	return
}

// GeoRadius is the implementation of redis georadius command.
func (s *Redis) GeoRadius(key string, longitude, latitude float64, query *GeoRadiusQuery) (val []GeoLocation, err error) {
	err = s.brk.DoWithAcceptable(func() error {
		conn, err := getRedis(s)
		if err != nil {
			return err
		}

		v, err := conn.GeoRadius(key, longitude, latitude, query).Result()
		if err != nil {
			return err
		}

		val = v
		return nil
	}, acceptable)
	return
}

// GeoRadiusByMember is the implementation of redis georadiusbymember command.
func (s *Redis) GeoRadiusByMember(key, member string, query *GeoRadiusQuery) (val []GeoLocation, err error) {
	err = s.brk.DoWithAcceptable(func() error {
		conn, err := getRedis(s)
		if err != nil {
			return err
		}

		v, err := conn.GeoRadiusByMember(key, member, query).Result()
		if err != nil {
			return err
		}

		val = v
		return nil
	}, acceptable)
	return
}

// GeoPos is the implementation of redis geopos command.
func (s *Redis) GeoPos(key string, members ...string) (val []*GeoPos, err error) {
	err = s.brk.DoWithAcceptable(func() error {
		conn, err := getRedis(s)
		if err != nil {
			return err
		}

		v, err := conn.GeoPos(key, members...).Result()
		if err != nil {
			return err
		}

		val = v
		return nil
	}, acceptable)
	return
}

// Get is the implementation of redis get command.
func (s *Redis) Get(key string) (val string, err error) {
	err = s.brk.DoWithAcceptable(func() error {
		conn, err := getRedis(s)
		if err != nil {
			return err
		}

		if val, err = conn.Get(key).Result(); err == red.Nil {
			return nil
		} else if err != nil {
			return err
		} else {
			return nil
		}
	}, acceptable)

	return
}

// GetBit is the implementation of redis getbit command.
func (s *Redis) GetBit(key string, offset int64) (val int, err error) {
	err = s.brk.DoWithAcceptable(func() error {
		conn, err := getRedis(s)
		if err != nil {
			return err
		}

		v, err := conn.GetBit(key, offset).Result()
		if err != nil {
			return err
		}

		val = int(v)
		return nil
	}, acceptable)

	return
}

// Hdel is the implementation of redis hdel command.
func (s *Redis) Hdel(key string, fields ...string) (val bool, err error) {
	err = s.brk.DoWithAcceptable(func() error {
		conn, err := getRedis(s)
		if err != nil {
			return err
		}

		v, err := conn.HDel(key, fields...).Result()
		if err != nil {
			return err
		}

		val = v == 1
		return nil
	}, acceptable)

	return
}

// Hexists is the implementation of redis hexists command.
func (s *Redis) Hexists(key, field string) (val bool, err error) {
	err = s.brk.DoWithAcceptable(func() error {
		conn, err := getRedis(s)
		if err != nil {
			return err
		}

		val, err = conn.HExists(key, field).Result()
		return err
	}, acceptable)

	return
}

// Hget is the implementation of redis hget command.
func (s *Redis) Hget(key, field string) (val string, err error) {
	err = s.brk.DoWithAcceptable(func() error {
		conn, err := getRedis(s)
		if err != nil {
			return err
		}

		val, err = conn.HGet(key, field).Result()
		return err
	}, acceptable)

	return
}

// Hgetall is the implementation of redis hgetall command.
func (s *Redis) Hgetall(key string) (val map[string]string, err error) {
	err = s.brk.DoWithAcceptable(func() error {
		conn, err := getRedis(s)
		if err != nil {
			return err
		}

		val, err = conn.HGetAll(key).Result()
		return err
	}, acceptable)

	return
}

// Hincrby is the implementation of redis hincrby command.
func (s *Redis) Hincrby(key, field string, increment int) (val int, err error) {
	err = s.brk.DoWithAcceptable(func() error {
		conn, err := getRedis(s)
		if err != nil {
			return err
		}

		v, err := conn.HIncrBy(key, field, int64(increment)).Result()
		if err != nil {
			return err
		}

		val = int(v)
		return nil
	}, acceptable)

	return
}

// Hkeys is the implementation of redis hkeys command.
func (s *Redis) Hkeys(key string) (val []string, err error) {
	err = s.brk.DoWithAcceptable(func() error {
		conn, err := getRedis(s)
		if err != nil {
			return err
		}

		val, err = conn.HKeys(key).Result()
		return err
	}, acceptable)

	return
}

// Hlen is the implementation of redis hlen command.
func (s *Redis) Hlen(key string) (val int, err error) {
	err = s.brk.DoWithAcceptable(func() error {
		conn, err := getRedis(s)
		if err != nil {
			return err
		}

		v, err := conn.HLen(key).Result()
		if err != nil {
			return err
		}

		val = int(v)
		return nil
	}, acceptable)

	return
}

// Hmget is the implementation of redis hmget command.
func (s *Redis) Hmget(key string, fields ...string) (val []string, err error) {
	err = s.brk.DoWithAcceptable(func() error {
		conn, err := getRedis(s)
		if err != nil {
			return err
		}

		v, err := conn.HMGet(key, fields...).Result()
		if err != nil {
			return err
		}

		val = toStrings(v)
		return nil
	}, acceptable)

	return
}

// Hset is the implementation of redis hset command.
func (s *Redis) Hset(key, field, value string) error {
	return s.brk.DoWithAcceptable(func() error {
		conn, err := getRedis(s)
		if err != nil {
			return err
		}

		return conn.HSet(key, field, value).Err()
	}, acceptable)
}

// Hsetnx is the implementation of redis hsetnx command.
func (s *Redis) Hsetnx(key, field, value string) (val bool, err error) {
	err = s.brk.DoWithAcceptable(func() error {
		conn, err := getRedis(s)
		if err != nil {
			return err
		}

		val, err = conn.HSetNX(key, field, value).Result()
		return err
	}, acceptable)

	return
}

// Hmset is the implementation of redis hmset command.
func (s *Redis) Hmset(key string, fieldsAndValues map[string]string) error {
	return s.brk.DoWithAcceptable(func() error {
		conn, err := getRedis(s)
		if err != nil {
			return err
		}

		vals := make(map[string]interface{}, len(fieldsAndValues))
		for k, v := range fieldsAndValues {
			vals[k] = v
		}

		return conn.HMSet(key, vals).Err()
	}, acceptable)
}

// Hscan is the implementation of redis hscan command.
func (s *Redis) Hscan(key string, cursor uint64, match string, count int64) (keys []string, cur uint64, err error) {
	err = s.brk.DoWithAcceptable(func() error {
		conn, err := getRedis(s)
		if err != nil {
			return err
		}

		keys, cur, err = conn.HScan(key, cursor, match, count).Result()
		return err
	}, acceptable)

	return
}

// Hvals is the implementation of redis hvals command.
func (s *Redis) Hvals(key string) (val []string, err error) {
	err = s.brk.DoWithAcceptable(func() error {
		conn, err := getRedis(s)
		if err != nil {
			return err
		}

		val, err = conn.HVals(key).Result()
		return err
	}, acceptable)

	return
}

// Incr is the implementation of redis incr command.
func (s *Redis) Incr(key string) (val int64, err error) {
	err = s.brk.DoWithAcceptable(func() error {
		conn, err := getRedis(s)
		if err != nil {
			return err
		}

		val, err = conn.Incr(key).Result()
		return err
	}, acceptable)

	return
}

// Incrby is the implementation of redis incrby command.
func (s *Redis) Incrby(key string, increment int64) (val int64, err error) {
	err = s.brk.DoWithAcceptable(func() error {
		conn, err := getRedis(s)
		if err != nil {
			return err
		}

		val, err = conn.IncrBy(key, int64(increment)).Result()
		return err
	}, acceptable)

	return
}

// Keys is the implementation of redis keys command.
func (s *Redis) Keys(pattern string) (val []string, err error) {
	err = s.brk.DoWithAcceptable(func() error {
		conn, err := getRedis(s)
		if err != nil {
			return err
		}

		val, err = conn.Keys(pattern).Result()
		return err
	}, acceptable)

	return
}

// Llen is the implementation of redis llen command.
func (s *Redis) Llen(key string) (val int, err error) {
	err = s.brk.DoWithAcceptable(func() error {
		conn, err := getRedis(s)
		if err != nil {
			return err
		}

		v, err := conn.LLen(key).Result()
		if err != nil {
			return err
		}

		val = int(v)
		return nil
	}, acceptable)

	return
}

// Lpop is the implementation of redis lpop command.
func (s *Redis) Lpop(key string) (val string, err error) {
	err = s.brk.DoWithAcceptable(func() error {
		conn, err := getRedis(s)
		if err != nil {
			return err
		}

		val, err = conn.LPop(key).Result()
		return err
	}, acceptable)

	return
}

// Lpush is the implementation of redis lpush command.
func (s *Redis) Lpush(key string, values ...interface{}) (val int, err error) {
	err = s.brk.DoWithAcceptable(func() error {
		conn, err := getRedis(s)
		if err != nil {
			return err
		}

		v, err := conn.LPush(key, values...).Result()
		if err != nil {
			return err
		}

		val = int(v)
		return nil
	}, acceptable)

	return
}

// Lrange is the implementation of redis lrange command.
func (s *Redis) Lrange(key string, start, stop int) (val []string, err error) {
	err = s.brk.DoWithAcceptable(func() error {
		conn, err := getRedis(s)
		if err != nil {
			return err
		}

		val, err = conn.LRange(key, int64(start), int64(stop)).Result()
		return err
	}, acceptable)

	return
}

// Lrem is the implementation of redis lrem command.
func (s *Redis) Lrem(key string, count int, value string) (val int, err error) {
	err = s.brk.DoWithAcceptable(func() error {
		conn, err := getRedis(s)
		if err != nil {
			return err
		}

		v, err := conn.LRem(key, int64(count), value).Result()
		if err != nil {
			return err
		}

		val = int(v)
		return nil
	}, acceptable)

	return
}

// Mget is the implementation of redis mget command.
func (s *Redis) Mget(keys ...string) (val []string, err error) {
	err = s.brk.DoWithAcceptable(func() error {
		conn, err := getRedis(s)
		if err != nil {
			return err
		}

		v, err := conn.MGet(keys...).Result()
		if err != nil {
			return err
		}

		val = toStrings(v)
		return nil
	}, acceptable)

	return
}

// Persist is the implementation of redis persist command.
func (s *Redis) Persist(key string) (val bool, err error) {
	err = s.brk.DoWithAcceptable(func() error {
		conn, err := getRedis(s)
		if err != nil {
			return err
		}

		val, err = conn.Persist(key).Result()
		return err
	}, acceptable)

	return
}

// Pfadd is the implementation of redis pfadd command.
func (s *Redis) Pfadd(key string, values ...interface{}) (val bool, err error) {
	err = s.brk.DoWithAcceptable(func() error {
		conn, err := getRedis(s)
		if err != nil {
			return err
		}

		v, err := conn.PFAdd(key, values...).Result()
		if err != nil {
			return err
		}

		val = v == 1
		return nil
	}, acceptable)

	return
}

// Pfcount is the implementation of redis pfcount command.
func (s *Redis) Pfcount(key string) (val int64, err error) {
	err = s.brk.DoWithAcceptable(func() error {
		conn, err := getRedis(s)
		if err != nil {
			return err
		}

		val, err = conn.PFCount(key).Result()
		return err
	}, acceptable)

	return
}

// Pfmerge is the implementation of redis pfmerge command.
func (s *Redis) Pfmerge(dest string, keys ...string) error {
	return s.brk.DoWithAcceptable(func() error {
		conn, err := getRedis(s)
		if err != nil {
			return err
		}

		_, err = conn.PFMerge(dest, keys...).Result()
		return err
	}, acceptable)
}

// Ping is the implementation of redis ping command.
func (s *Redis) Ping() (val bool) {
	// ignore error, error means false
	_ = s.brk.DoWithAcceptable(func() error {
		conn, err := getRedis(s)
		if err != nil {
			val = false
			return nil
		}

		v, err := conn.Ping().Result()
		if err != nil {
			val = false
			return nil
		}

		val = v == "PONG"
		return nil
	}, acceptable)

	return
}

// Pipelined lets fn to execute pipelined commands.
func (s *Redis) Pipelined(fn func(Pipeliner) error) (err error) {
	err = s.brk.DoWithAcceptable(func() error {
		conn, err := getRedis(s)
		if err != nil {
			return err
		}

		_, err = conn.Pipelined(fn)
		return err
	}, acceptable)

	return
}

// Rpop is the implementation of redis rpop command.
func (s *Redis) Rpop(key string) (val string, err error) {
	err = s.brk.DoWithAcceptable(func() error {
		conn, err := getRedis(s)
		if err != nil {
			return err
		}

		val, err = conn.RPop(key).Result()
		return err
	}, acceptable)

	return
}

// Rpush is the implementation of redis rpush command.
func (s *Redis) Rpush(key string, values ...interface{}) (val int, err error) {
	err = s.brk.DoWithAcceptable(func() error {
		conn, err := getRedis(s)
		if err != nil {
			return err
		}

		v, err := conn.RPush(key, values...).Result()
		if err != nil {
			return err
		}

		val = int(v)
		return nil
	}, acceptable)

	return
}

// Sadd is the implementation of redis sadd command.
func (s *Redis) Sadd(key string, values ...interface{}) (val int, err error) {
	err = s.brk.DoWithAcceptable(func() error {
		conn, err := getRedis(s)
		if err != nil {
			return err
		}

		v, err := conn.SAdd(key, values...).Result()
		if err != nil {
			return err
		}

		val = int(v)
		return nil
	}, acceptable)

	return
}

// Scan is the implementation of redis scan command.
func (s *Redis) Scan(cursor uint64, match string, count int64) (keys []string, cur uint64, err error) {
	err = s.brk.DoWithAcceptable(func() error {
		conn, err := getRedis(s)
		if err != nil {
			return err
		}

		keys, cur, err = conn.Scan(cursor, match, count).Result()
		return err
	}, acceptable)

	return
}

// SetBit is the implementation of redis setbit command.
func (s *Redis) SetBit(key string, offset int64, value int) error {
	return s.brk.DoWithAcceptable(func() error {
		conn, err := getRedis(s)
		if err != nil {
			return err
		}

		_, err = conn.SetBit(key, offset, value).Result()
		return err
	}, acceptable)
}

// Sscan is the implementation of redis sscan command.
func (s *Redis) Sscan(key string, cursor uint64, match string, count int64) (keys []string, cur uint64, err error) {
	err = s.brk.DoWithAcceptable(func() error {
		conn, err := getRedis(s)
		if err != nil {
			return err
		}

		keys, cur, err = conn.SScan(key, cursor, match, count).Result()
		return err
	}, acceptable)

	return
}

// Scard is the implementation of redis scard command.
func (s *Redis) Scard(key string) (val int64, err error) {
	err = s.brk.DoWithAcceptable(func() error {
		conn, err := getRedis(s)
		if err != nil {
			return err
		}

		val, err = conn.SCard(key).Result()
		return err
	}, acceptable)

	return
}

// ScriptLoad is the implementation of redis script load command.
func (s *Redis) ScriptLoad(script string) (string, error) {
	conn, err := getRedis(s)
	if err != nil {
		return "", err
	}

	return conn.ScriptLoad(script).Result()
}

// Set is the implementation of redis set command.
func (s *Redis) Set(key, value string) error {
	return s.brk.DoWithAcceptable(func() error {
		conn, err := getRedis(s)
		if err != nil {
			return err
		}

		return conn.Set(key, value, 0).Err()
	}, acceptable)
}

// Setex is the implementation of redis setex command.
func (s *Redis) Setex(key, value string, seconds int) error {
	return s.brk.DoWithAcceptable(func() error {
		conn, err := getRedis(s)
		if err != nil {
			return err
		}

		return conn.Set(key, value, time.Duration(seconds)*time.Second).Err()
	}, acceptable)
}

// Setnx is the implementation of redis setnx command.
func (s *Redis) Setnx(key, value string) (val bool, err error) {
	err = s.brk.DoWithAcceptable(func() error {
		conn, err := getRedis(s)
		if err != nil {
			return err
		}

		val, err = conn.SetNX(key, value, 0).Result()
		return err
	}, acceptable)

	return
}

// SetnxEx is the implementation of redis setnx command with expire.
func (s *Redis) SetnxEx(key, value string, seconds int) (val bool, err error) {
	err = s.brk.DoWithAcceptable(func() error {
		conn, err := getRedis(s)
		if err != nil {
			return err
		}

		val, err = conn.SetNX(key, value, time.Duration(seconds)*time.Second).Result()
		return err
	}, acceptable)

	return
}

<<<<<<< HEAD
func (s *Redis) Sinter(keys ...string) (val []string, err error) {
	err = s.brk.DoWithAcceptable(func() error {
		conn, err := getRedis(s)
		if err != nil {
			return err
		}

		val, err = conn.SInter(keys...).Result()
		return err
	}, acceptable)

	return
}

=======
// Sismember is the implementation of redis sismember command.
>>>>>>> f669e122
func (s *Redis) Sismember(key string, value interface{}) (val bool, err error) {
	err = s.brk.DoWithAcceptable(func() error {
		conn, err := getRedis(s)
		if err != nil {
			return err
		}

		val, err = conn.SIsMember(key, value).Result()
		return err
	}, acceptable)

	return
}

// Smembers is the implementation of redis smembers command.
func (s *Redis) Smembers(key string) (val []string, err error) {
	err = s.brk.DoWithAcceptable(func() error {
		conn, err := getRedis(s)
		if err != nil {
			return err
		}

		val, err = conn.SMembers(key).Result()
		return err
	}, acceptable)

	return
}

// Spop is the implementation of redis spop command.
func (s *Redis) Spop(key string) (val string, err error) {
	err = s.brk.DoWithAcceptable(func() error {
		conn, err := getRedis(s)
		if err != nil {
			return err
		}

		val, err = conn.SPop(key).Result()
		return err
	}, acceptable)

	return
}

// Srandmember is the implementation of redis srandmember command.
func (s *Redis) Srandmember(key string, count int) (val []string, err error) {
	err = s.brk.DoWithAcceptable(func() error {
		conn, err := getRedis(s)
		if err != nil {
			return err
		}

		val, err = conn.SRandMemberN(key, int64(count)).Result()
		return err
	}, acceptable)

	return
}

// Srem is the implementation of redis srem command.
func (s *Redis) Srem(key string, values ...interface{}) (val int, err error) {
	err = s.brk.DoWithAcceptable(func() error {
		conn, err := getRedis(s)
		if err != nil {
			return err
		}

		v, err := conn.SRem(key, values...).Result()
		if err != nil {
			return err
		}

		val = int(v)
		return nil
	}, acceptable)

	return
}

// String returns the string representation of s.
func (s *Redis) String() string {
	return s.Addr
}

// Sunion is the implementation of redis sunion command.
func (s *Redis) Sunion(keys ...string) (val []string, err error) {
	err = s.brk.DoWithAcceptable(func() error {
		conn, err := getRedis(s)
		if err != nil {
			return err
		}

		val, err = conn.SUnion(keys...).Result()
		return err
	}, acceptable)

	return
}

// Sunionstore is the implementation of redis sunionstore command.
func (s *Redis) Sunionstore(destination string, keys ...string) (val int, err error) {
	err = s.brk.DoWithAcceptable(func() error {
		conn, err := getRedis(s)
		if err != nil {
			return err
		}

		v, err := conn.SUnionStore(destination, keys...).Result()
		if err != nil {
			return err
		}

		val = int(v)
		return nil
	}, acceptable)

	return
}

// Sdiff is the implementation of redis sdiff command.
func (s *Redis) Sdiff(keys ...string) (val []string, err error) {
	err = s.brk.DoWithAcceptable(func() error {
		conn, err := getRedis(s)
		if err != nil {
			return err
		}

		val, err = conn.SDiff(keys...).Result()
		return err
	}, acceptable)

	return
}

// Sdiffstore is the implementation of redis sdiffstore command.
func (s *Redis) Sdiffstore(destination string, keys ...string) (val int, err error) {
	err = s.brk.DoWithAcceptable(func() error {
		conn, err := getRedis(s)
		if err != nil {
			return err
		}

		v, err := conn.SDiffStore(destination, keys...).Result()
		if err != nil {
			return err
		}

		val = int(v)
		return nil
	}, acceptable)

	return
}

// Sinter is the implementation of redis sinter command.
func (s *Redis) Sinter(keys ...string) (val []string, err error) {
	err = s.brk.DoWithAcceptable(func() error {
		conn, err := getRedis(s)
		if err != nil {
			return err
		}

		val, err = conn.SInter(keys...).Result()
		return err
	}, acceptable)

	return
}

// Sinterstore is the implementation of redis sinterstore command.
func (s *Redis) Sinterstore(destination string, keys ...string) (val int, err error) {
	err = s.brk.DoWithAcceptable(func() error {
		conn, err := getRedis(s)
		if err != nil {
			return err
		}

		v, err := conn.SInterStore(destination, keys...).Result()
		if err != nil {
			return err
		}

		val = int(v)
		return nil
	}, acceptable)

	return
}

// Ttl is the implementation of redis ttl command.
func (s *Redis) Ttl(key string) (val int, err error) {
	err = s.brk.DoWithAcceptable(func() error {
		conn, err := getRedis(s)
		if err != nil {
			return err
		}

		duration, err := conn.TTL(key).Result()
		if err != nil {
			return err
		}

		val = int(duration / time.Second)
		return nil
	}, acceptable)

	return
}

// Zadd is the implementation of redis zadd command.
func (s *Redis) Zadd(key string, score int64, value string) (val bool, err error) {
	err = s.brk.DoWithAcceptable(func() error {
		conn, err := getRedis(s)
		if err != nil {
			return err
		}

		v, err := conn.ZAdd(key, red.Z{
			Score:  float64(score),
			Member: value,
		}).Result()
		if err != nil {
			return err
		}

		val = v == 1
		return nil
	}, acceptable)

	return
}

// Zadds is the implementation of redis zadds command.
func (s *Redis) Zadds(key string, ps ...Pair) (val int64, err error) {
	err = s.brk.DoWithAcceptable(func() error {
		conn, err := getRedis(s)
		if err != nil {
			return err
		}

		var zs []red.Z
		for _, p := range ps {
			z := red.Z{Score: float64(p.Score), Member: p.Key}
			zs = append(zs, z)
		}

		v, err := conn.ZAdd(key, zs...).Result()
		if err != nil {
			return err
		}

		val = v
		return nil
	}, acceptable)

	return
}

// Zcard is the implementation of redis zcard command.
func (s *Redis) Zcard(key string) (val int, err error) {
	err = s.brk.DoWithAcceptable(func() error {
		conn, err := getRedis(s)
		if err != nil {
			return err
		}

		v, err := conn.ZCard(key).Result()
		if err != nil {
			return err
		}

		val = int(v)
		return nil
	}, acceptable)

	return
}

// Zcount is the implementation of redis zcount command.
func (s *Redis) Zcount(key string, start, stop int64) (val int, err error) {
	err = s.brk.DoWithAcceptable(func() error {
		conn, err := getRedis(s)
		if err != nil {
			return err
		}

		v, err := conn.ZCount(key, strconv.FormatInt(start, 10), strconv.FormatInt(stop, 10)).Result()
		if err != nil {
			return err
		}

		val = int(v)
		return nil
	}, acceptable)

	return
}

// Zincrby is the implementation of redis zincrby command.
func (s *Redis) Zincrby(key string, increment int64, field string) (val int64, err error) {
	err = s.brk.DoWithAcceptable(func() error {
		conn, err := getRedis(s)
		if err != nil {
			return err
		}

		v, err := conn.ZIncrBy(key, float64(increment), field).Result()
		if err != nil {
			return err
		}

		val = int64(v)
		return nil
	}, acceptable)

	return
}

// Zscore is the implementation of redis zscore command.
func (s *Redis) Zscore(key, value string) (val int64, err error) {
	err = s.brk.DoWithAcceptable(func() error {
		conn, err := getRedis(s)
		if err != nil {
			return err
		}

		v, err := conn.ZScore(key, value).Result()
		if err != nil {
			return err
		}

		val = int64(v)
		return nil
	}, acceptable)

	return
}

// Zrank is the implementation of redis zrank command.
func (s *Redis) Zrank(key, field string) (val int64, err error) {
	err = s.brk.DoWithAcceptable(func() error {
		conn, err := getRedis(s)
		if err != nil {
			return err
		}

		val, err = conn.ZRank(key, field).Result()
		return err
	}, acceptable)

	return
}

// Zrem is the implementation of redis zrem command.
func (s *Redis) Zrem(key string, values ...interface{}) (val int, err error) {
	err = s.brk.DoWithAcceptable(func() error {
		conn, err := getRedis(s)
		if err != nil {
			return err
		}

		v, err := conn.ZRem(key, values...).Result()
		if err != nil {
			return err
		}

		val = int(v)
		return nil
	}, acceptable)

	return
}

// Zremrangebyscore is the implementation of redis zremrangebyscore command.
func (s *Redis) Zremrangebyscore(key string, start, stop int64) (val int, err error) {
	err = s.brk.DoWithAcceptable(func() error {
		conn, err := getRedis(s)
		if err != nil {
			return err
		}

		v, err := conn.ZRemRangeByScore(key, strconv.FormatInt(start, 10),
			strconv.FormatInt(stop, 10)).Result()
		if err != nil {
			return err
		}

		val = int(v)
		return nil
	}, acceptable)

	return
}

// Zremrangebyrank is the implementation of redis zremrangebyrank command.
func (s *Redis) Zremrangebyrank(key string, start, stop int64) (val int, err error) {
	err = s.brk.DoWithAcceptable(func() error {
		conn, err := getRedis(s)
		if err != nil {
			return err
		}

		v, err := conn.ZRemRangeByRank(key, start, stop).Result()
		if err != nil {
			return err
		}

		val = int(v)
		return nil
	}, acceptable)

	return
}

// Zrange is the implementation of redis zrange command.
func (s *Redis) Zrange(key string, start, stop int64) (val []string, err error) {
	err = s.brk.DoWithAcceptable(func() error {
		conn, err := getRedis(s)
		if err != nil {
			return err
		}

		val, err = conn.ZRange(key, start, stop).Result()
		return err
	}, acceptable)

	return
}

// ZrangeWithScores is the implementation of redis zrange command with scores.
func (s *Redis) ZrangeWithScores(key string, start, stop int64) (val []Pair, err error) {
	err = s.brk.DoWithAcceptable(func() error {
		conn, err := getRedis(s)
		if err != nil {
			return err
		}

		v, err := conn.ZRangeWithScores(key, start, stop).Result()
		if err != nil {
			return err
		}

		val = toPairs(v)
		return nil
	}, acceptable)

	return
}

// ZRevRangeWithScores is the implementation of redis zrevrange command with scores.
func (s *Redis) ZRevRangeWithScores(key string, start, stop int64) (val []Pair, err error) {
	err = s.brk.DoWithAcceptable(func() error {
		conn, err := getRedis(s)
		if err != nil {
			return err
		}

		v, err := conn.ZRevRangeWithScores(key, start, stop).Result()
		if err != nil {
			return err
		}

		val = toPairs(v)
		return nil
	}, acceptable)

	return
}

// ZrangebyscoreWithScores is the implementation of redis zrangebyscore command with scores.
func (s *Redis) ZrangebyscoreWithScores(key string, start, stop int64) (val []Pair, err error) {
	err = s.brk.DoWithAcceptable(func() error {
		conn, err := getRedis(s)
		if err != nil {
			return err
		}

		v, err := conn.ZRangeByScoreWithScores(key, red.ZRangeBy{
			Min: strconv.FormatInt(start, 10),
			Max: strconv.FormatInt(stop, 10),
		}).Result()
		if err != nil {
			return err
		}

		val = toPairs(v)
		return nil
	}, acceptable)

	return
}

// ZrangebyscoreWithScoresAndLimit is the implementation of redis zrangebyscore command with scores and limit.
func (s *Redis) ZrangebyscoreWithScoresAndLimit(key string, start, stop int64, page, size int) (
	val []Pair, err error) {
	err = s.brk.DoWithAcceptable(func() error {
		if size <= 0 {
			return nil
		}

		conn, err := getRedis(s)
		if err != nil {
			return err
		}

		v, err := conn.ZRangeByScoreWithScores(key, red.ZRangeBy{
			Min:    strconv.FormatInt(start, 10),
			Max:    strconv.FormatInt(stop, 10),
			Offset: int64(page * size),
			Count:  int64(size),
		}).Result()
		if err != nil {
			return err
		}

		val = toPairs(v)
		return nil
	}, acceptable)

	return
}

// Zrevrange is the implementation of redis zrevrange command.
func (s *Redis) Zrevrange(key string, start, stop int64) (val []string, err error) {
	err = s.brk.DoWithAcceptable(func() error {
		conn, err := getRedis(s)
		if err != nil {
			return err
		}

		val, err = conn.ZRevRange(key, start, stop).Result()
		return err
	}, acceptable)

	return
}

// ZrevrangebyscoreWithScores is the implementation of redis zrevrangebyscore command with scores.
func (s *Redis) ZrevrangebyscoreWithScores(key string, start, stop int64) (val []Pair, err error) {
	err = s.brk.DoWithAcceptable(func() error {
		conn, err := getRedis(s)
		if err != nil {
			return err
		}

		v, err := conn.ZRevRangeByScoreWithScores(key, red.ZRangeBy{
			Min: strconv.FormatInt(start, 10),
			Max: strconv.FormatInt(stop, 10),
		}).Result()
		if err != nil {
			return err
		}

		val = toPairs(v)
		return nil
	}, acceptable)

	return
}

// ZrevrangebyscoreWithScoresAndLimit is the implementation of redis zrevrangebyscore command with scores and limit.
func (s *Redis) ZrevrangebyscoreWithScoresAndLimit(key string, start, stop int64, page, size int) (
	val []Pair, err error) {
	err = s.brk.DoWithAcceptable(func() error {
		if size <= 0 {
			return nil
		}

		conn, err := getRedis(s)
		if err != nil {
			return err
		}

		v, err := conn.ZRevRangeByScoreWithScores(key, red.ZRangeBy{
			Min:    strconv.FormatInt(start, 10),
			Max:    strconv.FormatInt(stop, 10),
			Offset: int64(page * size),
			Count:  int64(size),
		}).Result()
		if err != nil {
			return err
		}

		val = toPairs(v)
		return nil
	}, acceptable)

	return
}

// Zrevrank is the implementation of redis zrevrank command.
func (s *Redis) Zrevrank(key, field string) (val int64, err error) {
	err = s.brk.DoWithAcceptable(func() error {
		conn, err := getRedis(s)
		if err != nil {
			return err
		}

		val, err = conn.ZRevRank(key, field).Result()
		return err
	}, acceptable)

	return
}

// Zunionstore is the implementation of redis zunionstore command.
func (s *Redis) Zunionstore(dest string, store ZStore, keys ...string) (val int64, err error) {
	err = s.brk.DoWithAcceptable(func() error {
		conn, err := getRedis(s)
		if err != nil {
			return err
		}

		val, err = conn.ZUnionStore(dest, store, keys...).Result()
		return err
	}, acceptable)

	return
}

// Cluster customizes the given Redis as a cluster.
func Cluster() Option {
	return func(r *Redis) {
		r.Type = ClusterType
	}
}

// WithPass customizes the given Redis with given password.
func WithPass(pass string) Option {
	return func(r *Redis) {
		r.Pass = pass
	}
}

// WithTLS customizes the given Redis with TLS enabled.
func WithTLS() Option {
	return func(r *Redis) {
		r.tls = true
	}
}

func acceptable(err error) bool {
	return err == nil || err == red.Nil
}

func getRedis(r *Redis) (RedisNode, error) {
	switch r.Type {
	case ClusterType:
		return getCluster(r)
	case NodeType:
		return getClient(r)
	default:
		return nil, fmt.Errorf("redis type '%s' is not supported", r.Type)
	}
}

func toPairs(vals []red.Z) []Pair {
	pairs := make([]Pair, len(vals))
	for i, val := range vals {
		switch member := val.Member.(type) {
		case string:
			pairs[i] = Pair{
				Key:   member,
				Score: int64(val.Score),
			}
		default:
			pairs[i] = Pair{
				Key:   mapping.Repr(val.Member),
				Score: int64(val.Score),
			}
		}
	}
	return pairs
}

func toStrings(vals []interface{}) []string {
	ret := make([]string, len(vals))
	for i, val := range vals {
		if val == nil {
			ret[i] = ""
		} else {
			switch val := val.(type) {
			case string:
				ret[i] = val
			default:
				ret[i] = mapping.Repr(val)
			}
		}
	}
	return ret
}<|MERGE_RESOLUTION|>--- conflicted
+++ resolved
@@ -1129,7 +1129,7 @@
 	return
 }
 
-<<<<<<< HEAD
+// Sinter returns the members of the set resulting from the intersection of all the given sets.
 func (s *Redis) Sinter(keys ...string) (val []string, err error) {
 	err = s.brk.DoWithAcceptable(func() error {
 		conn, err := getRedis(s)
@@ -1144,9 +1144,7 @@
 	return
 }
 
-=======
 // Sismember is the implementation of redis sismember command.
->>>>>>> f669e122
 func (s *Redis) Sismember(key string, value interface{}) (val bool, err error) {
 	err = s.brk.DoWithAcceptable(func() error {
 		conn, err := getRedis(s)
