package redis

import (
	"context"
	"errors"
	"fmt"
	"strconv"
	"time"

	red "github.com/redis/go-redis/v9"
	"github.com/zeromicro/go-zero/core/breaker"
	"github.com/zeromicro/go-zero/core/errorx"
	"github.com/zeromicro/go-zero/core/logx"
	"github.com/zeromicro/go-zero/core/mapping"
	"github.com/zeromicro/go-zero/core/syncx"
)

const (
	// ClusterType means redis cluster.
	ClusterType = "cluster"
	// NodeType means redis node.
	NodeType = "node"
	// Nil is an alias of redis.Nil.
	Nil = red.Nil

	blockingQueryTimeout = 5 * time.Second
	readWriteTimeout     = 2 * time.Second
	defaultSlowThreshold = time.Millisecond * 100
	defaultPingTimeout   = time.Second
)

var (
	// ErrNilNode is an error that indicates a nil redis node.
	ErrNilNode    = errors.New("nil redis node")
	slowThreshold = syncx.ForAtomicDuration(defaultSlowThreshold)
)

type (
	// Option defines the method to customize a Redis.
	Option func(r *Redis)

	// A Pair is a key/pair set used in redis zset.
	Pair struct {
		Key   string
		Score int64
	}

	// A FloatPair is a key/pair for float set used in redis zet.
	FloatPair struct {
		Key   string
		Score float64
	}

	// Redis defines a redis node/cluster. It is thread-safe.
	Redis struct {
		Addr  string
		Type  string
		Pass  string
		tls   bool
		brk   breaker.Breaker
		hooks []red.Hook
	}

	// RedisNode interface represents a redis node.
	RedisNode interface {
<<<<<<< HEAD
		red.UniversalClient
=======
		red.Cmdable
		red.BitMapCmdable
>>>>>>> dace5206
	}

	// GeoLocation is used with GeoAdd to add geospatial location.
	GeoLocation = red.GeoLocation
	// GeoRadiusQuery is used with GeoRadius to query geospatial index.
	GeoRadiusQuery = red.GeoRadiusQuery
	// GeoPos is used to represent a geo position.
	GeoPos = red.GeoPos

	// Pipeliner is an alias of redis.Pipeliner.
	Pipeliner = red.Pipeliner

	// Z represents sorted set member.
	Z = red.Z
	// ZStore is an alias of redis.ZStore.
	ZStore = red.ZStore

	// IntCmd is an alias of redis.IntCmd.
	IntCmd = red.IntCmd
	// FloatCmd is an alias of redis.FloatCmd.
	FloatCmd = red.FloatCmd
	// StringCmd is an alias of redis.StringCmd.
	StringCmd = red.StringCmd
	// Script is an alias of redis.Script.
	Script = red.Script
)

// MustNewRedis returns a Redis with given options.
func MustNewRedis(conf RedisConf, opts ...Option) *Redis {
	rds, err := NewRedis(conf, opts...)
	logx.Must(err)
	return rds
}

// New returns a Redis with given options.
// Deprecated: use MustNewRedis or NewRedis instead.
func New(addr string, opts ...Option) *Redis {
	return newRedis(addr, opts...)
}

// NewRedis returns a Redis with given options.
func NewRedis(conf RedisConf, opts ...Option) (*Redis, error) {
	if err := conf.Validate(); err != nil {
		return nil, err
	}

	if conf.Type == ClusterType {
		opts = append([]Option{Cluster()}, opts...)
	}
	if len(conf.Pass) > 0 {
		opts = append([]Option{WithPass(conf.Pass)}, opts...)
	}
	if conf.Tls {
		opts = append([]Option{WithTLS()}, opts...)
	}

	rds := newRedis(conf.Host, opts...)
	if !conf.NonBlock {
		if err := rds.checkConnection(conf.PingTimeout); err != nil {
			return nil, errorx.Wrap(err, fmt.Sprintf("redis connect error, addr: %s", conf.Host))
		}
	}

	return rds, nil
}

func newRedis(addr string, opts ...Option) *Redis {
	r := &Redis{
		Addr: addr,
		Type: NodeType,
		brk:  breaker.NewBreaker(),
	}

	for _, opt := range opts {
		opt(r)
	}

	return r
}

// NewScript returns a new Script instance.
func NewScript(script string) *Script {
	return red.NewScript(script)
}

// Publish is redis publish command implementation
func (s *Redis) Publish(channel string, message any) (int64, error) {
	return s.PublishCtx(context.Background(), channel, message)
}

// PublishCtx is redis publish command implementation.
func (s *Redis) PublishCtx(ctx context.Context, channel string, message any) (val int64, err error) {
	err = s.brk.DoWithAcceptable(func() error {
		conn, err := getRedis(s)
		if err != nil {
			return err
		}

		val, err = conn.Publish(ctx, channel, message).Result()
		return err
	}, acceptable)

	return
}

// Subscribe is redis subscribe command implementation
func (s *Redis) Subscribe(channel ...string) (*red.PubSub, error) {
	return s.SubscribeCtx(context.Background(), channel...)
}

// SubscribeCtx is redis subscribe command implementation.
func (s *Redis) SubscribeCtx(ctx context.Context, channel ...string) (val *red.PubSub, err error) {
	err = s.brk.DoWithAcceptable(func() error {
		conn, err := getRedis(s)
		if err != nil {
			return err
		}

		val = conn.Subscribe(ctx, channel...)
		return err
	}, acceptable)

	return
}

// BitCount is redis bitcount command implementation.
func (s *Redis) BitCount(key string, start, end int64) (int64, error) {
	return s.BitCountCtx(context.Background(), key, start, end)
}

// BitCountCtx is redis bitcount command implementation.
func (s *Redis) BitCountCtx(ctx context.Context, key string, start, end int64) (val int64, err error) {
	err = s.brk.DoWithAcceptable(func() error {
		conn, err := getRedis(s)
		if err != nil {
			return err
		}

		val, err = conn.BitCount(ctx, key, &red.BitCount{
			Start: start,
			End:   end,
		}).Result()
		return err
	}, acceptable)

	return
}

// BitOpAnd is redis bit operation (and) command implementation.
func (s *Redis) BitOpAnd(destKey string, keys ...string) (int64, error) {
	return s.BitOpAndCtx(context.Background(), destKey, keys...)
}

// BitOpAndCtx is redis bit operation (and) command implementation.
func (s *Redis) BitOpAndCtx(ctx context.Context, destKey string, keys ...string) (val int64, err error) {
	err = s.brk.DoWithAcceptable(func() error {
		conn, err := getRedis(s)
		if err != nil {
			return err
		}

		val, err = conn.BitOpAnd(ctx, destKey, keys...).Result()
		return err
	}, acceptable)

	return
}

// BitOpNot is redis bit operation (not) command implementation.
func (s *Redis) BitOpNot(destKey, key string) (int64, error) {
	return s.BitOpNotCtx(context.Background(), destKey, key)
}

// BitOpNotCtx is redis bit operation (not) command implementation.
func (s *Redis) BitOpNotCtx(ctx context.Context, destKey, key string) (val int64, err error) {
	err = s.brk.DoWithAcceptable(func() error {
		conn, err := getRedis(s)
		if err != nil {
			return err
		}

		val, err = conn.BitOpNot(ctx, destKey, key).Result()
		return err
	}, acceptable)

	return
}

// BitOpOr is redis bit operation (or) command implementation.
func (s *Redis) BitOpOr(destKey string, keys ...string) (int64, error) {
	return s.BitOpOrCtx(context.Background(), destKey, keys...)
}

// BitOpOrCtx is redis bit operation (or) command implementation.
func (s *Redis) BitOpOrCtx(ctx context.Context, destKey string, keys ...string) (val int64, err error) {
	err = s.brk.DoWithAcceptable(func() error {
		conn, err := getRedis(s)
		if err != nil {
			return err
		}

		val, err = conn.BitOpOr(ctx, destKey, keys...).Result()
		return err
	}, acceptable)

	return
}

// BitOpXor is redis bit operation (xor) command implementation.
func (s *Redis) BitOpXor(destKey string, keys ...string) (int64, error) {
	return s.BitOpXorCtx(context.Background(), destKey, keys...)
}

// BitOpXorCtx is redis bit operation (xor) command implementation.
func (s *Redis) BitOpXorCtx(ctx context.Context, destKey string, keys ...string) (val int64, err error) {
	err = s.brk.DoWithAcceptable(func() error {
		conn, err := getRedis(s)
		if err != nil {
			return err
		}

		val, err = conn.BitOpXor(ctx, destKey, keys...).Result()
		return err
	}, acceptable)

	return
}

// BitPos is redis bitpos command implementation.
func (s *Redis) BitPos(key string, bit, start, end int64) (int64, error) {
	return s.BitPosCtx(context.Background(), key, bit, start, end)
}

// BitPosCtx is redis bitpos command implementation.
func (s *Redis) BitPosCtx(ctx context.Context, key string, bit, start, end int64) (val int64, err error) {
	err = s.brk.DoWithAcceptable(func() error {
		conn, err := getRedis(s)
		if err != nil {
			return err
		}

		val, err = conn.BitPos(ctx, key, bit, start, end).Result()
		return err
	}, acceptable)

	return
}

// Blpop uses passed in redis connection to execute blocking queries.
// Doesn't benefit from pooling redis connections of blocking queries
func (s *Redis) Blpop(node RedisNode, key string) (string, error) {
	return s.BlpopCtx(context.Background(), node, key)
}

// BlpopCtx uses passed in redis connection to execute blocking queries.
// Doesn't benefit from pooling redis connections of blocking queries
func (s *Redis) BlpopCtx(ctx context.Context, node RedisNode, key string) (string, error) {
	return s.BlpopWithTimeoutCtx(ctx, node, blockingQueryTimeout, key)
}

// BlpopEx uses passed in redis connection to execute blpop command.
// The difference against Blpop is that this method returns a bool to indicate success.
func (s *Redis) BlpopEx(node RedisNode, key string) (string, bool, error) {
	return s.BlpopExCtx(context.Background(), node, key)
}

// BlpopExCtx uses passed in redis connection to execute blpop command.
// The difference against Blpop is that this method returns a bool to indicate success.
func (s *Redis) BlpopExCtx(ctx context.Context, node RedisNode, key string) (string, bool, error) {
	if node == nil {
		return "", false, ErrNilNode
	}

	vals, err := node.BLPop(ctx, blockingQueryTimeout, key).Result()
	if err != nil {
		return "", false, err
	}

	if len(vals) < 2 {
		return "", false, fmt.Errorf("no value on key: %s", key)
	}

	return vals[1], true, nil
}

// BlpopWithTimeout uses passed in redis connection to execute blpop command.
// Control blocking query timeout
func (s *Redis) BlpopWithTimeout(node RedisNode, timeout time.Duration, key string) (string, error) {
	return s.BlpopWithTimeoutCtx(context.Background(), node, timeout, key)
}

// BlpopWithTimeoutCtx uses passed in redis connection to execute blpop command.
// Control blocking query timeout
func (s *Redis) BlpopWithTimeoutCtx(ctx context.Context, node RedisNode, timeout time.Duration,
	key string) (string, error) {
	if node == nil {
		return "", ErrNilNode
	}

	vals, err := node.BLPop(ctx, timeout, key).Result()
	if err != nil {
		return "", err
	}

	if len(vals) < 2 {
		return "", fmt.Errorf("no value on key: %s", key)
	}

	return vals[1], nil
}

// Decr is the implementation of redis decr command.
func (s *Redis) Decr(key string) (int64, error) {
	return s.DecrCtx(context.Background(), key)
}

// DecrCtx is the implementation of redis decr command.
func (s *Redis) DecrCtx(ctx context.Context, key string) (val int64, err error) {
	err = s.brk.DoWithAcceptable(func() error {
		conn, err := getRedis(s)
		if err != nil {
			return err
		}

		val, err = conn.Decr(ctx, key).Result()
		return err
	}, acceptable)

	return
}

// Decrby is the implementation of redis decrby command.
func (s *Redis) Decrby(key string, decrement int64) (int64, error) {
	return s.DecrbyCtx(context.Background(), key, decrement)
}

// DecrbyCtx is the implementation of redis decrby command.
func (s *Redis) DecrbyCtx(ctx context.Context, key string, decrement int64) (val int64, err error) {
	err = s.brk.DoWithAcceptable(func() error {
		conn, err := getRedis(s)
		if err != nil {
			return err
		}

		val, err = conn.DecrBy(ctx, key, decrement).Result()
		return err
	}, acceptable)

	return
}

// Del deletes keys.
func (s *Redis) Del(keys ...string) (int, error) {
	return s.DelCtx(context.Background(), keys...)
}

// DelCtx deletes keys.
func (s *Redis) DelCtx(ctx context.Context, keys ...string) (val int, err error) {
	err = s.brk.DoWithAcceptable(func() error {
		conn, err := getRedis(s)
		if err != nil {
			return err
		}

		v, err := conn.Del(ctx, keys...).Result()
		if err != nil {
			return err
		}

		val = int(v)
		return nil
	}, acceptable)

	return
}

// Eval is the implementation of redis eval command.
func (s *Redis) Eval(script string, keys []string, args ...any) (any, error) {
	return s.EvalCtx(context.Background(), script, keys, args...)
}

// EvalCtx is the implementation of redis eval command.
func (s *Redis) EvalCtx(ctx context.Context, script string, keys []string,
	args ...any) (val any, err error) {
	err = s.brk.DoWithAcceptable(func() error {
		conn, err := getRedis(s)
		if err != nil {
			return err
		}

		val, err = conn.Eval(ctx, script, keys, args...).Result()
		return err
	}, acceptable)

	return
}

// EvalSha is the implementation of redis evalsha command.
func (s *Redis) EvalSha(sha string, keys []string, args ...any) (any, error) {
	return s.EvalShaCtx(context.Background(), sha, keys, args...)
}

// EvalShaCtx is the implementation of redis evalsha command.
func (s *Redis) EvalShaCtx(ctx context.Context, sha string, keys []string,
	args ...any) (val any, err error) {
	err = s.brk.DoWithAcceptable(func() error {
		conn, err := getRedis(s)
		if err != nil {
			return err
		}

		val, err = conn.EvalSha(ctx, sha, keys, args...).Result()
		return err
	}, acceptable)

	return
}

// Exists is the implementation of redis exists command.
func (s *Redis) Exists(key string) (bool, error) {
	return s.ExistsCtx(context.Background(), key)
}

// ExistsCtx is the implementation of redis exists command.
func (s *Redis) ExistsCtx(ctx context.Context, key string) (val bool, err error) {
	err = s.brk.DoWithAcceptable(func() error {
		conn, err := getRedis(s)
		if err != nil {
			return err
		}

		v, err := conn.Exists(ctx, key).Result()
		if err != nil {
			return err
		}

		val = v == 1
		return nil
	}, acceptable)

	return
}

// ExistsMany is the implementation of redis exists command.
// checks the existence of multiple keys in Redis using the EXISTS command.
func (s *Redis) ExistsMany(keys ...string) (int64, error) {
	return s.ExistsManyCtx(context.Background(), keys...)
}

// ExistsManyCtx is the implementation of redis exists command.
// checks the existence of multiple keys in Redis using the EXISTS command.
func (s *Redis) ExistsManyCtx(ctx context.Context, keys ...string) (val int64, err error) {
	err = s.brk.DoWithAcceptable(func() error {
		conn, err := getRedis(s)
		if err != nil {
			return err
		}

		v, err := conn.Exists(ctx, keys...).Result()
		if err != nil {
			return err
		}

		val = v
		return nil
	}, acceptable)

	return
}

// Expire is the implementation of redis expire command.
func (s *Redis) Expire(key string, seconds int) error {
	return s.ExpireCtx(context.Background(), key, seconds)
}

// ExpireCtx is the implementation of redis expire command.
func (s *Redis) ExpireCtx(ctx context.Context, key string, seconds int) error {
	return s.brk.DoWithAcceptable(func() error {
		conn, err := getRedis(s)
		if err != nil {
			return err
		}

		return conn.Expire(ctx, key, time.Duration(seconds)*time.Second).Err()
	}, acceptable)
}

// Expireat is the implementation of redis expireat command.
func (s *Redis) Expireat(key string, expireTime int64) error {
	return s.ExpireatCtx(context.Background(), key, expireTime)
}

// ExpireatCtx is the implementation of redis expireat command.
func (s *Redis) ExpireatCtx(ctx context.Context, key string, expireTime int64) error {
	return s.brk.DoWithAcceptable(func() error {
		conn, err := getRedis(s)
		if err != nil {
			return err
		}

		return conn.ExpireAt(ctx, key, time.Unix(expireTime, 0)).Err()
	}, acceptable)
}

// GeoAdd is the implementation of redis geoadd command.
func (s *Redis) GeoAdd(key string, geoLocation ...*GeoLocation) (int64, error) {
	return s.GeoAddCtx(context.Background(), key, geoLocation...)
}

// GeoAddCtx is the implementation of redis geoadd command.
func (s *Redis) GeoAddCtx(ctx context.Context, key string, geoLocation ...*GeoLocation) (
	val int64, err error) {
	err = s.brk.DoWithAcceptable(func() error {
		conn, err := getRedis(s)
		if err != nil {
			return err
		}

		v, err := conn.GeoAdd(ctx, key, geoLocation...).Result()
		if err != nil {
			return err
		}

		val = v
		return nil
	}, acceptable)

	return
}

// GeoDist is the implementation of redis geodist command.
func (s *Redis) GeoDist(key, member1, member2, unit string) (float64, error) {
	return s.GeoDistCtx(context.Background(), key, member1, member2, unit)
}

// GeoDistCtx is the implementation of redis geodist command.
func (s *Redis) GeoDistCtx(ctx context.Context, key, member1, member2, unit string) (
	val float64, err error) {
	err = s.brk.DoWithAcceptable(func() error {
		conn, err := getRedis(s)
		if err != nil {
			return err
		}

		v, err := conn.GeoDist(ctx, key, member1, member2, unit).Result()
		if err != nil {
			return err
		}

		val = v
		return nil
	}, acceptable)

	return
}

// GeoHash is the implementation of redis geohash command.
func (s *Redis) GeoHash(key string, members ...string) ([]string, error) {
	return s.GeoHashCtx(context.Background(), key, members...)
}

// GeoHashCtx is the implementation of redis geohash command.
func (s *Redis) GeoHashCtx(ctx context.Context, key string, members ...string) (
	val []string, err error) {
	err = s.brk.DoWithAcceptable(func() error {
		conn, err := getRedis(s)
		if err != nil {
			return err
		}

		v, err := conn.GeoHash(ctx, key, members...).Result()
		if err != nil {
			return err
		}

		val = v
		return nil
	}, acceptable)

	return
}

// GeoRadius is the implementation of redis georadius command.
func (s *Redis) GeoRadius(key string, longitude, latitude float64, query *GeoRadiusQuery) (
	[]GeoLocation, error) {
	return s.GeoRadiusCtx(context.Background(), key, longitude, latitude, query)
}

// GeoRadiusCtx is the implementation of redis georadius command.
func (s *Redis) GeoRadiusCtx(ctx context.Context, key string, longitude, latitude float64,
	query *GeoRadiusQuery) (val []GeoLocation, err error) {
	err = s.brk.DoWithAcceptable(func() error {
		conn, err := getRedis(s)
		if err != nil {
			return err
		}

		v, err := conn.GeoRadius(ctx, key, longitude, latitude, query).Result()
		if err != nil {
			return err
		}

		val = v
		return nil
	}, acceptable)

	return
}

// GeoRadiusByMember is the implementation of redis georadiusbymember command.
func (s *Redis) GeoRadiusByMember(key, member string, query *GeoRadiusQuery) ([]GeoLocation, error) {
	return s.GeoRadiusByMemberCtx(context.Background(), key, member, query)
}

// GeoRadiusByMemberCtx is the implementation of redis georadiusbymember command.
func (s *Redis) GeoRadiusByMemberCtx(ctx context.Context, key, member string,
	query *GeoRadiusQuery) (val []GeoLocation, err error) {
	err = s.brk.DoWithAcceptable(func() error {
		conn, err := getRedis(s)
		if err != nil {
			return err
		}

		v, err := conn.GeoRadiusByMember(ctx, key, member, query).Result()
		if err != nil {
			return err
		}

		val = v
		return nil
	}, acceptable)

	return
}

// GeoPos is the implementation of redis geopos command.
func (s *Redis) GeoPos(key string, members ...string) ([]*GeoPos, error) {
	return s.GeoPosCtx(context.Background(), key, members...)
}

// GeoPosCtx is the implementation of redis geopos command.
func (s *Redis) GeoPosCtx(ctx context.Context, key string, members ...string) (
	val []*GeoPos, err error) {
	err = s.brk.DoWithAcceptable(func() error {
		conn, err := getRedis(s)
		if err != nil {
			return err
		}

		v, err := conn.GeoPos(ctx, key, members...).Result()
		if err != nil {
			return err
		}

		val = v
		return nil
	}, acceptable)

	return
}

// Get is the implementation of redis get command.
func (s *Redis) Get(key string) (string, error) {
	return s.GetCtx(context.Background(), key)
}

// GetCtx is the implementation of redis get command.
func (s *Redis) GetCtx(ctx context.Context, key string) (val string, err error) {
	err = s.brk.DoWithAcceptable(func() error {
		conn, err := getRedis(s)
		if err != nil {
			return err
		}

		if val, err = conn.Get(ctx, key).Result(); err == red.Nil {
			return nil
		} else if err != nil {
			return err
		} else {
			return nil
		}
	}, acceptable)

	return
}

// GetBit is the implementation of redis getbit command.
func (s *Redis) GetBit(key string, offset int64) (int, error) {
	return s.GetBitCtx(context.Background(), key, offset)
}

// GetBitCtx is the implementation of redis getbit command.
func (s *Redis) GetBitCtx(ctx context.Context, key string, offset int64) (val int, err error) {
	err = s.brk.DoWithAcceptable(func() error {
		conn, err := getRedis(s)
		if err != nil {
			return err
		}

		v, err := conn.GetBit(ctx, key, offset).Result()
		if err != nil {
			return err
		}

		val = int(v)
		return nil
	}, acceptable)

	return
}

// GetSet is the implementation of redis getset command.
func (s *Redis) GetSet(key, value string) (string, error) {
	return s.GetSetCtx(context.Background(), key, value)
}

// GetSetCtx is the implementation of redis getset command.
func (s *Redis) GetSetCtx(ctx context.Context, key, value string) (val string, err error) {
	err = s.brk.DoWithAcceptable(func() error {
		conn, err := getRedis(s)
		if err != nil {
			return err
		}

		if val, err = conn.GetSet(ctx, key, value).Result(); err == red.Nil {
			return nil
		}

		return err
	}, acceptable)

	return
}

// Hdel is the implementation of redis hdel command.
func (s *Redis) Hdel(key string, fields ...string) (bool, error) {
	return s.HdelCtx(context.Background(), key, fields...)
}

// HdelCtx is the implementation of redis hdel command.
func (s *Redis) HdelCtx(ctx context.Context, key string, fields ...string) (val bool, err error) {
	err = s.brk.DoWithAcceptable(func() error {
		conn, err := getRedis(s)
		if err != nil {
			return err
		}

		v, err := conn.HDel(ctx, key, fields...).Result()
		if err != nil {
			return err
		}

		val = v >= 1
		return nil
	}, acceptable)

	return
}

// Hexists is the implementation of redis hexists command.
func (s *Redis) Hexists(key, field string) (bool, error) {
	return s.HexistsCtx(context.Background(), key, field)
}

// HexistsCtx is the implementation of redis hexists command.
func (s *Redis) HexistsCtx(ctx context.Context, key, field string) (val bool, err error) {
	err = s.brk.DoWithAcceptable(func() error {
		conn, err := getRedis(s)
		if err != nil {
			return err
		}

		val, err = conn.HExists(ctx, key, field).Result()
		return err
	}, acceptable)

	return
}

// Hget is the implementation of redis hget command.
func (s *Redis) Hget(key, field string) (string, error) {
	return s.HgetCtx(context.Background(), key, field)
}

// HgetCtx is the implementation of redis hget command.
func (s *Redis) HgetCtx(ctx context.Context, key, field string) (val string, err error) {
	err = s.brk.DoWithAcceptable(func() error {
		conn, err := getRedis(s)
		if err != nil {
			return err
		}

		val, err = conn.HGet(ctx, key, field).Result()
		return err
	}, acceptable)

	return
}

// Hgetall is the implementation of redis hgetall command.
func (s *Redis) Hgetall(key string) (map[string]string, error) {
	return s.HgetallCtx(context.Background(), key)
}

// HgetallCtx is the implementation of redis hgetall command.
func (s *Redis) HgetallCtx(ctx context.Context, key string) (val map[string]string, err error) {
	err = s.brk.DoWithAcceptable(func() error {
		conn, err := getRedis(s)
		if err != nil {
			return err
		}

		val, err = conn.HGetAll(ctx, key).Result()
		return err
	}, acceptable)

	return
}

// Hincrby is the implementation of redis hincrby command.
func (s *Redis) Hincrby(key, field string, increment int) (int, error) {
	return s.HincrbyCtx(context.Background(), key, field, increment)
}

// HincrbyCtx is the implementation of redis hincrby command.
func (s *Redis) HincrbyCtx(ctx context.Context, key, field string, increment int) (val int, err error) {
	err = s.brk.DoWithAcceptable(func() error {
		conn, err := getRedis(s)
		if err != nil {
			return err
		}

		v, err := conn.HIncrBy(ctx, key, field, int64(increment)).Result()
		if err != nil {
			return err
		}

		val = int(v)
		return nil
	}, acceptable)

	return
}

// HincrbyFloat is the implementation of redis hincrbyfloat command.
func (s *Redis) HincrbyFloat(key, field string, increment float64) (float64, error) {
	return s.HincrbyFloatCtx(context.Background(), key, field, increment)
}

// HincrbyFloatCtx is the implementation of redis hincrbyfloat command.
func (s *Redis) HincrbyFloatCtx(ctx context.Context, key, field string, increment float64) (val float64, err error) {
	err = s.brk.DoWithAcceptable(func() error {
		conn, err := getRedis(s)
		if err != nil {
			return err
		}
		val, err = conn.HIncrByFloat(ctx, key, field, increment).Result()
		if err != nil {
			return err
		}
		return nil
	}, acceptable)

	return
}

// Hkeys is the implementation of redis hkeys command.
func (s *Redis) Hkeys(key string) ([]string, error) {
	return s.HkeysCtx(context.Background(), key)
}

// HkeysCtx is the implementation of redis hkeys command.
func (s *Redis) HkeysCtx(ctx context.Context, key string) (val []string, err error) {
	err = s.brk.DoWithAcceptable(func() error {
		conn, err := getRedis(s)
		if err != nil {
			return err
		}

		val, err = conn.HKeys(ctx, key).Result()
		return err
	}, acceptable)

	return
}

// Hlen is the implementation of redis hlen command.
func (s *Redis) Hlen(key string) (int, error) {
	return s.HlenCtx(context.Background(), key)
}

// HlenCtx is the implementation of redis hlen command.
func (s *Redis) HlenCtx(ctx context.Context, key string) (val int, err error) {
	err = s.brk.DoWithAcceptable(func() error {
		conn, err := getRedis(s)
		if err != nil {
			return err
		}

		v, err := conn.HLen(ctx, key).Result()
		if err != nil {
			return err
		}

		val = int(v)
		return nil
	}, acceptable)

	return
}

// Hmget is the implementation of redis hmget command.
func (s *Redis) Hmget(key string, fields ...string) ([]string, error) {
	return s.HmgetCtx(context.Background(), key, fields...)
}

// HmgetCtx is the implementation of redis hmget command.
func (s *Redis) HmgetCtx(ctx context.Context, key string, fields ...string) (val []string, err error) {
	err = s.brk.DoWithAcceptable(func() error {
		conn, err := getRedis(s)
		if err != nil {
			return err
		}

		v, err := conn.HMGet(ctx, key, fields...).Result()
		if err != nil {
			return err
		}

		val = toStrings(v)
		return nil
	}, acceptable)

	return
}

// Hset is the implementation of redis hset command.
func (s *Redis) Hset(key, field, value string) error {
	return s.HsetCtx(context.Background(), key, field, value)
}

// HsetCtx is the implementation of redis hset command.
func (s *Redis) HsetCtx(ctx context.Context, key, field, value string) error {
	return s.brk.DoWithAcceptable(func() error {
		conn, err := getRedis(s)
		if err != nil {
			return err
		}

		return conn.HSet(ctx, key, field, value).Err()
	}, acceptable)
}

// Hsetnx is the implementation of redis hsetnx command.
func (s *Redis) Hsetnx(key, field, value string) (bool, error) {
	return s.HsetnxCtx(context.Background(), key, field, value)
}

// HsetnxCtx is the implementation of redis hsetnx command.
func (s *Redis) HsetnxCtx(ctx context.Context, key, field, value string) (val bool, err error) {
	err = s.brk.DoWithAcceptable(func() error {
		conn, err := getRedis(s)
		if err != nil {
			return err
		}

		val, err = conn.HSetNX(ctx, key, field, value).Result()
		return err
	}, acceptable)

	return
}

// Hmset is the implementation of redis hmset command.
func (s *Redis) Hmset(key string, fieldsAndValues map[string]string) error {
	return s.HmsetCtx(context.Background(), key, fieldsAndValues)
}

// HmsetCtx is the implementation of redis hmset command.
func (s *Redis) HmsetCtx(ctx context.Context, key string, fieldsAndValues map[string]string) error {
	return s.brk.DoWithAcceptable(func() error {
		conn, err := getRedis(s)
		if err != nil {
			return err
		}

		vals := make(map[string]any, len(fieldsAndValues))
		for k, v := range fieldsAndValues {
			vals[k] = v
		}

		return conn.HMSet(ctx, key, vals).Err()
	}, acceptable)
}

// Hscan is the implementation of redis hscan command.
func (s *Redis) Hscan(key string, cursor uint64, match string, count int64) (
	keys []string, cur uint64, err error) {
	return s.HscanCtx(context.Background(), key, cursor, match, count)
}

// HscanCtx is the implementation of redis hscan command.
func (s *Redis) HscanCtx(ctx context.Context, key string, cursor uint64, match string, count int64) (
	keys []string, cur uint64, err error) {
	err = s.brk.DoWithAcceptable(func() error {
		conn, err := getRedis(s)
		if err != nil {
			return err
		}

		keys, cur, err = conn.HScan(ctx, key, cursor, match, count).Result()
		return err
	}, acceptable)

	return
}

// Hvals is the implementation of redis hvals command.
func (s *Redis) Hvals(key string) ([]string, error) {
	return s.HvalsCtx(context.Background(), key)
}

// HvalsCtx is the implementation of redis hvals command.
func (s *Redis) HvalsCtx(ctx context.Context, key string) (val []string, err error) {
	err = s.brk.DoWithAcceptable(func() error {
		conn, err := getRedis(s)
		if err != nil {
			return err
		}

		val, err = conn.HVals(ctx, key).Result()
		return err
	}, acceptable)

	return
}

// Incr is the implementation of redis incr command.
func (s *Redis) Incr(key string) (int64, error) {
	return s.IncrCtx(context.Background(), key)
}

// IncrCtx is the implementation of redis incr command.
func (s *Redis) IncrCtx(ctx context.Context, key string) (val int64, err error) {
	err = s.brk.DoWithAcceptable(func() error {
		conn, err := getRedis(s)
		if err != nil {
			return err
		}

		val, err = conn.Incr(ctx, key).Result()
		return err
	}, acceptable)

	return
}

// Incrby is the implementation of redis incrby command.
func (s *Redis) Incrby(key string, increment int64) (int64, error) {
	return s.IncrbyCtx(context.Background(), key, increment)
}

// IncrbyCtx is the implementation of redis incrby command.
func (s *Redis) IncrbyCtx(ctx context.Context, key string, increment int64) (val int64, err error) {
	err = s.brk.DoWithAcceptable(func() error {
		conn, err := getRedis(s)
		if err != nil {
			return err
		}

		val, err = conn.IncrBy(ctx, key, increment).Result()
		return err
	}, acceptable)

	return
}

// IncrbyFloat is the implementation of redis hincrbyfloat command.
func (s *Redis) IncrbyFloat(key string, increment float64) (float64, error) {
	return s.IncrbyFloatCtx(context.Background(), key, increment)
}

// IncrbyFloatCtx is the implementation of redis hincrbyfloat command.
func (s *Redis) IncrbyFloatCtx(ctx context.Context, key string, increment float64) (val float64, err error) {
	err = s.brk.DoWithAcceptable(func() error {
		conn, err := getRedis(s)
		if err != nil {
			return err
		}

		val, err = conn.IncrByFloat(ctx, key, increment).Result()
		return err
	}, acceptable)

	return
}

// Keys is the implementation of redis keys command.
func (s *Redis) Keys(pattern string) ([]string, error) {
	return s.KeysCtx(context.Background(), pattern)
}

// KeysCtx is the implementation of redis keys command.
func (s *Redis) KeysCtx(ctx context.Context, pattern string) (val []string, err error) {
	err = s.brk.DoWithAcceptable(func() error {
		conn, err := getRedis(s)
		if err != nil {
			return err
		}

		val, err = conn.Keys(ctx, pattern).Result()
		return err
	}, acceptable)

	return
}

// Llen is the implementation of redis llen command.
func (s *Redis) Llen(key string) (int, error) {
	return s.LlenCtx(context.Background(), key)
}

// LlenCtx is the implementation of redis llen command.
func (s *Redis) LlenCtx(ctx context.Context, key string) (val int, err error) {
	err = s.brk.DoWithAcceptable(func() error {
		conn, err := getRedis(s)
		if err != nil {
			return err
		}

		v, err := conn.LLen(ctx, key).Result()
		if err != nil {
			return err
		}

		val = int(v)
		return nil
	}, acceptable)

	return
}

// Lindex is the implementation of redis lindex command.
func (s *Redis) Lindex(key string, index int64) (string, error) {
	return s.LindexCtx(context.Background(), key, index)
}

// LindexCtx is the implementation of redis lindex command.
func (s *Redis) LindexCtx(ctx context.Context, key string, index int64) (val string, err error) {
	err = s.brk.DoWithAcceptable(func() error {
		conn, err := getRedis(s)
		if err != nil {
			return err
		}

		val, err = conn.LIndex(ctx, key, index).Result()
		return err
	}, acceptable)

	return
}

// Lpop is the implementation of redis lpop command.
func (s *Redis) Lpop(key string) (string, error) {
	return s.LpopCtx(context.Background(), key)
}

// LpopCtx is the implementation of redis lpop command.
func (s *Redis) LpopCtx(ctx context.Context, key string) (val string, err error) {
	err = s.brk.DoWithAcceptable(func() error {
		conn, err := getRedis(s)
		if err != nil {
			return err
		}

		val, err = conn.LPop(ctx, key).Result()
		return err
	}, acceptable)

	return
}

// LpopCount is the implementation of redis lpopCount command.
func (s *Redis) LpopCount(key string, count int) ([]string, error) {
	return s.LpopCountCtx(context.Background(), key, count)
}

// LpopCountCtx is the implementation of redis lpopCount command.
func (s *Redis) LpopCountCtx(ctx context.Context, key string, count int) (val []string, err error) {
	err = s.brk.DoWithAcceptable(func() error {
		conn, err := getRedis(s)
		if err != nil {
			return err
		}

		val, err = conn.LPopCount(ctx, key, count).Result()
		return err
	}, acceptable)

	return
}

// Lpush is the implementation of redis lpush command.
func (s *Redis) Lpush(key string, values ...any) (int, error) {
	return s.LpushCtx(context.Background(), key, values...)
}

// LpushCtx is the implementation of redis lpush command.
func (s *Redis) LpushCtx(ctx context.Context, key string, values ...any) (val int, err error) {
	err = s.brk.DoWithAcceptable(func() error {
		conn, err := getRedis(s)
		if err != nil {
			return err
		}

		v, err := conn.LPush(ctx, key, values...).Result()
		if err != nil {
			return err
		}

		val = int(v)
		return nil
	}, acceptable)

	return
}

// Lrange is the implementation of redis lrange command.
func (s *Redis) Lrange(key string, start, stop int) ([]string, error) {
	return s.LrangeCtx(context.Background(), key, start, stop)
}

// LrangeCtx is the implementation of redis lrange command.
func (s *Redis) LrangeCtx(ctx context.Context, key string, start, stop int) (val []string, err error) {
	err = s.brk.DoWithAcceptable(func() error {
		conn, err := getRedis(s)
		if err != nil {
			return err
		}

		val, err = conn.LRange(ctx, key, int64(start), int64(stop)).Result()
		return err
	}, acceptable)

	return
}

// Lrem is the implementation of redis lrem command.
func (s *Redis) Lrem(key string, count int, value string) (int, error) {
	return s.LremCtx(context.Background(), key, count, value)
}

// LremCtx is the implementation of redis lrem command.
func (s *Redis) LremCtx(ctx context.Context, key string, count int, value string) (val int, err error) {
	err = s.brk.DoWithAcceptable(func() error {
		conn, err := getRedis(s)
		if err != nil {
			return err
		}

		v, err := conn.LRem(ctx, key, int64(count), value).Result()
		if err != nil {
			return err
		}

		val = int(v)
		return nil
	}, acceptable)

	return
}

// Ltrim is the implementation of redis ltrim command.
func (s *Redis) Ltrim(key string, start, stop int64) error {
	return s.LtrimCtx(context.Background(), key, start, stop)
}

// LtrimCtx is the implementation of redis ltrim command.
func (s *Redis) LtrimCtx(ctx context.Context, key string, start, stop int64) error {
	return s.brk.DoWithAcceptable(func() error {
		conn, err := getRedis(s)
		if err != nil {
			return err
		}

		return conn.LTrim(ctx, key, start, stop).Err()
	}, acceptable)
}

// Mget is the implementation of redis mget command.
func (s *Redis) Mget(keys ...string) ([]string, error) {
	return s.MgetCtx(context.Background(), keys...)
}

// MgetCtx is the implementation of redis mget command.
func (s *Redis) MgetCtx(ctx context.Context, keys ...string) (val []string, err error) {
	err = s.brk.DoWithAcceptable(func() error {
		conn, err := getRedis(s)
		if err != nil {
			return err
		}

		v, err := conn.MGet(ctx, keys...).Result()
		if err != nil {
			return err
		}

		val = toStrings(v)
		return nil
	}, acceptable)

	return
}

// Persist is the implementation of redis persist command.
func (s *Redis) Persist(key string) (bool, error) {
	return s.PersistCtx(context.Background(), key)
}

// PersistCtx is the implementation of redis persist command.
func (s *Redis) PersistCtx(ctx context.Context, key string) (val bool, err error) {
	err = s.brk.DoWithAcceptable(func() error {
		conn, err := getRedis(s)
		if err != nil {
			return err
		}

		val, err = conn.Persist(ctx, key).Result()
		return err
	}, acceptable)

	return
}

// Pfadd is the implementation of redis pfadd command.
func (s *Redis) Pfadd(key string, values ...any) (bool, error) {
	return s.PfaddCtx(context.Background(), key, values...)
}

// PfaddCtx is the implementation of redis pfadd command.
func (s *Redis) PfaddCtx(ctx context.Context, key string, values ...any) (val bool, err error) {
	err = s.brk.DoWithAcceptable(func() error {
		conn, err := getRedis(s)
		if err != nil {
			return err
		}

		v, err := conn.PFAdd(ctx, key, values...).Result()
		if err != nil {
			return err
		}

		val = v >= 1
		return nil
	}, acceptable)

	return
}

// Pfcount is the implementation of redis pfcount command.
func (s *Redis) Pfcount(key string) (int64, error) {
	return s.PfcountCtx(context.Background(), key)
}

// PfcountCtx is the implementation of redis pfcount command.
func (s *Redis) PfcountCtx(ctx context.Context, key string) (val int64, err error) {
	err = s.brk.DoWithAcceptable(func() error {
		conn, err := getRedis(s)
		if err != nil {
			return err
		}

		val, err = conn.PFCount(ctx, key).Result()
		return err
	}, acceptable)

	return
}

// Pfmerge is the implementation of redis pfmerge command.
func (s *Redis) Pfmerge(dest string, keys ...string) error {
	return s.PfmergeCtx(context.Background(), dest, keys...)
}

// PfmergeCtx is the implementation of redis pfmerge command.
func (s *Redis) PfmergeCtx(ctx context.Context, dest string, keys ...string) error {
	return s.brk.DoWithAcceptable(func() error {
		conn, err := getRedis(s)
		if err != nil {
			return err
		}

		_, err = conn.PFMerge(ctx, dest, keys...).Result()
		return err
	}, acceptable)
}

// Ping is the implementation of redis ping command.
func (s *Redis) Ping() bool {
	return s.PingCtx(context.Background())
}

// PingCtx is the implementation of redis ping command.
func (s *Redis) PingCtx(ctx context.Context) (val bool) {
	// ignore error, error means false
	_ = s.brk.DoWithAcceptable(func() error {
		conn, err := getRedis(s)
		if err != nil {
			val = false
			return nil
		}

		v, err := conn.Ping(ctx).Result()
		if err != nil {
			val = false
			return nil
		}

		val = v == "PONG"
		return nil
	}, acceptable)

	return
}

// Pipelined lets fn execute pipelined commands.
func (s *Redis) Pipelined(fn func(Pipeliner) error) error {
	return s.PipelinedCtx(context.Background(), fn)
}

// PipelinedCtx lets fn execute pipelined commands.
// Results need to be retrieved by calling Pipeline.Exec()
func (s *Redis) PipelinedCtx(ctx context.Context, fn func(Pipeliner) error) error {
	return s.brk.DoWithAcceptable(func() error {
		conn, err := getRedis(s)
		if err != nil {
			return err
		}

		_, err = conn.Pipelined(ctx, fn)
		return err
	}, acceptable)
}

// Rpop is the implementation of redis rpop command.
func (s *Redis) Rpop(key string) (string, error) {
	return s.RpopCtx(context.Background(), key)
}

// RpopCtx is the implementation of redis rpop command.
func (s *Redis) RpopCtx(ctx context.Context, key string) (val string, err error) {
	err = s.brk.DoWithAcceptable(func() error {
		conn, err := getRedis(s)
		if err != nil {
			return err
		}

		val, err = conn.RPop(ctx, key).Result()
		return err
	}, acceptable)

	return
}

// RpopCount is the implementation of redis rpopCount command.
func (s *Redis) RpopCount(key string, count int) ([]string, error) {
	return s.RpopCountCtx(context.Background(), key, count)
}

// RpopCountCtx is the implementation of redis rpopCount command.
func (s *Redis) RpopCountCtx(ctx context.Context, key string, count int) (val []string, err error) {
	err = s.brk.DoWithAcceptable(func() error {
		conn, err := getRedis(s)
		if err != nil {
			return err
		}

		val, err = conn.RPopCount(ctx, key, count).Result()
		return err
	}, acceptable)

	return
}

// Rpush is the implementation of redis rpush command.
func (s *Redis) Rpush(key string, values ...any) (int, error) {
	return s.RpushCtx(context.Background(), key, values...)
}

// RpushCtx is the implementation of redis rpush command.
func (s *Redis) RpushCtx(ctx context.Context, key string, values ...any) (val int, err error) {
	err = s.brk.DoWithAcceptable(func() error {
		conn, err := getRedis(s)
		if err != nil {
			return err
		}

		v, err := conn.RPush(ctx, key, values...).Result()
		if err != nil {
			return err
		}

		val = int(v)
		return nil
	}, acceptable)

	return
}

// Sadd is the implementation of redis sadd command.
func (s *Redis) Sadd(key string, values ...any) (int, error) {
	return s.SaddCtx(context.Background(), key, values...)
}

// SaddCtx is the implementation of redis sadd command.
func (s *Redis) SaddCtx(ctx context.Context, key string, values ...any) (val int, err error) {
	err = s.brk.DoWithAcceptable(func() error {
		conn, err := getRedis(s)
		if err != nil {
			return err
		}

		v, err := conn.SAdd(ctx, key, values...).Result()
		if err != nil {
			return err
		}

		val = int(v)
		return nil
	}, acceptable)

	return
}

// Scan is the implementation of redis scan command.
func (s *Redis) Scan(cursor uint64, match string, count int64) (keys []string, cur uint64, err error) {
	return s.ScanCtx(context.Background(), cursor, match, count)
}

// ScanCtx is the implementation of redis scan command.
func (s *Redis) ScanCtx(ctx context.Context, cursor uint64, match string, count int64) (
	keys []string, cur uint64, err error) {
	err = s.brk.DoWithAcceptable(func() error {
		conn, err := getRedis(s)
		if err != nil {
			return err
		}

		keys, cur, err = conn.Scan(ctx, cursor, match, count).Result()
		return err
	}, acceptable)

	return
}

// SetBit is the implementation of redis setbit command.
func (s *Redis) SetBit(key string, offset int64, value int) (int, error) {
	return s.SetBitCtx(context.Background(), key, offset, value)
}

// SetBitCtx is the implementation of redis setbit command.
func (s *Redis) SetBitCtx(ctx context.Context, key string, offset int64, value int) (val int, err error) {
	err = s.brk.DoWithAcceptable(func() error {
		conn, err := getRedis(s)
		if err != nil {
			return err
		}

		v, err := conn.SetBit(ctx, key, offset, value).Result()
		if err != nil {
			return err
		}

		val = int(v)
		return nil
	}, acceptable)

	return
}

// Sscan is the implementation of redis sscan command.
func (s *Redis) Sscan(key string, cursor uint64, match string, count int64) (
	keys []string, cur uint64, err error) {
	return s.SscanCtx(context.Background(), key, cursor, match, count)
}

// SscanCtx is the implementation of redis sscan command.
func (s *Redis) SscanCtx(ctx context.Context, key string, cursor uint64, match string, count int64) (
	keys []string, cur uint64, err error) {
	err = s.brk.DoWithAcceptable(func() error {
		conn, err := getRedis(s)
		if err != nil {
			return err
		}

		keys, cur, err = conn.SScan(ctx, key, cursor, match, count).Result()
		return err
	}, acceptable)

	return
}

// Scard is the implementation of redis scard command.
func (s *Redis) Scard(key string) (int64, error) {
	return s.ScardCtx(context.Background(), key)
}

// ScardCtx is the implementation of redis scard command.
func (s *Redis) ScardCtx(ctx context.Context, key string) (val int64, err error) {
	err = s.brk.DoWithAcceptable(func() error {
		conn, err := getRedis(s)
		if err != nil {
			return err
		}

		val, err = conn.SCard(ctx, key).Result()
		return err
	}, acceptable)

	return
}

// ScriptLoad is the implementation of redis script load command.
func (s *Redis) ScriptLoad(script string) (string, error) {
	return s.ScriptLoadCtx(context.Background(), script)
}

// ScriptLoadCtx is the implementation of redis script load command.
func (s *Redis) ScriptLoadCtx(ctx context.Context, script string) (string, error) {
	conn, err := getRedis(s)
	if err != nil {
		return "", err
	}

	return conn.ScriptLoad(ctx, script).Result()
}

// ScriptRun is the implementation of *redis.Script run command.
func (s *Redis) ScriptRun(script *Script, keys []string, args ...any) (any, error) {
	return s.ScriptRunCtx(context.Background(), script, keys, args...)
}

// ScriptRunCtx is the implementation of *redis.Script run command.
func (s *Redis) ScriptRunCtx(ctx context.Context, script *Script, keys []string, args ...any) (val any, err error) {
	err = s.brk.DoWithAcceptable(func() error {
		conn, err := getRedis(s)
		if err != nil {
			return err
		}

		val, err = script.Run(ctx, conn, keys, args...).Result()
		return err
	}, acceptable)
	return
}

// Set is the implementation of redis set command.
func (s *Redis) Set(key, value string) error {
	return s.SetCtx(context.Background(), key, value)
}

// SetCtx is the implementation of redis set command.
func (s *Redis) SetCtx(ctx context.Context, key, value string) error {
	return s.brk.DoWithAcceptable(func() error {
		conn, err := getRedis(s)
		if err != nil {
			return err
		}

		return conn.Set(ctx, key, value, 0).Err()
	}, acceptable)
}

// Setex is the implementation of redis setex command.
func (s *Redis) Setex(key, value string, seconds int) error {
	return s.SetexCtx(context.Background(), key, value, seconds)
}

// SetexCtx is the implementation of redis setex command.
func (s *Redis) SetexCtx(ctx context.Context, key, value string, seconds int) error {
	return s.brk.DoWithAcceptable(func() error {
		conn, err := getRedis(s)
		if err != nil {
			return err
		}

		return conn.Set(ctx, key, value, time.Duration(seconds)*time.Second).Err()
	}, acceptable)
}

// Setnx is the implementation of redis setnx command.
func (s *Redis) Setnx(key, value string) (bool, error) {
	return s.SetnxCtx(context.Background(), key, value)
}

// SetnxCtx is the implementation of redis setnx command.
func (s *Redis) SetnxCtx(ctx context.Context, key, value string) (val bool, err error) {
	err = s.brk.DoWithAcceptable(func() error {
		conn, err := getRedis(s)
		if err != nil {
			return err
		}

		val, err = conn.SetNX(ctx, key, value, 0).Result()
		return err
	}, acceptable)

	return
}

// SetnxEx is the implementation of redis setnx command with expire.
func (s *Redis) SetnxEx(key, value string, seconds int) (bool, error) {
	return s.SetnxExCtx(context.Background(), key, value, seconds)
}

// SetnxExCtx is the implementation of redis setnx command with expire.
func (s *Redis) SetnxExCtx(ctx context.Context, key, value string, seconds int) (val bool, err error) {
	err = s.brk.DoWithAcceptable(func() error {
		conn, err := getRedis(s)
		if err != nil {
			return err
		}

		val, err = conn.SetNX(ctx, key, value, time.Duration(seconds)*time.Second).Result()
		return err
	}, acceptable)

	return
}

// Sismember is the implementation of redis sismember command.
func (s *Redis) Sismember(key string, value any) (bool, error) {
	return s.SismemberCtx(context.Background(), key, value)
}

// SismemberCtx is the implementation of redis sismember command.
func (s *Redis) SismemberCtx(ctx context.Context, key string, value any) (val bool, err error) {
	err = s.brk.DoWithAcceptable(func() error {
		conn, err := getRedis(s)
		if err != nil {
			return err
		}

		val, err = conn.SIsMember(ctx, key, value).Result()
		return err
	}, acceptable)

	return
}

// Smembers is the implementation of redis smembers command.
func (s *Redis) Smembers(key string) ([]string, error) {
	return s.SmembersCtx(context.Background(), key)
}

// SmembersCtx is the implementation of redis smembers command.
func (s *Redis) SmembersCtx(ctx context.Context, key string) (val []string, err error) {
	err = s.brk.DoWithAcceptable(func() error {
		conn, err := getRedis(s)
		if err != nil {
			return err
		}

		val, err = conn.SMembers(ctx, key).Result()
		return err
	}, acceptable)

	return
}

// Spop is the implementation of redis spop command.
func (s *Redis) Spop(key string) (string, error) {
	return s.SpopCtx(context.Background(), key)
}

// SpopCtx is the implementation of redis spop command.
func (s *Redis) SpopCtx(ctx context.Context, key string) (val string, err error) {
	err = s.brk.DoWithAcceptable(func() error {
		conn, err := getRedis(s)
		if err != nil {
			return err
		}

		val, err = conn.SPop(ctx, key).Result()
		return err
	}, acceptable)

	return
}

// Srandmember is the implementation of redis srandmember command.
func (s *Redis) Srandmember(key string, count int) ([]string, error) {
	return s.SrandmemberCtx(context.Background(), key, count)
}

// SrandmemberCtx is the implementation of redis srandmember command.
func (s *Redis) SrandmemberCtx(ctx context.Context, key string, count int) (val []string, err error) {
	err = s.brk.DoWithAcceptable(func() error {
		conn, err := getRedis(s)
		if err != nil {
			return err
		}

		val, err = conn.SRandMemberN(ctx, key, int64(count)).Result()
		return err
	}, acceptable)

	return
}

// Srem is the implementation of redis srem command.
func (s *Redis) Srem(key string, values ...any) (int, error) {
	return s.SremCtx(context.Background(), key, values...)
}

// SremCtx is the implementation of redis srem command.
func (s *Redis) SremCtx(ctx context.Context, key string, values ...any) (val int, err error) {
	err = s.brk.DoWithAcceptable(func() error {
		conn, err := getRedis(s)
		if err != nil {
			return err
		}

		v, err := conn.SRem(ctx, key, values...).Result()
		if err != nil {
			return err
		}

		val = int(v)
		return nil
	}, acceptable)

	return
}

// String returns the string representation of s.
func (s *Redis) String() string {
	return s.Addr
}

// Sunion is the implementation of redis sunion command.
func (s *Redis) Sunion(keys ...string) ([]string, error) {
	return s.SunionCtx(context.Background(), keys...)
}

// SunionCtx is the implementation of redis sunion command.
func (s *Redis) SunionCtx(ctx context.Context, keys ...string) (val []string, err error) {
	err = s.brk.DoWithAcceptable(func() error {
		conn, err := getRedis(s)
		if err != nil {
			return err
		}

		val, err = conn.SUnion(ctx, keys...).Result()
		return err
	}, acceptable)

	return
}

// Sunionstore is the implementation of redis sunionstore command.
func (s *Redis) Sunionstore(destination string, keys ...string) (int, error) {
	return s.SunionstoreCtx(context.Background(), destination, keys...)
}

// SunionstoreCtx is the implementation of redis sunionstore command.
func (s *Redis) SunionstoreCtx(ctx context.Context, destination string, keys ...string) (
	val int, err error) {
	err = s.brk.DoWithAcceptable(func() error {
		conn, err := getRedis(s)
		if err != nil {
			return err
		}

		v, err := conn.SUnionStore(ctx, destination, keys...).Result()
		if err != nil {
			return err
		}

		val = int(v)
		return nil
	}, acceptable)

	return
}

// Sdiff is the implementation of redis sdiff command.
func (s *Redis) Sdiff(keys ...string) ([]string, error) {
	return s.SdiffCtx(context.Background(), keys...)
}

// SdiffCtx is the implementation of redis sdiff command.
func (s *Redis) SdiffCtx(ctx context.Context, keys ...string) (val []string, err error) {
	err = s.brk.DoWithAcceptable(func() error {
		conn, err := getRedis(s)
		if err != nil {
			return err
		}

		val, err = conn.SDiff(ctx, keys...).Result()
		return err
	}, acceptable)

	return
}

// Sdiffstore is the implementation of redis sdiffstore command.
func (s *Redis) Sdiffstore(destination string, keys ...string) (int, error) {
	return s.SdiffstoreCtx(context.Background(), destination, keys...)
}

// SdiffstoreCtx is the implementation of redis sdiffstore command.
func (s *Redis) SdiffstoreCtx(ctx context.Context, destination string, keys ...string) (
	val int, err error) {
	err = s.brk.DoWithAcceptable(func() error {
		conn, err := getRedis(s)
		if err != nil {
			return err
		}

		v, err := conn.SDiffStore(ctx, destination, keys...).Result()
		if err != nil {
			return err
		}

		val = int(v)
		return nil
	}, acceptable)

	return
}

// Sinter is the implementation of redis sinter command.
func (s *Redis) Sinter(keys ...string) ([]string, error) {
	return s.SinterCtx(context.Background(), keys...)
}

// SinterCtx is the implementation of redis sinter command.
func (s *Redis) SinterCtx(ctx context.Context, keys ...string) (val []string, err error) {
	err = s.brk.DoWithAcceptable(func() error {
		conn, err := getRedis(s)
		if err != nil {
			return err
		}

		val, err = conn.SInter(ctx, keys...).Result()
		return err
	}, acceptable)

	return
}

// Sinterstore is the implementation of redis sinterstore command.
func (s *Redis) Sinterstore(destination string, keys ...string) (int, error) {
	return s.SinterstoreCtx(context.Background(), destination, keys...)
}

// SinterstoreCtx is the implementation of redis sinterstore command.
func (s *Redis) SinterstoreCtx(ctx context.Context, destination string, keys ...string) (
	val int, err error) {
	err = s.brk.DoWithAcceptable(func() error {
		conn, err := getRedis(s)
		if err != nil {
			return err
		}

		v, err := conn.SInterStore(ctx, destination, keys...).Result()
		if err != nil {
			return err
		}

		val = int(v)
		return nil
	}, acceptable)

	return
}

// Ttl is the implementation of redis ttl command.
func (s *Redis) Ttl(key string) (int, error) {
	return s.TtlCtx(context.Background(), key)
}

// TtlCtx is the implementation of redis ttl command.
func (s *Redis) TtlCtx(ctx context.Context, key string) (val int, err error) {
	err = s.brk.DoWithAcceptable(func() error {
		conn, err := getRedis(s)
		if err != nil {
			return err
		}

		duration, err := conn.TTL(ctx, key).Result()
		if err != nil {
			return err
		}

		if duration >= 0 {
			val = int(duration / time.Second)
		} else {
			// -2 means key does not exist
			// -1 means key exists but has no expire
			val = int(duration)
		}
		return nil
	}, acceptable)

	return
}

// Zadd is the implementation of redis zadd command.
func (s *Redis) Zadd(key string, score int64, value string) (bool, error) {
	return s.ZaddCtx(context.Background(), key, score, value)
}

// ZaddCtx is the implementation of redis zadd command.
func (s *Redis) ZaddCtx(ctx context.Context, key string, score int64, value string) (
	val bool, err error) {
	return s.ZaddFloatCtx(ctx, key, float64(score), value)
}

// ZaddFloat is the implementation of redis zadd command.
func (s *Redis) ZaddFloat(key string, score float64, value string) (bool, error) {
	return s.ZaddFloatCtx(context.Background(), key, score, value)
}

// ZaddFloatCtx is the implementation of redis zadd command.
func (s *Redis) ZaddFloatCtx(ctx context.Context, key string, score float64, value string) (
	val bool, err error) {
	err = s.brk.DoWithAcceptable(func() error {
		conn, err := getRedis(s)
		if err != nil {
			return err
		}

		v, err := conn.ZAdd(ctx, key, red.Z{
			Score:  score,
			Member: value,
		}).Result()
		if err != nil {
			return err
		}

		val = v == 1
		return nil
	}, acceptable)

	return
}

// Zadds is the implementation of redis zadds command.
func (s *Redis) Zadds(key string, ps ...Pair) (int64, error) {
	return s.ZaddsCtx(context.Background(), key, ps...)
}

// ZaddsCtx is the implementation of redis zadds command.
func (s *Redis) ZaddsCtx(ctx context.Context, key string, ps ...Pair) (val int64, err error) {
	err = s.brk.DoWithAcceptable(func() error {
		conn, err := getRedis(s)
		if err != nil {
			return err
		}

		var zs []red.Z
		for _, p := range ps {
			z := red.Z{Score: float64(p.Score), Member: p.Key}
			zs = append(zs, z)
		}

		v, err := conn.ZAdd(ctx, key, zs...).Result()
		if err != nil {
			return err
		}

		val = v
		return nil
	}, acceptable)

	return
}

// Zcard is the implementation of redis zcard command.
func (s *Redis) Zcard(key string) (int, error) {
	return s.ZcardCtx(context.Background(), key)
}

// ZcardCtx is the implementation of redis zcard command.
func (s *Redis) ZcardCtx(ctx context.Context, key string) (val int, err error) {
	err = s.brk.DoWithAcceptable(func() error {
		conn, err := getRedis(s)
		if err != nil {
			return err
		}

		v, err := conn.ZCard(ctx, key).Result()
		if err != nil {
			return err
		}

		val = int(v)
		return nil
	}, acceptable)

	return
}

// Zcount is the implementation of redis zcount command.
func (s *Redis) Zcount(key string, start, stop int64) (int, error) {
	return s.ZcountCtx(context.Background(), key, start, stop)
}

// ZcountCtx is the implementation of redis zcount command.
func (s *Redis) ZcountCtx(ctx context.Context, key string, start, stop int64) (val int, err error) {
	err = s.brk.DoWithAcceptable(func() error {
		conn, err := getRedis(s)
		if err != nil {
			return err
		}

		v, err := conn.ZCount(ctx, key, strconv.FormatInt(start, 10),
			strconv.FormatInt(stop, 10)).Result()
		if err != nil {
			return err
		}

		val = int(v)
		return nil
	}, acceptable)

	return
}

// Zincrby is the implementation of redis zincrby command.
func (s *Redis) Zincrby(key string, increment int64, field string) (int64, error) {
	return s.ZincrbyCtx(context.Background(), key, increment, field)
}

// ZincrbyCtx is the implementation of redis zincrby command.
func (s *Redis) ZincrbyCtx(ctx context.Context, key string, increment int64, field string) (
	val int64, err error) {
	err = s.brk.DoWithAcceptable(func() error {
		conn, err := getRedis(s)
		if err != nil {
			return err
		}

		v, err := conn.ZIncrBy(ctx, key, float64(increment), field).Result()
		if err != nil {
			return err
		}

		val = int64(v)
		return nil
	}, acceptable)

	return
}

// Zscore is the implementation of redis zscore command.
func (s *Redis) Zscore(key, value string) (int64, error) {
	return s.ZscoreCtx(context.Background(), key, value)
}

// ZscoreCtx is the implementation of redis zscore command.
func (s *Redis) ZscoreCtx(ctx context.Context, key, value string) (val int64, err error) {
	err = s.brk.DoWithAcceptable(func() error {
		conn, err := getRedis(s)
		if err != nil {
			return err
		}

		v, err := conn.ZScore(ctx, key, value).Result()
		if err != nil {
			return err
		}

		val = int64(v)
		return nil
	}, acceptable)

	return
}

// ZscoreByFloat is the implementation of redis zscore command score by float.
func (s *Redis) ZscoreByFloat(key, value string) (float64, error) {
	return s.ZscoreByFloatCtx(context.Background(), key, value)
}

// ZscoreByFloatCtx is the implementation of redis zscore command score by float.
func (s *Redis) ZscoreByFloatCtx(ctx context.Context, key, value string) (val float64, err error) {
	err = s.brk.DoWithAcceptable(func() error {
		conn, err := getRedis(s)
		if err != nil {
			return err
		}
		val, err = conn.ZScore(ctx, key, value).Result()
		return err
	}, acceptable)

	return
}

// Zscan is the implementation of redis zscan command.
func (s *Redis) Zscan(key string, cursor uint64, match string, count int64) (
	keys []string, cur uint64, err error) {
	return s.ZscanCtx(context.Background(), key, cursor, match, count)
}

// ZscanCtx is the implementation of redis zscan command.
func (s *Redis) ZscanCtx(ctx context.Context, key string, cursor uint64, match string, count int64) (
	keys []string, cur uint64, err error) {
	err = s.brk.DoWithAcceptable(func() error {
		conn, err := getRedis(s)
		if err != nil {
			return err
		}

		keys, cur, err = conn.ZScan(ctx, key, cursor, match, count).Result()
		return err
	}, acceptable)

	return
}

// Zrank is the implementation of redis zrank command.
func (s *Redis) Zrank(key, field string) (int64, error) {
	return s.ZrankCtx(context.Background(), key, field)
}

// ZrankCtx is the implementation of redis zrank command.
func (s *Redis) ZrankCtx(ctx context.Context, key, field string) (val int64, err error) {
	err = s.brk.DoWithAcceptable(func() error {
		conn, err := getRedis(s)
		if err != nil {
			return err
		}

		val, err = conn.ZRank(ctx, key, field).Result()
		return err
	}, acceptable)

	return
}

// Zrem is the implementation of redis zrem command.
func (s *Redis) Zrem(key string, values ...any) (int, error) {
	return s.ZremCtx(context.Background(), key, values...)
}

// ZremCtx is the implementation of redis zrem command.
func (s *Redis) ZremCtx(ctx context.Context, key string, values ...any) (val int, err error) {
	err = s.brk.DoWithAcceptable(func() error {
		conn, err := getRedis(s)
		if err != nil {
			return err
		}

		v, err := conn.ZRem(ctx, key, values...).Result()
		if err != nil {
			return err
		}

		val = int(v)
		return nil
	}, acceptable)

	return
}

// Zremrangebyscore is the implementation of redis zremrangebyscore command.
func (s *Redis) Zremrangebyscore(key string, start, stop int64) (int, error) {
	return s.ZremrangebyscoreCtx(context.Background(), key, start, stop)
}

// ZremrangebyscoreCtx is the implementation of redis zremrangebyscore command.
func (s *Redis) ZremrangebyscoreCtx(ctx context.Context, key string, start, stop int64) (
	val int, err error) {
	err = s.brk.DoWithAcceptable(func() error {
		conn, err := getRedis(s)
		if err != nil {
			return err
		}

		v, err := conn.ZRemRangeByScore(ctx, key, strconv.FormatInt(start, 10),
			strconv.FormatInt(stop, 10)).Result()
		if err != nil {
			return err
		}

		val = int(v)
		return nil
	}, acceptable)

	return
}

// Zremrangebyrank is the implementation of redis zremrangebyrank command.
func (s *Redis) Zremrangebyrank(key string, start, stop int64) (int, error) {
	return s.ZremrangebyrankCtx(context.Background(), key, start, stop)
}

// ZremrangebyrankCtx is the implementation of redis zremrangebyrank command.
func (s *Redis) ZremrangebyrankCtx(ctx context.Context, key string, start, stop int64) (
	val int, err error) {
	err = s.brk.DoWithAcceptable(func() error {
		conn, err := getRedis(s)
		if err != nil {
			return err
		}

		v, err := conn.ZRemRangeByRank(ctx, key, start, stop).Result()
		if err != nil {
			return err
		}

		val = int(v)
		return nil
	}, acceptable)

	return
}

// Zrange is the implementation of redis zrange command.
func (s *Redis) Zrange(key string, start, stop int64) ([]string, error) {
	return s.ZrangeCtx(context.Background(), key, start, stop)
}

// ZrangeCtx is the implementation of redis zrange command.
func (s *Redis) ZrangeCtx(ctx context.Context, key string, start, stop int64) (
	val []string, err error) {
	err = s.brk.DoWithAcceptable(func() error {
		conn, err := getRedis(s)
		if err != nil {
			return err
		}

		val, err = conn.ZRange(ctx, key, start, stop).Result()
		return err
	}, acceptable)

	return
}

// ZrangeWithScores is the implementation of redis zrange command with scores.
func (s *Redis) ZrangeWithScores(key string, start, stop int64) ([]Pair, error) {
	return s.ZrangeWithScoresCtx(context.Background(), key, start, stop)
}

// ZrangeWithScoresCtx is the implementation of redis zrange command with scores.
func (s *Redis) ZrangeWithScoresCtx(ctx context.Context, key string, start, stop int64) (
	val []Pair, err error) {
	err = s.brk.DoWithAcceptable(func() error {
		conn, err := getRedis(s)
		if err != nil {
			return err
		}

		v, err := conn.ZRangeWithScores(ctx, key, start, stop).Result()
		if err != nil {
			return err
		}

		val = toPairs(v)
		return nil
	}, acceptable)

	return
}

// ZrangeWithScoresByFloat is the implementation of redis zrange command with scores by float64.
func (s *Redis) ZrangeWithScoresByFloat(key string, start, stop int64) ([]FloatPair, error) {
	return s.ZrangeWithScoresByFloatCtx(context.Background(), key, start, stop)
}

// ZrangeWithScoresByFloatCtx is the implementation of redis zrange command with scores by float64.
func (s *Redis) ZrangeWithScoresByFloatCtx(ctx context.Context, key string, start, stop int64) (
	val []FloatPair, err error) {
	err = s.brk.DoWithAcceptable(func() error {
		conn, err := getRedis(s)
		if err != nil {
			return err
		}

		v, err := conn.ZRangeWithScores(ctx, key, start, stop).Result()
		if err != nil {
			return err
		}

		val = toFloatPairs(v)
		return nil
	}, acceptable)

	return
}

// ZRevRangeWithScores is the implementation of redis zrevrange command with scores.
// Deprecated: use ZrevrangeWithScores instead.
func (s *Redis) ZRevRangeWithScores(key string, start, stop int64) ([]Pair, error) {
	return s.ZrevrangeWithScoresCtx(context.Background(), key, start, stop)
}

// ZrevrangeWithScores is the implementation of redis zrevrange command with scores.
func (s *Redis) ZrevrangeWithScores(key string, start, stop int64) ([]Pair, error) {
	return s.ZrevrangeWithScoresCtx(context.Background(), key, start, stop)
}

// ZRevRangeWithScoresCtx is the implementation of redis zrevrange command with scores.
// Deprecated: use ZrevrangeWithScoresCtx instead.
func (s *Redis) ZRevRangeWithScoresCtx(ctx context.Context, key string, start, stop int64) (
	val []Pair, err error) {
	return s.ZrevrangeWithScoresCtx(ctx, key, start, stop)
}

// ZrevrangeWithScoresCtx is the implementation of redis zrevrange command with scores.
func (s *Redis) ZrevrangeWithScoresCtx(ctx context.Context, key string, start, stop int64) (
	val []Pair, err error) {
	err = s.brk.DoWithAcceptable(func() error {
		conn, err := getRedis(s)
		if err != nil {
			return err
		}

		v, err := conn.ZRevRangeWithScores(ctx, key, start, stop).Result()
		if err != nil {
			return err
		}

		val = toPairs(v)
		return nil
	}, acceptable)

	return
}

// ZRevRangeWithScoresByFloat is the implementation of redis zrevrange command with scores by float.
// Deprecated: use ZrevrangeWithScoresByFloat instead.
func (s *Redis) ZRevRangeWithScoresByFloat(key string, start, stop int64) ([]FloatPair, error) {
	return s.ZrevrangeWithScoresByFloatCtx(context.Background(), key, start, stop)
}

// ZrevrangeWithScoresByFloat is the implementation of redis zrevrange command with scores by float.
func (s *Redis) ZrevrangeWithScoresByFloat(key string, start, stop int64) ([]FloatPair, error) {
	return s.ZrevrangeWithScoresByFloatCtx(context.Background(), key, start, stop)
}

// ZRevRangeWithScoresByFloatCtx is the implementation of redis zrevrange command with scores by float.
// Deprecated: use ZrevrangeWithScoresByFloatCtx instead.
func (s *Redis) ZRevRangeWithScoresByFloatCtx(ctx context.Context, key string, start, stop int64) (
	val []FloatPair, err error) {
	return s.ZrevrangeWithScoresByFloatCtx(ctx, key, start, stop)
}

// ZrevrangeWithScoresByFloatCtx is the implementation of redis zrevrange command with scores by float.
func (s *Redis) ZrevrangeWithScoresByFloatCtx(ctx context.Context, key string, start, stop int64) (
	val []FloatPair, err error) {
	err = s.brk.DoWithAcceptable(func() error {
		conn, err := getRedis(s)
		if err != nil {
			return err
		}

		v, err := conn.ZRevRangeWithScores(ctx, key, start, stop).Result()
		if err != nil {
			return err
		}

		val = toFloatPairs(v)
		return nil
	}, acceptable)

	return
}

// ZrangebyscoreWithScores is the implementation of redis zrangebyscore command with scores.
func (s *Redis) ZrangebyscoreWithScores(key string, start, stop int64) ([]Pair, error) {
	return s.ZrangebyscoreWithScoresCtx(context.Background(), key, start, stop)
}

// ZrangebyscoreWithScoresCtx is the implementation of redis zrangebyscore command with scores.
func (s *Redis) ZrangebyscoreWithScoresCtx(ctx context.Context, key string, start, stop int64) (
	val []Pair, err error) {
	err = s.brk.DoWithAcceptable(func() error {
		conn, err := getRedis(s)
		if err != nil {
			return err
		}

		v, err := conn.ZRangeByScoreWithScores(ctx, key, &red.ZRangeBy{
			Min: strconv.FormatInt(start, 10),
			Max: strconv.FormatInt(stop, 10),
		}).Result()
		if err != nil {
			return err
		}

		val = toPairs(v)
		return nil
	}, acceptable)

	return
}

// ZrangebyscoreWithScoresByFloat is the implementation of redis zrangebyscore command with scores by float.
func (s *Redis) ZrangebyscoreWithScoresByFloat(key string, start, stop float64) ([]FloatPair, error) {
	return s.ZrangebyscoreWithScoresByFloatCtx(context.Background(), key, start, stop)
}

// ZrangebyscoreWithScoresByFloatCtx is the implementation of redis zrangebyscore command with scores by float.
func (s *Redis) ZrangebyscoreWithScoresByFloatCtx(ctx context.Context, key string, start, stop float64) (
	val []FloatPair, err error) {
	err = s.brk.DoWithAcceptable(func() error {
		conn, err := getRedis(s)
		if err != nil {
			return err
		}

		v, err := conn.ZRangeByScoreWithScores(ctx, key, &red.ZRangeBy{
			Min: strconv.FormatFloat(start, 'f', -1, 64),
			Max: strconv.FormatFloat(stop, 'f', -1, 64),
		}).Result()
		if err != nil {
			return err
		}

		val = toFloatPairs(v)
		return nil
	}, acceptable)

	return
}

// ZrangebyscoreWithScoresAndLimit is the implementation of redis zrangebyscore command
// with scores and limit.
func (s *Redis) ZrangebyscoreWithScoresAndLimit(key string, start, stop int64,
	page, size int) ([]Pair, error) {
	return s.ZrangebyscoreWithScoresAndLimitCtx(context.Background(), key, start, stop, page, size)
}

// ZrangebyscoreWithScoresAndLimitCtx is the implementation of redis zrangebyscore command
// with scores and limit.
func (s *Redis) ZrangebyscoreWithScoresAndLimitCtx(ctx context.Context, key string, start,
	stop int64, page, size int) (val []Pair, err error) {
	err = s.brk.DoWithAcceptable(func() error {
		if size <= 0 {
			return nil
		}

		conn, err := getRedis(s)
		if err != nil {
			return err
		}

		v, err := conn.ZRangeByScoreWithScores(ctx, key, &red.ZRangeBy{
			Min:    strconv.FormatInt(start, 10),
			Max:    strconv.FormatInt(stop, 10),
			Offset: int64(page * size),
			Count:  int64(size),
		}).Result()
		if err != nil {
			return err
		}

		val = toPairs(v)
		return nil
	}, acceptable)

	return
}

// ZrangebyscoreWithScoresByFloatAndLimit is the implementation of redis zrangebyscore command
// with scores by float and limit.
func (s *Redis) ZrangebyscoreWithScoresByFloatAndLimit(key string, start, stop float64,
	page, size int) ([]FloatPair, error) {
	return s.ZrangebyscoreWithScoresByFloatAndLimitCtx(context.Background(),
		key, start, stop, page, size)
}

// ZrangebyscoreWithScoresByFloatAndLimitCtx is the implementation of redis zrangebyscore command
// with scores by float and limit.
func (s *Redis) ZrangebyscoreWithScoresByFloatAndLimitCtx(ctx context.Context, key string, start,
	stop float64, page, size int) (val []FloatPair, err error) {
	err = s.brk.DoWithAcceptable(func() error {
		if size <= 0 {
			return nil
		}

		conn, err := getRedis(s)
		if err != nil {
			return err
		}

		v, err := conn.ZRangeByScoreWithScores(ctx, key, &red.ZRangeBy{
			Min:    strconv.FormatFloat(start, 'f', -1, 64),
			Max:    strconv.FormatFloat(stop, 'f', -1, 64),
			Offset: int64(page * size),
			Count:  int64(size),
		}).Result()
		if err != nil {
			return err
		}

		val = toFloatPairs(v)
		return nil
	}, acceptable)

	return
}

// Zrevrange is the implementation of redis zrevrange command.
func (s *Redis) Zrevrange(key string, start, stop int64) ([]string, error) {
	return s.ZrevrangeCtx(context.Background(), key, start, stop)
}

// ZrevrangeCtx is the implementation of redis zrevrange command.
func (s *Redis) ZrevrangeCtx(ctx context.Context, key string, start, stop int64) (
	val []string, err error) {
	err = s.brk.DoWithAcceptable(func() error {
		conn, err := getRedis(s)
		if err != nil {
			return err
		}

		val, err = conn.ZRevRange(ctx, key, start, stop).Result()
		return err
	}, acceptable)

	return
}

// ZrevrangebyscoreWithScores is the implementation of redis zrevrangebyscore command with scores.
func (s *Redis) ZrevrangebyscoreWithScores(key string, start, stop int64) ([]Pair, error) {
	return s.ZrevrangebyscoreWithScoresCtx(context.Background(), key, start, stop)
}

// ZrevrangebyscoreWithScoresCtx is the implementation of redis zrevrangebyscore command with scores.
func (s *Redis) ZrevrangebyscoreWithScoresCtx(ctx context.Context, key string, start, stop int64) (
	val []Pair, err error) {
	err = s.brk.DoWithAcceptable(func() error {
		conn, err := getRedis(s)
		if err != nil {
			return err
		}

		v, err := conn.ZRevRangeByScoreWithScores(ctx, key, &red.ZRangeBy{
			Min: strconv.FormatInt(start, 10),
			Max: strconv.FormatInt(stop, 10),
		}).Result()
		if err != nil {
			return err
		}

		val = toPairs(v)
		return nil
	}, acceptable)

	return
}

// ZrevrangebyscoreWithScoresByFloat is the implementation of redis zrevrangebyscore command with scores by float.
func (s *Redis) ZrevrangebyscoreWithScoresByFloat(key string, start, stop float64) (
	[]FloatPair, error) {
	return s.ZrevrangebyscoreWithScoresByFloatCtx(context.Background(), key, start, stop)
}

// ZrevrangebyscoreWithScoresByFloatCtx is the implementation of redis zrevrangebyscore command with scores by float.
func (s *Redis) ZrevrangebyscoreWithScoresByFloatCtx(ctx context.Context, key string,
	start, stop float64) (val []FloatPair, err error) {
	err = s.brk.DoWithAcceptable(func() error {
		conn, err := getRedis(s)
		if err != nil {
			return err
		}

		v, err := conn.ZRevRangeByScoreWithScores(ctx, key, &red.ZRangeBy{
			Min: strconv.FormatFloat(start, 'f', -1, 64),
			Max: strconv.FormatFloat(stop, 'f', -1, 64),
		}).Result()
		if err != nil {
			return err
		}

		val = toFloatPairs(v)
		return nil
	}, acceptable)

	return
}

// ZrevrangebyscoreWithScoresAndLimit is the implementation of redis zrevrangebyscore command
// with scores and limit.
func (s *Redis) ZrevrangebyscoreWithScoresAndLimit(key string, start, stop int64,
	page, size int) ([]Pair, error) {
	return s.ZrevrangebyscoreWithScoresAndLimitCtx(context.Background(),
		key, start, stop, page, size)
}

// ZrevrangebyscoreWithScoresAndLimitCtx is the implementation of redis zrevrangebyscore command
// with scores and limit.
func (s *Redis) ZrevrangebyscoreWithScoresAndLimitCtx(ctx context.Context, key string,
	start, stop int64, page, size int) (val []Pair, err error) {
	err = s.brk.DoWithAcceptable(func() error {
		if size <= 0 {
			return nil
		}

		conn, err := getRedis(s)
		if err != nil {
			return err
		}

		v, err := conn.ZRevRangeByScoreWithScores(ctx, key, &red.ZRangeBy{
			Min:    strconv.FormatInt(start, 10),
			Max:    strconv.FormatInt(stop, 10),
			Offset: int64(page * size),
			Count:  int64(size),
		}).Result()
		if err != nil {
			return err
		}

		val = toPairs(v)
		return nil
	}, acceptable)

	return
}

// ZrevrangebyscoreWithScoresByFloatAndLimit is the implementation of redis zrevrangebyscore command
// with scores by float and limit.
func (s *Redis) ZrevrangebyscoreWithScoresByFloatAndLimit(key string, start, stop float64,
	page, size int) ([]FloatPair, error) {
	return s.ZrevrangebyscoreWithScoresByFloatAndLimitCtx(context.Background(),
		key, start, stop, page, size)
}

// ZrevrangebyscoreWithScoresByFloatAndLimitCtx is the implementation of redis zrevrangebyscore command
// with scores by float and limit.
func (s *Redis) ZrevrangebyscoreWithScoresByFloatAndLimitCtx(ctx context.Context, key string,
	start, stop float64, page, size int) (val []FloatPair, err error) {
	err = s.brk.DoWithAcceptable(func() error {
		if size <= 0 {
			return nil
		}

		conn, err := getRedis(s)
		if err != nil {
			return err
		}

		v, err := conn.ZRevRangeByScoreWithScores(ctx, key, &red.ZRangeBy{
			Min:    strconv.FormatFloat(start, 'f', -1, 64),
			Max:    strconv.FormatFloat(stop, 'f', -1, 64),
			Offset: int64(page * size),
			Count:  int64(size),
		}).Result()
		if err != nil {
			return err
		}

		val = toFloatPairs(v)
		return nil
	}, acceptable)

	return
}

// Zrevrank is the implementation of redis zrevrank command.
func (s *Redis) Zrevrank(key, field string) (int64, error) {
	return s.ZrevrankCtx(context.Background(), key, field)
}

// ZrevrankCtx is the implementation of redis zrevrank command.
func (s *Redis) ZrevrankCtx(ctx context.Context, key, field string) (val int64, err error) {
	err = s.brk.DoWithAcceptable(func() error {
		conn, err := getRedis(s)
		if err != nil {
			return err
		}

		val, err = conn.ZRevRank(ctx, key, field).Result()
		return err
	}, acceptable)

	return
}

// Zunionstore is the implementation of redis zunionstore command.
func (s *Redis) Zunionstore(dest string, store *ZStore) (int64, error) {
	return s.ZunionstoreCtx(context.Background(), dest, store)
}

// ZunionstoreCtx is the implementation of redis zunionstore command.
func (s *Redis) ZunionstoreCtx(ctx context.Context, dest string, store *ZStore) (
	val int64, err error) {
	err = s.brk.DoWithAcceptable(func() error {
		conn, err := getRedis(s)
		if err != nil {
			return err
		}

		val, err = conn.ZUnionStore(ctx, dest, store).Result()
		return err
	}, acceptable)

	return
}

func (s *Redis) checkConnection(pingTimeout time.Duration) error {
	conn, err := getRedis(s)
	if err != nil {
		return err
	}

	timeout := defaultPingTimeout
	if pingTimeout > 0 {
		timeout = pingTimeout
	}

	ctx, cancel := context.WithTimeout(context.Background(), timeout)
	defer cancel()

	return conn.Ping(ctx).Err()
}

// Cluster customizes the given Redis as a cluster.
func Cluster() Option {
	return func(r *Redis) {
		r.Type = ClusterType
	}
}

// SetSlowThreshold sets the slow threshold.
func SetSlowThreshold(threshold time.Duration) {
	slowThreshold.Set(threshold)
}

// WithPass customizes the given Redis with given password.
func WithPass(pass string) Option {
	return func(r *Redis) {
		r.Pass = pass
	}
}

// WithTLS customizes the given Redis with TLS enabled.
func WithTLS() Option {
	return func(r *Redis) {
		r.tls = true
	}
}

// withHook customizes the given Redis with given hook, only for private use now,
// maybe expose later.
func withHook(hook red.Hook) Option {
	return func(r *Redis) {
		r.hooks = append(r.hooks, hook)
	}
}

func acceptable(err error) bool {
	return err == nil || err == red.Nil || errors.Is(err, context.Canceled)
}

func getRedis(r *Redis) (RedisNode, error) {
	switch r.Type {
	case ClusterType:
		return getCluster(r)
	case NodeType:
		return getClient(r)
	default:
		return nil, fmt.Errorf("redis type '%s' is not supported", r.Type)
	}
}

func toPairs(vals []red.Z) []Pair {
	pairs := make([]Pair, len(vals))
	for i, val := range vals {
		pairs[i] = Pair{
			Key:   val.Member,
			Score: int64(val.Score),
		}
	}
	return pairs
}

func toFloatPairs(vals []red.Z) []FloatPair {
	pairs := make([]FloatPair, len(vals))

	for i, val := range vals {
		pairs[i] = FloatPair{
			Key:   val.Member,
			Score: val.Score,
		}
	}

	return pairs
}

func toStrings(vals []any) []string {
	ret := make([]string, len(vals))

	for i, val := range vals {
		if val == nil {
			ret[i] = ""
			continue
		}

		switch val := val.(type) {
		case string:
			ret[i] = val
		default:
			ret[i] = mapping.Repr(val)
		}
	}

	return ret
}<|MERGE_RESOLUTION|>--- conflicted
+++ resolved
@@ -63,12 +63,9 @@
 
 	// RedisNode interface represents a redis node.
 	RedisNode interface {
-<<<<<<< HEAD
 		red.UniversalClient
-=======
 		red.Cmdable
 		red.BitMapCmdable
->>>>>>> dace5206
 	}
 
 	// GeoLocation is used with GeoAdd to add geospatial location.
