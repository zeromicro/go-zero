package redis

import (
	"context"
	"errors"
	"fmt"
	"strconv"
	"time"

	red "github.com/go-redis/redis/v8"

	"github.com/zeromicro/go-zero/core/breaker"
	"github.com/zeromicro/go-zero/core/mapping"
	"github.com/zeromicro/go-zero/core/syncx"
)

const (
	// ClusterType means redis cluster.
	ClusterType = "cluster"
	// NodeType means redis node.
	NodeType = "node"
	// Nil is an alias of redis.Nil.
	Nil = red.Nil

	blockingQueryTimeout = 5 * time.Second
	readWriteTimeout     = 2 * time.Second
	defaultSlowThreshold = time.Millisecond * 100
)

var (
	// ErrNilNode is an error that indicates a nil redis node.
	ErrNilNode    = errors.New("nil redis node")
	slowThreshold = syncx.ForAtomicDuration(defaultSlowThreshold)
)

type (
	// Option defines the method to customize a Redis.
	Option func(r *Redis)

	// A Pair is a key/pair set used in redis zset.
	Pair struct {
		Key   string
		Score int64
	}

	// A FloatPair is a key/pair for float set used in redis zet.
	FloatPair struct {
		Key   string
		Score float64
	}

	// Redis defines a redis node/cluster. It is thread-safe.
	Redis struct {
		Addr string
		Type string
		Pass string
		tls  bool
		brk  breaker.Breaker
	}

	// RedisNode interface represents a redis node.
	RedisNode interface {
		red.Cmdable
	}

	// GeoLocation is used with GeoAdd to add geospatial location.
	GeoLocation = red.GeoLocation
	// GeoRadiusQuery is used with GeoRadius to query geospatial index.
	GeoRadiusQuery = red.GeoRadiusQuery
	// GeoPos is used to represent a geo position.
	GeoPos = red.GeoPos

	// Pipeliner is an alias of redis.Pipeliner.
	Pipeliner = red.Pipeliner

	// Z represents sorted set member.
	Z = red.Z
	// ZStore is an alias of redis.ZStore.
	ZStore = red.ZStore

	// IntCmd is an alias of redis.IntCmd.
	IntCmd = red.IntCmd
	// FloatCmd is an alias of redis.FloatCmd.
	FloatCmd = red.FloatCmd
	// StringCmd is an alias of redis.StringCmd.
	StringCmd = red.StringCmd
)

// New returns a Redis with given options.
func New(addr string, opts ...Option) *Redis {
	r := &Redis{
		Addr: addr,
		Type: NodeType,
		brk:  breaker.NewBreaker(),
	}

	for _, opt := range opts {
		opt(r)
	}

	return r
}

// BitCount is redis bitcount command implementation.
func (s *Redis) BitCount(key string, start, end int64) (int64, error) {
	return s.BitCountCtx(context.Background(), key, start, end)
}

// BitCountCtx is redis bitcount command implementation.
func (s *Redis) BitCountCtx(ctx context.Context, key string, start, end int64) (val int64, err error) {
	err = s.brk.DoWithAcceptable(func() error {
		conn, err := getRedis(s)
		if err != nil {
			return err
		}

		val, err = conn.BitCount(ctx, key, &red.BitCount{
			Start: start,
			End:   end,
		}).Result()
		return err
	}, acceptable)

	return
}

// BitOpAnd is redis bit operation (and) command implementation.
func (s *Redis) BitOpAnd(destKey string, keys ...string) (int64, error) {
	return s.BitOpAndCtx(context.Background(), destKey, keys...)
}

// BitOpAndCtx is redis bit operation (and) command implementation.
func (s *Redis) BitOpAndCtx(ctx context.Context, destKey string, keys ...string) (val int64, err error) {
	err = s.brk.DoWithAcceptable(func() error {
		conn, err := getRedis(s)
		if err != nil {
			return err
		}

		val, err = conn.BitOpAnd(ctx, destKey, keys...).Result()
		return err
	}, acceptable)

	return
}

// BitOpNot is redis bit operation (not) command implementation.
func (s *Redis) BitOpNot(destKey, key string) (int64, error) {
	return s.BitOpNotCtx(context.Background(), destKey, key)
}

// BitOpNotCtx is redis bit operation (not) command implementation.
func (s *Redis) BitOpNotCtx(ctx context.Context, destKey, key string) (val int64, err error) {
	err = s.brk.DoWithAcceptable(func() error {
		conn, err := getRedis(s)
		if err != nil {
			return err
		}

		val, err = conn.BitOpNot(ctx, destKey, key).Result()
		return err
	}, acceptable)

	return
}

// BitOpOr is redis bit operation (or) command implementation.
func (s *Redis) BitOpOr(destKey string, keys ...string) (int64, error) {
	return s.BitOpOrCtx(context.Background(), destKey, keys...)
}

// BitOpOrCtx is redis bit operation (or) command implementation.
func (s *Redis) BitOpOrCtx(ctx context.Context, destKey string, keys ...string) (val int64, err error) {
	err = s.brk.DoWithAcceptable(func() error {
		conn, err := getRedis(s)
		if err != nil {
			return err
		}

		val, err = conn.BitOpOr(ctx, destKey, keys...).Result()
		return err
	}, acceptable)

	return
}

// BitOpXor is redis bit operation (xor) command implementation.
func (s *Redis) BitOpXor(destKey string, keys ...string) (int64, error) {
	return s.BitOpXorCtx(context.Background(), destKey, keys...)
}

// BitOpXorCtx is redis bit operation (xor) command implementation.
func (s *Redis) BitOpXorCtx(ctx context.Context, destKey string, keys ...string) (val int64, err error) {
	err = s.brk.DoWithAcceptable(func() error {
		conn, err := getRedis(s)
		if err != nil {
			return err
		}

		val, err = conn.BitOpXor(ctx, destKey, keys...).Result()
		return err
	}, acceptable)

	return
}

// BitPos is redis bitpos command implementation.
func (s *Redis) BitPos(key string, bit, start, end int64) (int64, error) {
	return s.BitPosCtx(context.Background(), key, bit, start, end)
}

// BitPosCtx is redis bitpos command implementation.
func (s *Redis) BitPosCtx(ctx context.Context, key string, bit, start, end int64) (val int64, err error) {
	err = s.brk.DoWithAcceptable(func() error {
		conn, err := getRedis(s)
		if err != nil {
			return err
		}

		val, err = conn.BitPos(ctx, key, bit, start, end).Result()
		return err
	}, acceptable)

	return
}

// Blpop uses passed in redis connection to execute blocking queries.
// Doesn't benefit from pooling redis connections of blocking queries
func (s *Redis) Blpop(node RedisNode, key string) (string, error) {
	return s.BlpopCtx(context.Background(), node, key)
}

// BlpopCtx uses passed in redis connection to execute blocking queries.
// Doesn't benefit from pooling redis connections of blocking queries
func (s *Redis) BlpopCtx(ctx context.Context, node RedisNode, key string) (string, error) {
	return s.BlpopWithTimeoutCtx(ctx, node, blockingQueryTimeout, key)
}

// BlpopEx uses passed in redis connection to execute blpop command.
// The difference against Blpop is that this method returns a bool to indicate success.
func (s *Redis) BlpopEx(node RedisNode, key string) (string, bool, error) {
	return s.BlpopExCtx(context.Background(), node, key)
}

// BlpopExCtx uses passed in redis connection to execute blpop command.
// The difference against Blpop is that this method returns a bool to indicate success.
func (s *Redis) BlpopExCtx(ctx context.Context, node RedisNode, key string) (string, bool, error) {
	if node == nil {
		return "", false, ErrNilNode
	}

	vals, err := node.BLPop(ctx, blockingQueryTimeout, key).Result()
	if err != nil {
		return "", false, err
	}

	if len(vals) < 2 {
		return "", false, fmt.Errorf("no value on key: %s", key)
	}

	return vals[1], true, nil
}

// BlpopWithTimeout uses passed in redis connection to execute blpop command.
// Control blocking query timeout
func (s *Redis) BlpopWithTimeout(node RedisNode, timeout time.Duration, key string) (string, error) {
	return s.BlpopWithTimeoutCtx(context.Background(), node, timeout, key)
}

// BlpopWithTimeoutCtx uses passed in redis connection to execute blpop command.
// Control blocking query timeout
func (s *Redis) BlpopWithTimeoutCtx(ctx context.Context, node RedisNode, timeout time.Duration,
	key string,
) (string, error) {
	if node == nil {
		return "", ErrNilNode
	}

	vals, err := node.BLPop(ctx, timeout, key).Result()
	if err != nil {
		return "", err
	}

	if len(vals) < 2 {
		return "", fmt.Errorf("no value on key: %s", key)
	}

	return vals[1], nil
}

// Decr is the implementation of redis decr command.
func (s *Redis) Decr(key string) (int64, error) {
	return s.DecrCtx(context.Background(), key)
}

// DecrCtx is the implementation of redis decr command.
func (s *Redis) DecrCtx(ctx context.Context, key string) (val int64, err error) {
	err = s.brk.DoWithAcceptable(func() error {
		conn, err := getRedis(s)
		if err != nil {
			return err
		}

		val, err = conn.Decr(ctx, key).Result()
		return err
	}, acceptable)

	return
}

// Decrby is the implementation of redis decrby command.
func (s *Redis) Decrby(key string, decrement int64) (int64, error) {
	return s.DecrbyCtx(context.Background(), key, decrement)
}

// DecrbyCtx is the implementation of redis decrby command.
func (s *Redis) DecrbyCtx(ctx context.Context, key string, decrement int64) (val int64, err error) {
	err = s.brk.DoWithAcceptable(func() error {
		conn, err := getRedis(s)
		if err != nil {
			return err
		}

		val, err = conn.DecrBy(ctx, key, decrement).Result()
		return err
	}, acceptable)

	return
}

// Del deletes keys.
func (s *Redis) Del(keys ...string) (int, error) {
	return s.DelCtx(context.Background(), keys...)
}

// DelCtx deletes keys.
func (s *Redis) DelCtx(ctx context.Context, keys ...string) (val int, err error) {
	err = s.brk.DoWithAcceptable(func() error {
		conn, err := getRedis(s)
		if err != nil {
			return err
		}

		v, err := conn.Del(ctx, keys...).Result()
		if err != nil {
			return err
		}

		val = int(v)
		return nil
	}, acceptable)

	return
}

// Eval is the implementation of redis eval command.
func (s *Redis) Eval(script string, keys []string, args ...any) (any, error) {
	return s.EvalCtx(context.Background(), script, keys, args...)
}

// EvalCtx is the implementation of redis eval command.
func (s *Redis) EvalCtx(ctx context.Context, script string, keys []string,
	args ...any,
) (val any, err error) {
	err = s.brk.DoWithAcceptable(func() error {
		conn, err := getRedis(s)
		if err != nil {
			return err
		}

		val, err = conn.Eval(ctx, script, keys, args...).Result()
		return err
	}, acceptable)

	return
}

// EvalSha is the implementation of redis evalsha command.
func (s *Redis) EvalSha(sha string, keys []string, args ...any) (any, error) {
	return s.EvalShaCtx(context.Background(), sha, keys, args...)
}

// EvalShaCtx is the implementation of redis evalsha command.
func (s *Redis) EvalShaCtx(ctx context.Context, sha string, keys []string,
	args ...any,
) (val any, err error) {
	err = s.brk.DoWithAcceptable(func() error {
		conn, err := getRedis(s)
		if err != nil {
			return err
		}

		val, err = conn.EvalSha(ctx, sha, keys, args...).Result()
		return err
	}, acceptable)

	return
}

// Exists is the implementation of redis exists command.
func (s *Redis) Exists(key string) (bool, error) {
	return s.ExistsCtx(context.Background(), key)
}

// ExistsCtx is the implementation of redis exists command.
func (s *Redis) ExistsCtx(ctx context.Context, key string) (val bool, err error) {
	err = s.brk.DoWithAcceptable(func() error {
		conn, err := getRedis(s)
		if err != nil {
			return err
		}

		v, err := conn.Exists(ctx, key).Result()
		if err != nil {
			return err
		}

		val = v == 1
		return nil
	}, acceptable)

	return
}

// Expire is the implementation of redis expire command.
func (s *Redis) Expire(key string, seconds int) error {
	return s.ExpireCtx(context.Background(), key, seconds)
}

// ExpireCtx is the implementation of redis expire command.
func (s *Redis) ExpireCtx(ctx context.Context, key string, seconds int) error {
	return s.brk.DoWithAcceptable(func() error {
		conn, err := getRedis(s)
		if err != nil {
			return err
		}

		return conn.Expire(ctx, key, time.Duration(seconds)*time.Second).Err()
	}, acceptable)
}

// Expireat is the implementation of redis expireat command.
func (s *Redis) Expireat(key string, expireTime int64) error {
	return s.ExpireatCtx(context.Background(), key, expireTime)
}

// ExpireatCtx is the implementation of redis expireat command.
func (s *Redis) ExpireatCtx(ctx context.Context, key string, expireTime int64) error {
	return s.brk.DoWithAcceptable(func() error {
		conn, err := getRedis(s)
		if err != nil {
			return err
		}

		return conn.ExpireAt(ctx, key, time.Unix(expireTime, 0)).Err()
	}, acceptable)
}

// GeoAdd is the implementation of redis geoadd command.
func (s *Redis) GeoAdd(key string, geoLocation ...*GeoLocation) (int64, error) {
	return s.GeoAddCtx(context.Background(), key, geoLocation...)
}

// GeoAddCtx is the implementation of redis geoadd command.
func (s *Redis) GeoAddCtx(ctx context.Context, key string, geoLocation ...*GeoLocation) (
	val int64, err error,
) {
	err = s.brk.DoWithAcceptable(func() error {
		conn, err := getRedis(s)
		if err != nil {
			return err
		}

		v, err := conn.GeoAdd(ctx, key, geoLocation...).Result()
		if err != nil {
			return err
		}

		val = v
		return nil
	}, acceptable)

	return
}

// GeoDist is the implementation of redis geodist command.
func (s *Redis) GeoDist(key, member1, member2, unit string) (float64, error) {
	return s.GeoDistCtx(context.Background(), key, member1, member2, unit)
}

// GeoDistCtx is the implementation of redis geodist command.
func (s *Redis) GeoDistCtx(ctx context.Context, key, member1, member2, unit string) (
	val float64, err error,
) {
	err = s.brk.DoWithAcceptable(func() error {
		conn, err := getRedis(s)
		if err != nil {
			return err
		}

		v, err := conn.GeoDist(ctx, key, member1, member2, unit).Result()
		if err != nil {
			return err
		}

		val = v
		return nil
	}, acceptable)

	return
}

// GeoHash is the implementation of redis geohash command.
func (s *Redis) GeoHash(key string, members ...string) ([]string, error) {
	return s.GeoHashCtx(context.Background(), key, members...)
}

// GeoHashCtx is the implementation of redis geohash command.
func (s *Redis) GeoHashCtx(ctx context.Context, key string, members ...string) (
	val []string, err error,
) {
	err = s.brk.DoWithAcceptable(func() error {
		conn, err := getRedis(s)
		if err != nil {
			return err
		}

		v, err := conn.GeoHash(ctx, key, members...).Result()
		if err != nil {
			return err
		}

		val = v
		return nil
	}, acceptable)

	return
}

// GeoRadius is the implementation of redis georadius command.
func (s *Redis) GeoRadius(key string, longitude, latitude float64, query *GeoRadiusQuery) (
	[]GeoLocation, error,
) {
	return s.GeoRadiusCtx(context.Background(), key, longitude, latitude, query)
}

// GeoRadiusCtx is the implementation of redis georadius command.
func (s *Redis) GeoRadiusCtx(ctx context.Context, key string, longitude, latitude float64,
	query *GeoRadiusQuery,
) (val []GeoLocation, err error) {
	err = s.brk.DoWithAcceptable(func() error {
		conn, err := getRedis(s)
		if err != nil {
			return err
		}

		v, err := conn.GeoRadius(ctx, key, longitude, latitude, query).Result()
		if err != nil {
			return err
		}

		val = v
		return nil
	}, acceptable)

	return
}

// GeoRadiusByMember is the implementation of redis georadiusbymember command.
func (s *Redis) GeoRadiusByMember(key, member string, query *GeoRadiusQuery) ([]GeoLocation, error) {
	return s.GeoRadiusByMemberCtx(context.Background(), key, member, query)
}

// GeoRadiusByMemberCtx is the implementation of redis georadiusbymember command.
func (s *Redis) GeoRadiusByMemberCtx(ctx context.Context, key, member string,
	query *GeoRadiusQuery,
) (val []GeoLocation, err error) {
	err = s.brk.DoWithAcceptable(func() error {
		conn, err := getRedis(s)
		if err != nil {
			return err
		}

		v, err := conn.GeoRadiusByMember(ctx, key, member, query).Result()
		if err != nil {
			return err
		}

		val = v
		return nil
	}, acceptable)

	return
}

// GeoPos is the implementation of redis geopos command.
func (s *Redis) GeoPos(key string, members ...string) ([]*GeoPos, error) {
	return s.GeoPosCtx(context.Background(), key, members...)
}

// GeoPosCtx is the implementation of redis geopos command.
func (s *Redis) GeoPosCtx(ctx context.Context, key string, members ...string) (
	val []*GeoPos, err error,
) {
	err = s.brk.DoWithAcceptable(func() error {
		conn, err := getRedis(s)
		if err != nil {
			return err
		}

		v, err := conn.GeoPos(ctx, key, members...).Result()
		if err != nil {
			return err
		}

		val = v
		return nil
	}, acceptable)

	return
}

// Get is the implementation of redis get command.
func (s *Redis) Get(key string) (string, error) {
	return s.GetCtx(context.Background(), key)
}

// GetCtx is the implementation of redis get command.
func (s *Redis) GetCtx(ctx context.Context, key string) (val string, err error) {
	err = s.brk.DoWithAcceptable(func() error {
		conn, err := getRedis(s)
		if err != nil {
			return err
		}

		if val, err = conn.Get(ctx, key).Result(); err == red.Nil {
			return nil
		} else if err != nil {
			return err
		} else {
			return nil
		}
	}, acceptable)

	return
}

// GetBit is the implementation of redis getbit command.
func (s *Redis) GetBit(key string, offset int64) (int, error) {
	return s.GetBitCtx(context.Background(), key, offset)
}

// GetBitCtx is the implementation of redis getbit command.
func (s *Redis) GetBitCtx(ctx context.Context, key string, offset int64) (val int, err error) {
	err = s.brk.DoWithAcceptable(func() error {
		conn, err := getRedis(s)
		if err != nil {
			return err
		}

		v, err := conn.GetBit(ctx, key, offset).Result()
		if err != nil {
			return err
		}

		val = int(v)
		return nil
	}, acceptable)

	return
}

// GetSet is the implementation of redis getset command.
func (s *Redis) GetSet(key, value string) (string, error) {
	return s.GetSetCtx(context.Background(), key, value)
}

// GetSetCtx is the implementation of redis getset command.
func (s *Redis) GetSetCtx(ctx context.Context, key, value string) (val string, err error) {
	err = s.brk.DoWithAcceptable(func() error {
		conn, err := getRedis(s)
		if err != nil {
			return err
		}

		if val, err = conn.GetSet(ctx, key, value).Result(); err == red.Nil {
			return nil
		}

		return err
	}, acceptable)

	return
}

// Hdel is the implementation of redis hdel command.
func (s *Redis) Hdel(key string, fields ...string) (bool, error) {
	return s.HdelCtx(context.Background(), key, fields...)
}

// HdelCtx is the implementation of redis hdel command.
func (s *Redis) HdelCtx(ctx context.Context, key string, fields ...string) (val bool, err error) {
	err = s.brk.DoWithAcceptable(func() error {
		conn, err := getRedis(s)
		if err != nil {
			return err
		}

		v, err := conn.HDel(ctx, key, fields...).Result()
		if err != nil {
			return err
		}

		val = v >= 1
		return nil
	}, acceptable)

	return
}

// Hexists is the implementation of redis hexists command.
func (s *Redis) Hexists(key, field string) (bool, error) {
	return s.HexistsCtx(context.Background(), key, field)
}

// HexistsCtx is the implementation of redis hexists command.
func (s *Redis) HexistsCtx(ctx context.Context, key, field string) (val bool, err error) {
	err = s.brk.DoWithAcceptable(func() error {
		conn, err := getRedis(s)
		if err != nil {
			return err
		}

		val, err = conn.HExists(ctx, key, field).Result()
		return err
	}, acceptable)

	return
}

// Hget is the implementation of redis hget command.
func (s *Redis) Hget(key, field string) (string, error) {
	return s.HgetCtx(context.Background(), key, field)
}

// HgetCtx is the implementation of redis hget command.
func (s *Redis) HgetCtx(ctx context.Context, key, field string) (val string, err error) {
	err = s.brk.DoWithAcceptable(func() error {
		conn, err := getRedis(s)
		if err != nil {
			return err
		}

		val, err = conn.HGet(ctx, key, field).Result()
		return err
	}, acceptable)

	return
}

// Hgetall is the implementation of redis hgetall command.
func (s *Redis) Hgetall(key string) (map[string]string, error) {
	return s.HgetallCtx(context.Background(), key)
}

// HgetallCtx is the implementation of redis hgetall command.
func (s *Redis) HgetallCtx(ctx context.Context, key string) (val map[string]string, err error) {
	err = s.brk.DoWithAcceptable(func() error {
		conn, err := getRedis(s)
		if err != nil {
			return err
		}

		val, err = conn.HGetAll(ctx, key).Result()
		return err
	}, acceptable)

	return
}

// Hincrby is the implementation of redis hincrby command.
func (s *Redis) Hincrby(key, field string, increment int) (int, error) {
	return s.HincrbyCtx(context.Background(), key, field, increment)
}

// HincrbyCtx is the implementation of redis hincrby command.
func (s *Redis) HincrbyCtx(ctx context.Context, key, field string, increment int) (val int, err error) {
	err = s.brk.DoWithAcceptable(func() error {
		conn, err := getRedis(s)
		if err != nil {
			return err
		}

		v, err := conn.HIncrBy(ctx, key, field, int64(increment)).Result()
		if err != nil {
			return err
		}

		val = int(v)
		return nil
	}, acceptable)

	return
}

// HincrbyFloat is the implementation of redis hincrby command.
func (s *Redis) HincrbyFloat(key, field string, increment float64) (float64, error) {
	return s.HincrbyFloatCtx(context.Background(), key, field, increment)
}

// HincrbyFloatCtx is the implementation of redis hincrby command.
func (s *Redis) HincrbyFloatCtx(ctx context.Context, key, field string, increment float64) (val float64, err error) {
	err = s.brk.DoWithAcceptable(func() error {
		conn, err := getRedis(s)
		if err != nil {
			return err
		}
		val, err = conn.HIncrByFloat(ctx, key, field, increment).Result()
		if err != nil {
			return err
		}
		return nil
	}, acceptable)

	return
}

// Hkeys is the implementation of redis hkeys command.
func (s *Redis) Hkeys(key string) ([]string, error) {
	return s.HkeysCtx(context.Background(), key)
}

// HkeysCtx is the implementation of redis hkeys command.
func (s *Redis) HkeysCtx(ctx context.Context, key string) (val []string, err error) {
	err = s.brk.DoWithAcceptable(func() error {
		conn, err := getRedis(s)
		if err != nil {
			return err
		}

		val, err = conn.HKeys(ctx, key).Result()
		return err
	}, acceptable)

	return
}

// Hlen is the implementation of redis hlen command.
func (s *Redis) Hlen(key string) (int, error) {
	return s.HlenCtx(context.Background(), key)
}

// HlenCtx is the implementation of redis hlen command.
func (s *Redis) HlenCtx(ctx context.Context, key string) (val int, err error) {
	err = s.brk.DoWithAcceptable(func() error {
		conn, err := getRedis(s)
		if err != nil {
			return err
		}

		v, err := conn.HLen(ctx, key).Result()
		if err != nil {
			return err
		}

		val = int(v)
		return nil
	}, acceptable)

	return
}

// Hmget is the implementation of redis hmget command.
func (s *Redis) Hmget(key string, fields ...string) ([]string, error) {
	return s.HmgetCtx(context.Background(), key, fields...)
}

// HmgetCtx is the implementation of redis hmget command.
func (s *Redis) HmgetCtx(ctx context.Context, key string, fields ...string) (val []string, err error) {
	err = s.brk.DoWithAcceptable(func() error {
		conn, err := getRedis(s)
		if err != nil {
			return err
		}

		v, err := conn.HMGet(ctx, key, fields...).Result()
		if err != nil {
			return err
		}

		val = toStrings(v)
		return nil
	}, acceptable)

	return
}

// Hset is the implementation of redis hset command.
func (s *Redis) Hset(key, field, value string) error {
	return s.HsetCtx(context.Background(), key, field, value)
}

// HsetCtx is the implementation of redis hset command.
func (s *Redis) HsetCtx(ctx context.Context, key, field, value string) error {
	return s.brk.DoWithAcceptable(func() error {
		conn, err := getRedis(s)
		if err != nil {
			return err
		}

		return conn.HSet(ctx, key, field, value).Err()
	}, acceptable)
}

// Hsetnx is the implementation of redis hsetnx command.
func (s *Redis) Hsetnx(key, field, value string) (bool, error) {
	return s.HsetnxCtx(context.Background(), key, field, value)
}

// HsetnxCtx is the implementation of redis hsetnx command.
func (s *Redis) HsetnxCtx(ctx context.Context, key, field, value string) (val bool, err error) {
	err = s.brk.DoWithAcceptable(func() error {
		conn, err := getRedis(s)
		if err != nil {
			return err
		}

		val, err = conn.HSetNX(ctx, key, field, value).Result()
		return err
	}, acceptable)

	return
}

// Hmset is the implementation of redis hmset command.
func (s *Redis) Hmset(key string, fieldsAndValues map[string]string) error {
	return s.HmsetCtx(context.Background(), key, fieldsAndValues)
}

// HmsetCtx is the implementation of redis hmset command.
func (s *Redis) HmsetCtx(ctx context.Context, key string, fieldsAndValues map[string]string) error {
	return s.brk.DoWithAcceptable(func() error {
		conn, err := getRedis(s)
		if err != nil {
			return err
		}

		vals := make(map[string]any, len(fieldsAndValues))
		for k, v := range fieldsAndValues {
			vals[k] = v
		}

		return conn.HMSet(ctx, key, vals).Err()
	}, acceptable)
}

// Hscan is the implementation of redis hscan command.
func (s *Redis) Hscan(key string, cursor uint64, match string, count int64) (
	keys []string, cur uint64, err error,
) {
	return s.HscanCtx(context.Background(), key, cursor, match, count)
}

// HscanCtx is the implementation of redis hscan command.
func (s *Redis) HscanCtx(ctx context.Context, key string, cursor uint64, match string, count int64) (
	keys []string, cur uint64, err error,
) {
	err = s.brk.DoWithAcceptable(func() error {
		conn, err := getRedis(s)
		if err != nil {
			return err
		}

		keys, cur, err = conn.HScan(ctx, key, cursor, match, count).Result()
		return err
	}, acceptable)

	return
}

// Hvals is the implementation of redis hvals command.
func (s *Redis) Hvals(key string) ([]string, error) {
	return s.HvalsCtx(context.Background(), key)
}

// HvalsCtx is the implementation of redis hvals command.
func (s *Redis) HvalsCtx(ctx context.Context, key string) (val []string, err error) {
	err = s.brk.DoWithAcceptable(func() error {
		conn, err := getRedis(s)
		if err != nil {
			return err
		}

		val, err = conn.HVals(ctx, key).Result()
		return err
	}, acceptable)

	return
}

// Incr is the implementation of redis incr command.
func (s *Redis) Incr(key string) (int64, error) {
	return s.IncrCtx(context.Background(), key)
}

// IncrCtx is the implementation of redis incr command.
func (s *Redis) IncrCtx(ctx context.Context, key string) (val int64, err error) {
	err = s.brk.DoWithAcceptable(func() error {
		conn, err := getRedis(s)
		if err != nil {
			return err
		}

		val, err = conn.Incr(ctx, key).Result()
		return err
	}, acceptable)

	return
}

// Incrby is the implementation of redis incrby command.
func (s *Redis) Incrby(key string, increment int64) (int64, error) {
	return s.IncrbyCtx(context.Background(), key, increment)
}

// IncrbyCtx is the implementation of redis incrby command.
func (s *Redis) IncrbyCtx(ctx context.Context, key string, increment int64) (val int64, err error) {
	err = s.brk.DoWithAcceptable(func() error {
		conn, err := getRedis(s)
		if err != nil {
			return err
		}

		val, err = conn.IncrBy(ctx, key, increment).Result()
		return err
	}, acceptable)

	return
}

<<<<<<< HEAD
// Incrby is the implementation of redis incrby command.
=======
// IncrbyFloat is the implementation of redis incrby command.
>>>>>>> 10da5e04
func (s *Redis) IncrbyFloat(key string, increment float64) (float64, error) {
	return s.IncrbyFloatCtx(context.Background(), key, increment)
}

// IncrbyFloatCtx is the implementation of redis incrby command.
func (s *Redis) IncrbyFloatCtx(ctx context.Context, key string, increment float64) (val float64, err error) {
	err = s.brk.DoWithAcceptable(func() error {
		conn, err := getRedis(s)
		if err != nil {
			return err
		}

		val, err = conn.IncrByFloat(ctx, key, increment).Result()
		return err
	}, acceptable)

	return
}

// Keys is the implementation of redis keys command.
func (s *Redis) Keys(pattern string) ([]string, error) {
	return s.KeysCtx(context.Background(), pattern)
}

// KeysCtx is the implementation of redis keys command.
func (s *Redis) KeysCtx(ctx context.Context, pattern string) (val []string, err error) {
	err = s.brk.DoWithAcceptable(func() error {
		conn, err := getRedis(s)
		if err != nil {
			return err
		}

		val, err = conn.Keys(ctx, pattern).Result()
		return err
	}, acceptable)

	return
}

// Llen is the implementation of redis llen command.
func (s *Redis) Llen(key string) (int, error) {
	return s.LlenCtx(context.Background(), key)
}

// LlenCtx is the implementation of redis llen command.
func (s *Redis) LlenCtx(ctx context.Context, key string) (val int, err error) {
	err = s.brk.DoWithAcceptable(func() error {
		conn, err := getRedis(s)
		if err != nil {
			return err
		}

		v, err := conn.LLen(ctx, key).Result()
		if err != nil {
			return err
		}

		val = int(v)
		return nil
	}, acceptable)

	return
}

// Lindex is the implementation of redis lindex command.
func (s *Redis) Lindex(key string, index int64) (string, error) {
	return s.LindexCtx(context.Background(), key, index)
}

// LindexCtx is the implementation of redis lindex command.
func (s *Redis) LindexCtx(ctx context.Context, key string, index int64) (val string, err error) {
	err = s.brk.DoWithAcceptable(func() error {
		conn, err := getRedis(s)
		if err != nil {
			return err
		}

		val, err = conn.LIndex(ctx, key, index).Result()
		return err
	}, acceptable)

	return
}

// Lpop is the implementation of redis lpop command.
func (s *Redis) Lpop(key string) (string, error) {
	return s.LpopCtx(context.Background(), key)
}

// LpopCtx is the implementation of redis lpop command.
func (s *Redis) LpopCtx(ctx context.Context, key string) (val string, err error) {
	err = s.brk.DoWithAcceptable(func() error {
		conn, err := getRedis(s)
		if err != nil {
			return err
		}

		val, err = conn.LPop(ctx, key).Result()
		return err
	}, acceptable)

	return
}

// Lpush is the implementation of redis lpush command.
func (s *Redis) Lpush(key string, values ...any) (int, error) {
	return s.LpushCtx(context.Background(), key, values...)
}

// LpushCtx is the implementation of redis lpush command.
func (s *Redis) LpushCtx(ctx context.Context, key string, values ...any) (val int, err error) {
	err = s.brk.DoWithAcceptable(func() error {
		conn, err := getRedis(s)
		if err != nil {
			return err
		}

		v, err := conn.LPush(ctx, key, values...).Result()
		if err != nil {
			return err
		}

		val = int(v)
		return nil
	}, acceptable)

	return
}

// Lrange is the implementation of redis lrange command.
func (s *Redis) Lrange(key string, start, stop int) ([]string, error) {
	return s.LrangeCtx(context.Background(), key, start, stop)
}

// LrangeCtx is the implementation of redis lrange command.
func (s *Redis) LrangeCtx(ctx context.Context, key string, start, stop int) (val []string, err error) {
	err = s.brk.DoWithAcceptable(func() error {
		conn, err := getRedis(s)
		if err != nil {
			return err
		}

		val, err = conn.LRange(ctx, key, int64(start), int64(stop)).Result()
		return err
	}, acceptable)

	return
}

// Lrem is the implementation of redis lrem command.
func (s *Redis) Lrem(key string, count int, value string) (int, error) {
	return s.LremCtx(context.Background(), key, count, value)
}

// LremCtx is the implementation of redis lrem command.
func (s *Redis) LremCtx(ctx context.Context, key string, count int, value string) (val int, err error) {
	err = s.brk.DoWithAcceptable(func() error {
		conn, err := getRedis(s)
		if err != nil {
			return err
		}

		v, err := conn.LRem(ctx, key, int64(count), value).Result()
		if err != nil {
			return err
		}

		val = int(v)
		return nil
	}, acceptable)

	return
}

// Ltrim is the implementation of redis ltrim command.
func (s *Redis) Ltrim(key string, start, stop int64) error {
	return s.LtrimCtx(context.Background(), key, start, stop)
}

// LtrimCtx is the implementation of redis ltrim command.
func (s *Redis) LtrimCtx(ctx context.Context, key string, start, stop int64) error {
	return s.brk.DoWithAcceptable(func() error {
		conn, err := getRedis(s)
		if err != nil {
			return err
		}

		return conn.LTrim(ctx, key, start, stop).Err()
	}, acceptable)
}

// Mget is the implementation of redis mget command.
func (s *Redis) Mget(keys ...string) ([]string, error) {
	return s.MgetCtx(context.Background(), keys...)
}

// MgetCtx is the implementation of redis mget command.
func (s *Redis) MgetCtx(ctx context.Context, keys ...string) (val []string, err error) {
	err = s.brk.DoWithAcceptable(func() error {
		conn, err := getRedis(s)
		if err != nil {
			return err
		}

		v, err := conn.MGet(ctx, keys...).Result()
		if err != nil {
			return err
		}

		val = toStrings(v)
		return nil
	}, acceptable)

	return
}

// Persist is the implementation of redis persist command.
func (s *Redis) Persist(key string) (bool, error) {
	return s.PersistCtx(context.Background(), key)
}

// PersistCtx is the implementation of redis persist command.
func (s *Redis) PersistCtx(ctx context.Context, key string) (val bool, err error) {
	err = s.brk.DoWithAcceptable(func() error {
		conn, err := getRedis(s)
		if err != nil {
			return err
		}

		val, err = conn.Persist(ctx, key).Result()
		return err
	}, acceptable)

	return
}

// Pfadd is the implementation of redis pfadd command.
func (s *Redis) Pfadd(key string, values ...any) (bool, error) {
	return s.PfaddCtx(context.Background(), key, values...)
}

// PfaddCtx is the implementation of redis pfadd command.
func (s *Redis) PfaddCtx(ctx context.Context, key string, values ...any) (val bool, err error) {
	err = s.brk.DoWithAcceptable(func() error {
		conn, err := getRedis(s)
		if err != nil {
			return err
		}

		v, err := conn.PFAdd(ctx, key, values...).Result()
		if err != nil {
			return err
		}

		val = v >= 1
		return nil
	}, acceptable)

	return
}

// Pfcount is the implementation of redis pfcount command.
func (s *Redis) Pfcount(key string) (int64, error) {
	return s.PfcountCtx(context.Background(), key)
}

// PfcountCtx is the implementation of redis pfcount command.
func (s *Redis) PfcountCtx(ctx context.Context, key string) (val int64, err error) {
	err = s.brk.DoWithAcceptable(func() error {
		conn, err := getRedis(s)
		if err != nil {
			return err
		}

		val, err = conn.PFCount(ctx, key).Result()
		return err
	}, acceptable)

	return
}

// Pfmerge is the implementation of redis pfmerge command.
func (s *Redis) Pfmerge(dest string, keys ...string) error {
	return s.PfmergeCtx(context.Background(), dest, keys...)
}

// PfmergeCtx is the implementation of redis pfmerge command.
func (s *Redis) PfmergeCtx(ctx context.Context, dest string, keys ...string) error {
	return s.brk.DoWithAcceptable(func() error {
		conn, err := getRedis(s)
		if err != nil {
			return err
		}

		_, err = conn.PFMerge(ctx, dest, keys...).Result()
		return err
	}, acceptable)
}

// Ping is the implementation of redis ping command.
func (s *Redis) Ping() bool {
	return s.PingCtx(context.Background())
}

// PingCtx is the implementation of redis ping command.
func (s *Redis) PingCtx(ctx context.Context) (val bool) {
	// ignore error, error means false
	_ = s.brk.DoWithAcceptable(func() error {
		conn, err := getRedis(s)
		if err != nil {
			val = false
			return nil
		}

		v, err := conn.Ping(ctx).Result()
		if err != nil {
			val = false
			return nil
		}

		val = v == "PONG"
		return nil
	}, acceptable)

	return
}

// Pipelined lets fn execute pipelined commands.
func (s *Redis) Pipelined(fn func(Pipeliner) error) error {
	return s.PipelinedCtx(context.Background(), fn)
}

// PipelinedCtx lets fn execute pipelined commands.
// Results need to be retrieved by calling Pipeline.Exec()
func (s *Redis) PipelinedCtx(ctx context.Context, fn func(Pipeliner) error) error {
	return s.brk.DoWithAcceptable(func() error {
		conn, err := getRedis(s)
		if err != nil {
			return err
		}

		_, err = conn.Pipelined(ctx, fn)
		return err
	}, acceptable)
}

// Rpop is the implementation of redis rpop command.
func (s *Redis) Rpop(key string) (string, error) {
	return s.RpopCtx(context.Background(), key)
}

// RpopCtx is the implementation of redis rpop command.
func (s *Redis) RpopCtx(ctx context.Context, key string) (val string, err error) {
	err = s.brk.DoWithAcceptable(func() error {
		conn, err := getRedis(s)
		if err != nil {
			return err
		}

		val, err = conn.RPop(ctx, key).Result()
		return err
	}, acceptable)

	return
}

// Rpush is the implementation of redis rpush command.
func (s *Redis) Rpush(key string, values ...any) (int, error) {
	return s.RpushCtx(context.Background(), key, values...)
}

// RpushCtx is the implementation of redis rpush command.
func (s *Redis) RpushCtx(ctx context.Context, key string, values ...any) (val int, err error) {
	err = s.brk.DoWithAcceptable(func() error {
		conn, err := getRedis(s)
		if err != nil {
			return err
		}

		v, err := conn.RPush(ctx, key, values...).Result()
		if err != nil {
			return err
		}

		val = int(v)
		return nil
	}, acceptable)

	return
}

// Sadd is the implementation of redis sadd command.
func (s *Redis) Sadd(key string, values ...any) (int, error) {
	return s.SaddCtx(context.Background(), key, values...)
}

// SaddCtx is the implementation of redis sadd command.
func (s *Redis) SaddCtx(ctx context.Context, key string, values ...any) (val int, err error) {
	err = s.brk.DoWithAcceptable(func() error {
		conn, err := getRedis(s)
		if err != nil {
			return err
		}

		v, err := conn.SAdd(ctx, key, values...).Result()
		if err != nil {
			return err
		}

		val = int(v)
		return nil
	}, acceptable)

	return
}

// Scan is the implementation of redis scan command.
func (s *Redis) Scan(cursor uint64, match string, count int64) (keys []string, cur uint64, err error) {
	return s.ScanCtx(context.Background(), cursor, match, count)
}

// ScanCtx is the implementation of redis scan command.
func (s *Redis) ScanCtx(ctx context.Context, cursor uint64, match string, count int64) (
	keys []string, cur uint64, err error,
) {
	err = s.brk.DoWithAcceptable(func() error {
		conn, err := getRedis(s)
		if err != nil {
			return err
		}

		keys, cur, err = conn.Scan(ctx, cursor, match, count).Result()
		return err
	}, acceptable)

	return
}

// SetBit is the implementation of redis setbit command.
func (s *Redis) SetBit(key string, offset int64, value int) (int, error) {
	return s.SetBitCtx(context.Background(), key, offset, value)
}

// SetBitCtx is the implementation of redis setbit command.
func (s *Redis) SetBitCtx(ctx context.Context, key string, offset int64, value int) (val int, err error) {
	err = s.brk.DoWithAcceptable(func() error {
		conn, err := getRedis(s)
		if err != nil {
			return err
		}

		v, err := conn.SetBit(ctx, key, offset, value).Result()
		if err != nil {
			return err
		}

		val = int(v)
		return nil
	}, acceptable)

	return
}

// Sscan is the implementation of redis sscan command.
func (s *Redis) Sscan(key string, cursor uint64, match string, count int64) (
	keys []string, cur uint64, err error,
) {
	return s.SscanCtx(context.Background(), key, cursor, match, count)
}

// SscanCtx is the implementation of redis sscan command.
func (s *Redis) SscanCtx(ctx context.Context, key string, cursor uint64, match string, count int64) (
	keys []string, cur uint64, err error,
) {
	err = s.brk.DoWithAcceptable(func() error {
		conn, err := getRedis(s)
		if err != nil {
			return err
		}

		keys, cur, err = conn.SScan(ctx, key, cursor, match, count).Result()
		return err
	}, acceptable)

	return
}

// Scard is the implementation of redis scard command.
func (s *Redis) Scard(key string) (int64, error) {
	return s.ScardCtx(context.Background(), key)
}

// ScardCtx is the implementation of redis scard command.
func (s *Redis) ScardCtx(ctx context.Context, key string) (val int64, err error) {
	err = s.brk.DoWithAcceptable(func() error {
		conn, err := getRedis(s)
		if err != nil {
			return err
		}

		val, err = conn.SCard(ctx, key).Result()
		return err
	}, acceptable)

	return
}

// ScriptLoad is the implementation of redis script load command.
func (s *Redis) ScriptLoad(script string) (string, error) {
	return s.ScriptLoadCtx(context.Background(), script)
}

// ScriptLoadCtx is the implementation of redis script load command.
func (s *Redis) ScriptLoadCtx(ctx context.Context, script string) (string, error) {
	conn, err := getRedis(s)
	if err != nil {
		return "", err
	}

	return conn.ScriptLoad(ctx, script).Result()
}

// Set is the implementation of redis set command.
func (s *Redis) Set(key, value string) error {
	return s.SetCtx(context.Background(), key, value)
}

// SetCtx is the implementation of redis set command.
func (s *Redis) SetCtx(ctx context.Context, key, value string) error {
	return s.brk.DoWithAcceptable(func() error {
		conn, err := getRedis(s)
		if err != nil {
			return err
		}

		return conn.Set(ctx, key, value, 0).Err()
	}, acceptable)
}

// Setex is the implementation of redis setex command.
func (s *Redis) Setex(key, value string, seconds int) error {
	return s.SetexCtx(context.Background(), key, value, seconds)
}

// SetexCtx is the implementation of redis setex command.
func (s *Redis) SetexCtx(ctx context.Context, key, value string, seconds int) error {
	return s.brk.DoWithAcceptable(func() error {
		conn, err := getRedis(s)
		if err != nil {
			return err
		}

		return conn.Set(ctx, key, value, time.Duration(seconds)*time.Second).Err()
	}, acceptable)
}

// Setnx is the implementation of redis setnx command.
func (s *Redis) Setnx(key, value string) (bool, error) {
	return s.SetnxCtx(context.Background(), key, value)
}

// SetnxCtx is the implementation of redis setnx command.
func (s *Redis) SetnxCtx(ctx context.Context, key, value string) (val bool, err error) {
	err = s.brk.DoWithAcceptable(func() error {
		conn, err := getRedis(s)
		if err != nil {
			return err
		}

		val, err = conn.SetNX(ctx, key, value, 0).Result()
		return err
	}, acceptable)

	return
}

// SetnxEx is the implementation of redis setnx command with expire.
func (s *Redis) SetnxEx(key, value string, seconds int) (bool, error) {
	return s.SetnxExCtx(context.Background(), key, value, seconds)
}

// SetnxExCtx is the implementation of redis setnx command with expire.
func (s *Redis) SetnxExCtx(ctx context.Context, key, value string, seconds int) (val bool, err error) {
	err = s.brk.DoWithAcceptable(func() error {
		conn, err := getRedis(s)
		if err != nil {
			return err
		}

		val, err = conn.SetNX(ctx, key, value, time.Duration(seconds)*time.Second).Result()
		return err
	}, acceptable)

	return
}

// Sismember is the implementation of redis sismember command.
func (s *Redis) Sismember(key string, value any) (bool, error) {
	return s.SismemberCtx(context.Background(), key, value)
}

// SismemberCtx is the implementation of redis sismember command.
func (s *Redis) SismemberCtx(ctx context.Context, key string, value any) (val bool, err error) {
	err = s.brk.DoWithAcceptable(func() error {
		conn, err := getRedis(s)
		if err != nil {
			return err
		}

		val, err = conn.SIsMember(ctx, key, value).Result()
		return err
	}, acceptable)

	return
}

// Smembers is the implementation of redis smembers command.
func (s *Redis) Smembers(key string) ([]string, error) {
	return s.SmembersCtx(context.Background(), key)
}

// SmembersCtx is the implementation of redis smembers command.
func (s *Redis) SmembersCtx(ctx context.Context, key string) (val []string, err error) {
	err = s.brk.DoWithAcceptable(func() error {
		conn, err := getRedis(s)
		if err != nil {
			return err
		}

		val, err = conn.SMembers(ctx, key).Result()
		return err
	}, acceptable)

	return
}

// Spop is the implementation of redis spop command.
func (s *Redis) Spop(key string) (string, error) {
	return s.SpopCtx(context.Background(), key)
}

// SpopCtx is the implementation of redis spop command.
func (s *Redis) SpopCtx(ctx context.Context, key string) (val string, err error) {
	err = s.brk.DoWithAcceptable(func() error {
		conn, err := getRedis(s)
		if err != nil {
			return err
		}

		val, err = conn.SPop(ctx, key).Result()
		return err
	}, acceptable)

	return
}

// Srandmember is the implementation of redis srandmember command.
func (s *Redis) Srandmember(key string, count int) ([]string, error) {
	return s.SrandmemberCtx(context.Background(), key, count)
}

// SrandmemberCtx is the implementation of redis srandmember command.
func (s *Redis) SrandmemberCtx(ctx context.Context, key string, count int) (val []string, err error) {
	err = s.brk.DoWithAcceptable(func() error {
		conn, err := getRedis(s)
		if err != nil {
			return err
		}

		val, err = conn.SRandMemberN(ctx, key, int64(count)).Result()
		return err
	}, acceptable)

	return
}

// Srem is the implementation of redis srem command.
func (s *Redis) Srem(key string, values ...any) (int, error) {
	return s.SremCtx(context.Background(), key, values...)
}

// SremCtx is the implementation of redis srem command.
func (s *Redis) SremCtx(ctx context.Context, key string, values ...any) (val int, err error) {
	err = s.brk.DoWithAcceptable(func() error {
		conn, err := getRedis(s)
		if err != nil {
			return err
		}

		v, err := conn.SRem(ctx, key, values...).Result()
		if err != nil {
			return err
		}

		val = int(v)
		return nil
	}, acceptable)

	return
}

// String returns the string representation of s.
func (s *Redis) String() string {
	return s.Addr
}

// Sunion is the implementation of redis sunion command.
func (s *Redis) Sunion(keys ...string) ([]string, error) {
	return s.SunionCtx(context.Background(), keys...)
}

// SunionCtx is the implementation of redis sunion command.
func (s *Redis) SunionCtx(ctx context.Context, keys ...string) (val []string, err error) {
	err = s.brk.DoWithAcceptable(func() error {
		conn, err := getRedis(s)
		if err != nil {
			return err
		}

		val, err = conn.SUnion(ctx, keys...).Result()
		return err
	}, acceptable)

	return
}

// Sunionstore is the implementation of redis sunionstore command.
func (s *Redis) Sunionstore(destination string, keys ...string) (int, error) {
	return s.SunionstoreCtx(context.Background(), destination, keys...)
}

// SunionstoreCtx is the implementation of redis sunionstore command.
func (s *Redis) SunionstoreCtx(ctx context.Context, destination string, keys ...string) (
	val int, err error,
) {
	err = s.brk.DoWithAcceptable(func() error {
		conn, err := getRedis(s)
		if err != nil {
			return err
		}

		v, err := conn.SUnionStore(ctx, destination, keys...).Result()
		if err != nil {
			return err
		}

		val = int(v)
		return nil
	}, acceptable)

	return
}

// Sdiff is the implementation of redis sdiff command.
func (s *Redis) Sdiff(keys ...string) ([]string, error) {
	return s.SdiffCtx(context.Background(), keys...)
}

// SdiffCtx is the implementation of redis sdiff command.
func (s *Redis) SdiffCtx(ctx context.Context, keys ...string) (val []string, err error) {
	err = s.brk.DoWithAcceptable(func() error {
		conn, err := getRedis(s)
		if err != nil {
			return err
		}

		val, err = conn.SDiff(ctx, keys...).Result()
		return err
	}, acceptable)

	return
}

// Sdiffstore is the implementation of redis sdiffstore command.
func (s *Redis) Sdiffstore(destination string, keys ...string) (int, error) {
	return s.SdiffstoreCtx(context.Background(), destination, keys...)
}

// SdiffstoreCtx is the implementation of redis sdiffstore command.
func (s *Redis) SdiffstoreCtx(ctx context.Context, destination string, keys ...string) (
	val int, err error,
) {
	err = s.brk.DoWithAcceptable(func() error {
		conn, err := getRedis(s)
		if err != nil {
			return err
		}

		v, err := conn.SDiffStore(ctx, destination, keys...).Result()
		if err != nil {
			return err
		}

		val = int(v)
		return nil
	}, acceptable)

	return
}

// Sinter is the implementation of redis sinter command.
func (s *Redis) Sinter(keys ...string) ([]string, error) {
	return s.SinterCtx(context.Background(), keys...)
}

// SinterCtx is the implementation of redis sinter command.
func (s *Redis) SinterCtx(ctx context.Context, keys ...string) (val []string, err error) {
	err = s.brk.DoWithAcceptable(func() error {
		conn, err := getRedis(s)
		if err != nil {
			return err
		}

		val, err = conn.SInter(ctx, keys...).Result()
		return err
	}, acceptable)

	return
}

// Sinterstore is the implementation of redis sinterstore command.
func (s *Redis) Sinterstore(destination string, keys ...string) (int, error) {
	return s.SinterstoreCtx(context.Background(), destination, keys...)
}

// SinterstoreCtx is the implementation of redis sinterstore command.
func (s *Redis) SinterstoreCtx(ctx context.Context, destination string, keys ...string) (
	val int, err error,
) {
	err = s.brk.DoWithAcceptable(func() error {
		conn, err := getRedis(s)
		if err != nil {
			return err
		}

		v, err := conn.SInterStore(ctx, destination, keys...).Result()
		if err != nil {
			return err
		}

		val = int(v)
		return nil
	}, acceptable)

	return
}

// Ttl is the implementation of redis ttl command.
func (s *Redis) Ttl(key string) (int, error) {
	return s.TtlCtx(context.Background(), key)
}

// TtlCtx is the implementation of redis ttl command.
func (s *Redis) TtlCtx(ctx context.Context, key string) (val int, err error) {
	err = s.brk.DoWithAcceptable(func() error {
		conn, err := getRedis(s)
		if err != nil {
			return err
		}

		duration, err := conn.TTL(ctx, key).Result()
		if err != nil {
			return err
		}

		val = int(duration / time.Second)
		return nil
	}, acceptable)

	return
}

// Zadd is the implementation of redis zadd command.
func (s *Redis) Zadd(key string, score int64, value string) (bool, error) {
	return s.ZaddCtx(context.Background(), key, score, value)
}

// ZaddCtx is the implementation of redis zadd command.
func (s *Redis) ZaddCtx(ctx context.Context, key string, score int64, value string) (
	val bool, err error,
) {
	return s.ZaddFloatCtx(ctx, key, float64(score), value)
}

// ZaddFloat is the implementation of redis zadd command.
func (s *Redis) ZaddFloat(key string, score float64, value string) (bool, error) {
	return s.ZaddFloatCtx(context.Background(), key, score, value)
}

// ZaddFloatCtx is the implementation of redis zadd command.
func (s *Redis) ZaddFloatCtx(ctx context.Context, key string, score float64, value string) (
	val bool, err error,
) {
	err = s.brk.DoWithAcceptable(func() error {
		conn, err := getRedis(s)
		if err != nil {
			return err
		}

		v, err := conn.ZAdd(ctx, key, &red.Z{
			Score:  score,
			Member: value,
		}).Result()
		if err != nil {
			return err
		}

		val = v == 1
		return nil
	}, acceptable)

	return
}

// Zadds is the implementation of redis zadds command.
func (s *Redis) Zadds(key string, ps ...Pair) (int64, error) {
	return s.ZaddsCtx(context.Background(), key, ps...)
}

// ZaddsCtx is the implementation of redis zadds command.
func (s *Redis) ZaddsCtx(ctx context.Context, key string, ps ...Pair) (val int64, err error) {
	err = s.brk.DoWithAcceptable(func() error {
		conn, err := getRedis(s)
		if err != nil {
			return err
		}

		var zs []*red.Z
		for _, p := range ps {
			z := &red.Z{Score: float64(p.Score), Member: p.Key}
			zs = append(zs, z)
		}

		v, err := conn.ZAdd(ctx, key, zs...).Result()
		if err != nil {
			return err
		}

		val = v
		return nil
	}, acceptable)

	return
}

// Zcard is the implementation of redis zcard command.
func (s *Redis) Zcard(key string) (int, error) {
	return s.ZcardCtx(context.Background(), key)
}

// ZcardCtx is the implementation of redis zcard command.
func (s *Redis) ZcardCtx(ctx context.Context, key string) (val int, err error) {
	err = s.brk.DoWithAcceptable(func() error {
		conn, err := getRedis(s)
		if err != nil {
			return err
		}

		v, err := conn.ZCard(ctx, key).Result()
		if err != nil {
			return err
		}

		val = int(v)
		return nil
	}, acceptable)

	return
}

// Zcount is the implementation of redis zcount command.
func (s *Redis) Zcount(key string, start, stop int64) (int, error) {
	return s.ZcountCtx(context.Background(), key, start, stop)
}

// ZcountCtx is the implementation of redis zcount command.
func (s *Redis) ZcountCtx(ctx context.Context, key string, start, stop int64) (val int, err error) {
	err = s.brk.DoWithAcceptable(func() error {
		conn, err := getRedis(s)
		if err != nil {
			return err
		}

		v, err := conn.ZCount(ctx, key, strconv.FormatInt(start, 10),
			strconv.FormatInt(stop, 10)).Result()
		if err != nil {
			return err
		}

		val = int(v)
		return nil
	}, acceptable)

	return
}

// Zincrby is the implementation of redis zincrby command.
func (s *Redis) Zincrby(key string, increment int64, field string) (int64, error) {
	return s.ZincrbyCtx(context.Background(), key, increment, field)
}

// ZincrbyCtx is the implementation of redis zincrby command.
func (s *Redis) ZincrbyCtx(ctx context.Context, key string, increment int64, field string) (
	val int64, err error,
) {
	err = s.brk.DoWithAcceptable(func() error {
		conn, err := getRedis(s)
		if err != nil {
			return err
		}

		v, err := conn.ZIncrBy(ctx, key, float64(increment), field).Result()
		if err != nil {
			return err
		}

		val = int64(v)
		return nil
	}, acceptable)

	return
}

// Zscore is the implementation of redis zscore command.
func (s *Redis) Zscore(key, value string) (int64, error) {
	return s.ZscoreCtx(context.Background(), key, value)
}

// ZscoreCtx is the implementation of redis zscore command.
func (s *Redis) ZscoreCtx(ctx context.Context, key, value string) (val int64, err error) {
	err = s.brk.DoWithAcceptable(func() error {
		conn, err := getRedis(s)
		if err != nil {
			return err
		}

		v, err := conn.ZScore(ctx, key, value).Result()
		if err != nil {
			return err
		}

		val = int64(v)
		return nil
	}, acceptable)

	return
}

// ZscoreByFloat is the implementation of redis zscore command score by float.
func (s *Redis) ZscoreByFloat(key, value string) (float64, error) {
	return s.ZscoreByFloatCtx(context.Background(), key, value)
}

// ZscoreByFloatCtx is the implementation of redis zscore command score by float.
func (s *Redis) ZscoreByFloatCtx(ctx context.Context, key, value string) (val float64, err error) {
	err = s.brk.DoWithAcceptable(func() error {
		conn, err := getRedis(s)
		if err != nil {
			return err
		}
		val, err = conn.ZScore(ctx, key, value).Result()
		return err
	}, acceptable)

	return
}

// Zscan is the implementation of redis zscan command.
func (s *Redis) Zscan(key string, cursor uint64, match string, count int64) (
	keys []string, cur uint64, err error,
) {
	return s.ZscanCtx(context.Background(), key, cursor, match, count)
}

// ZscanCtx is the implementation of redis zscan command.
func (s *Redis) ZscanCtx(ctx context.Context, key string, cursor uint64, match string, count int64) (
	keys []string, cur uint64, err error,
) {
	err = s.brk.DoWithAcceptable(func() error {
		conn, err := getRedis(s)
		if err != nil {
			return err
		}

		keys, cur, err = conn.ZScan(ctx, key, cursor, match, count).Result()
		return err
	}, acceptable)

	return
}

// Zrank is the implementation of redis zrank command.
func (s *Redis) Zrank(key, field string) (int64, error) {
	return s.ZrankCtx(context.Background(), key, field)
}

// ZrankCtx is the implementation of redis zrank command.
func (s *Redis) ZrankCtx(ctx context.Context, key, field string) (val int64, err error) {
	err = s.brk.DoWithAcceptable(func() error {
		conn, err := getRedis(s)
		if err != nil {
			return err
		}

		val, err = conn.ZRank(ctx, key, field).Result()
		return err
	}, acceptable)

	return
}

// Zrem is the implementation of redis zrem command.
func (s *Redis) Zrem(key string, values ...any) (int, error) {
	return s.ZremCtx(context.Background(), key, values...)
}

// ZremCtx is the implementation of redis zrem command.
func (s *Redis) ZremCtx(ctx context.Context, key string, values ...any) (val int, err error) {
	err = s.brk.DoWithAcceptable(func() error {
		conn, err := getRedis(s)
		if err != nil {
			return err
		}

		v, err := conn.ZRem(ctx, key, values...).Result()
		if err != nil {
			return err
		}

		val = int(v)
		return nil
	}, acceptable)

	return
}

// Zremrangebyscore is the implementation of redis zremrangebyscore command.
func (s *Redis) Zremrangebyscore(key string, start, stop int64) (int, error) {
	return s.ZremrangebyscoreCtx(context.Background(), key, start, stop)
}

// ZremrangebyscoreCtx is the implementation of redis zremrangebyscore command.
func (s *Redis) ZremrangebyscoreCtx(ctx context.Context, key string, start, stop int64) (
	val int, err error,
) {
	err = s.brk.DoWithAcceptable(func() error {
		conn, err := getRedis(s)
		if err != nil {
			return err
		}

		v, err := conn.ZRemRangeByScore(ctx, key, strconv.FormatInt(start, 10),
			strconv.FormatInt(stop, 10)).Result()
		if err != nil {
			return err
		}

		val = int(v)
		return nil
	}, acceptable)

	return
}

// Zremrangebyrank is the implementation of redis zremrangebyrank command.
func (s *Redis) Zremrangebyrank(key string, start, stop int64) (int, error) {
	return s.ZremrangebyrankCtx(context.Background(), key, start, stop)
}

// ZremrangebyrankCtx is the implementation of redis zremrangebyrank command.
func (s *Redis) ZremrangebyrankCtx(ctx context.Context, key string, start, stop int64) (
	val int, err error,
) {
	err = s.brk.DoWithAcceptable(func() error {
		conn, err := getRedis(s)
		if err != nil {
			return err
		}

		v, err := conn.ZRemRangeByRank(ctx, key, start, stop).Result()
		if err != nil {
			return err
		}

		val = int(v)
		return nil
	}, acceptable)

	return
}

// Zrange is the implementation of redis zrange command.
func (s *Redis) Zrange(key string, start, stop int64) ([]string, error) {
	return s.ZrangeCtx(context.Background(), key, start, stop)
}

// ZrangeCtx is the implementation of redis zrange command.
func (s *Redis) ZrangeCtx(ctx context.Context, key string, start, stop int64) (
	val []string, err error,
) {
	err = s.brk.DoWithAcceptable(func() error {
		conn, err := getRedis(s)
		if err != nil {
			return err
		}

		val, err = conn.ZRange(ctx, key, start, stop).Result()
		return err
	}, acceptable)

	return
}

// ZrangeWithScores is the implementation of redis zrange command with scores.
func (s *Redis) ZrangeWithScores(key string, start, stop int64) ([]Pair, error) {
	return s.ZrangeWithScoresCtx(context.Background(), key, start, stop)
}

// ZrangeWithScoresCtx is the implementation of redis zrange command with scores.
func (s *Redis) ZrangeWithScoresCtx(ctx context.Context, key string, start, stop int64) (
	val []Pair, err error,
) {
	err = s.brk.DoWithAcceptable(func() error {
		conn, err := getRedis(s)
		if err != nil {
			return err
		}

		v, err := conn.ZRangeWithScores(ctx, key, start, stop).Result()
		if err != nil {
			return err
		}

		val = toPairs(v)
		return nil
	}, acceptable)

	return
}

// ZrangeWithScoresByFloat is the implementation of redis zrange command with scores by float64.
func (s *Redis) ZrangeWithScoresByFloat(key string, start, stop int64) ([]FloatPair, error) {
	return s.ZrangeWithScoresByFloatCtx(context.Background(), key, start, stop)
}

// ZrangeWithScoresByFloatCtx is the implementation of redis zrange command with scores by float64.
func (s *Redis) ZrangeWithScoresByFloatCtx(ctx context.Context, key string, start, stop int64) (
<<<<<<< HEAD
	val []PairFloat, err error,
) {
=======
	val []FloatPair, err error) {
>>>>>>> 10da5e04
	err = s.brk.DoWithAcceptable(func() error {
		conn, err := getRedis(s)
		if err != nil {
			return err
		}

		v, err := conn.ZRangeWithScores(ctx, key, start, stop).Result()
		if err != nil {
			return err
		}

		val = toFloatPairs(v)
		return nil
	}, acceptable)

	return
}

// ZRevRangeWithScores is the implementation of redis zrevrange command with scores.
// Deprecated: use ZrevrangeWithScores instead.
func (s *Redis) ZRevRangeWithScores(key string, start, stop int64) ([]Pair, error) {
	return s.ZrevrangeWithScoresCtx(context.Background(), key, start, stop)
}

// ZrevrangeWithScores is the implementation of redis zrevrange command with scores.
func (s *Redis) ZrevrangeWithScores(key string, start, stop int64) ([]Pair, error) {
	return s.ZrevrangeWithScoresCtx(context.Background(), key, start, stop)
}

// ZRevRangeWithScoresCtx is the implementation of redis zrevrange command with scores.
// Deprecated: use ZrevrangeWithScoresCtx instead.
func (s *Redis) ZRevRangeWithScoresCtx(ctx context.Context, key string, start, stop int64) (
<<<<<<< HEAD
	val []Pair, err error,
) {
=======
	val []Pair, err error) {
	return s.ZrevrangeWithScoresCtx(ctx, key, start, stop)
}

// ZrevrangeWithScoresCtx is the implementation of redis zrevrange command with scores.
func (s *Redis) ZrevrangeWithScoresCtx(ctx context.Context, key string, start, stop int64) (
	val []Pair, err error) {
>>>>>>> 10da5e04
	err = s.brk.DoWithAcceptable(func() error {
		conn, err := getRedis(s)
		if err != nil {
			return err
		}

		v, err := conn.ZRevRangeWithScores(ctx, key, start, stop).Result()
		if err != nil {
			return err
		}

		val = toPairs(v)
		return nil
	}, acceptable)

	return
}

// ZRevRangeWithScoresByFloat is the implementation of redis zrevrange command with scores by float.
// Deprecated: use ZrevrangeWithScoresByFloat instead.
func (s *Redis) ZRevRangeWithScoresByFloat(key string, start, stop int64) ([]FloatPair, error) {
	return s.ZrevrangeWithScoresByFloatCtx(context.Background(), key, start, stop)
}

// ZrevrangeWithScoresByFloat is the implementation of redis zrevrange command with scores by float.
func (s *Redis) ZrevrangeWithScoresByFloat(key string, start, stop int64) ([]FloatPair, error) {
	return s.ZrevrangeWithScoresByFloatCtx(context.Background(), key, start, stop)
}

// ZRevRangeWithScoresByFloatCtx is the implementation of redis zrevrange command with scores by float.
// Deprecated: use ZrevrangeWithScoresByFloatCtx instead.
func (s *Redis) ZRevRangeWithScoresByFloatCtx(ctx context.Context, key string, start, stop int64) (
<<<<<<< HEAD
	val []PairFloat, err error,
) {
=======
	val []FloatPair, err error) {
	return s.ZrevrangeWithScoresByFloatCtx(ctx, key, start, stop)
}

// ZrevrangeWithScoresByFloatCtx is the implementation of redis zrevrange command with scores by float.
func (s *Redis) ZrevrangeWithScoresByFloatCtx(ctx context.Context, key string, start, stop int64) (
	val []FloatPair, err error) {
>>>>>>> 10da5e04
	err = s.brk.DoWithAcceptable(func() error {
		conn, err := getRedis(s)
		if err != nil {
			return err
		}

		v, err := conn.ZRevRangeWithScores(ctx, key, start, stop).Result()
		if err != nil {
			return err
		}

		val = toFloatPairs(v)
		return nil
	}, acceptable)

	return
}

// ZrangebyscoreWithScores is the implementation of redis zrangebyscore command with scores.
func (s *Redis) ZrangebyscoreWithScores(key string, start, stop int64) ([]Pair, error) {
	return s.ZrangebyscoreWithScoresCtx(context.Background(), key, start, stop)
}

// ZrangebyscoreWithScoresCtx is the implementation of redis zrangebyscore command with scores.
func (s *Redis) ZrangebyscoreWithScoresCtx(ctx context.Context, key string, start, stop int64) (
	val []Pair, err error,
) {
	err = s.brk.DoWithAcceptable(func() error {
		conn, err := getRedis(s)
		if err != nil {
			return err
		}

		v, err := conn.ZRangeByScoreWithScores(ctx, key, &red.ZRangeBy{
			Min: strconv.FormatInt(start, 10),
			Max: strconv.FormatInt(stop, 10),
		}).Result()
		if err != nil {
			return err
		}

		val = toPairs(v)
		return nil
	}, acceptable)

	return
}

// ZrangebyscoreWithScoresByFloat is the implementation of redis zrangebyscore command with scores by float.
func (s *Redis) ZrangebyscoreWithScoresByFloat(key string, start, stop float64) ([]FloatPair, error) {
	return s.ZrangebyscoreWithScoresByFloatCtx(context.Background(), key, start, stop)
}

// ZrangebyscoreWithScoresByFloatCtx is the implementation of redis zrangebyscore command with scores by float.
func (s *Redis) ZrangebyscoreWithScoresByFloatCtx(ctx context.Context, key string, start, stop float64) (
<<<<<<< HEAD
	val []PairFloat, err error,
) {
=======
	val []FloatPair, err error) {
>>>>>>> 10da5e04
	err = s.brk.DoWithAcceptable(func() error {
		conn, err := getRedis(s)
		if err != nil {
			return err
		}

		v, err := conn.ZRangeByScoreWithScores(ctx, key, &red.ZRangeBy{
			Min: strconv.FormatFloat(start, 'f', -1, 64),
			Max: strconv.FormatFloat(stop, 'f', -1, 64),
		}).Result()
		if err != nil {
			return err
		}

		val = toFloatPairs(v)
		return nil
	}, acceptable)

	return
}

// ZrangebyscoreWithScoresAndLimit is the implementation of redis zrangebyscore command
// with scores and limit.
func (s *Redis) ZrangebyscoreWithScoresAndLimit(key string, start, stop int64,
	page, size int,
) ([]Pair, error) {
	return s.ZrangebyscoreWithScoresAndLimitCtx(context.Background(), key, start, stop, page, size)
}

// ZrangebyscoreWithScoresAndLimitCtx is the implementation of redis zrangebyscore command
// with scores and limit.
func (s *Redis) ZrangebyscoreWithScoresAndLimitCtx(ctx context.Context, key string, start,
	stop int64, page, size int,
) (val []Pair, err error) {
	err = s.brk.DoWithAcceptable(func() error {
		if size <= 0 {
			return nil
		}

		conn, err := getRedis(s)
		if err != nil {
			return err
		}

		v, err := conn.ZRangeByScoreWithScores(ctx, key, &red.ZRangeBy{
			Min:    strconv.FormatInt(start, 10),
			Max:    strconv.FormatInt(stop, 10),
			Offset: int64(page * size),
			Count:  int64(size),
		}).Result()
		if err != nil {
			return err
		}

		val = toPairs(v)
		return nil
	}, acceptable)

	return
}

// ZrangebyscoreWithScoresByFloatAndLimit is the implementation of redis zrangebyscore command
// with scores by float and limit.
func (s *Redis) ZrangebyscoreWithScoresByFloatAndLimit(key string, start, stop float64,
<<<<<<< HEAD
	page, size int,
) ([]PairFloat, error) {
	return s.ZrangebyscoreWithScoresByFloatAndLimitCtx(context.Background(), key, start, stop, page, size)
=======
	page, size int) ([]FloatPair, error) {
	return s.ZrangebyscoreWithScoresByFloatAndLimitCtx(context.Background(),
		key, start, stop, page, size)
>>>>>>> 10da5e04
}

// ZrangebyscoreWithScoresByFloatAndLimitCtx is the implementation of redis zrangebyscore command
// with scores by float and limit.
func (s *Redis) ZrangebyscoreWithScoresByFloatAndLimitCtx(ctx context.Context, key string, start,
<<<<<<< HEAD
	stop float64, page, size int,
) (val []PairFloat, err error) {
=======
	stop float64, page, size int) (val []FloatPair, err error) {
>>>>>>> 10da5e04
	err = s.brk.DoWithAcceptable(func() error {
		if size <= 0 {
			return nil
		}

		conn, err := getRedis(s)
		if err != nil {
			return err
		}

		v, err := conn.ZRangeByScoreWithScores(ctx, key, &red.ZRangeBy{
			Min:    strconv.FormatFloat(start, 'f', -1, 64),
			Max:    strconv.FormatFloat(stop, 'f', -1, 64),
			Offset: int64(page * size),
			Count:  int64(size),
		}).Result()
		if err != nil {
			return err
		}

		val = toFloatPairs(v)
		return nil
	}, acceptable)

	return
}

// Zrevrange is the implementation of redis zrevrange command.
func (s *Redis) Zrevrange(key string, start, stop int64) ([]string, error) {
	return s.ZrevrangeCtx(context.Background(), key, start, stop)
}

// ZrevrangeCtx is the implementation of redis zrevrange command.
func (s *Redis) ZrevrangeCtx(ctx context.Context, key string, start, stop int64) (
	val []string, err error,
) {
	err = s.brk.DoWithAcceptable(func() error {
		conn, err := getRedis(s)
		if err != nil {
			return err
		}

		val, err = conn.ZRevRange(ctx, key, start, stop).Result()
		return err
	}, acceptable)

	return
}

// ZrevrangebyscoreWithScores is the implementation of redis zrevrangebyscore command with scores.
func (s *Redis) ZrevrangebyscoreWithScores(key string, start, stop int64) ([]Pair, error) {
	return s.ZrevrangebyscoreWithScoresCtx(context.Background(), key, start, stop)
}

// ZrevrangebyscoreWithScoresCtx is the implementation of redis zrevrangebyscore command with scores.
func (s *Redis) ZrevrangebyscoreWithScoresCtx(ctx context.Context, key string, start, stop int64) (
	val []Pair, err error,
) {
	err = s.brk.DoWithAcceptable(func() error {
		conn, err := getRedis(s)
		if err != nil {
			return err
		}

		v, err := conn.ZRevRangeByScoreWithScores(ctx, key, &red.ZRangeBy{
			Min: strconv.FormatInt(start, 10),
			Max: strconv.FormatInt(stop, 10),
		}).Result()
		if err != nil {
			return err
		}

		val = toPairs(v)
		return nil
	}, acceptable)

	return
}

// ZrevrangebyscoreWithScoresByFloat is the implementation of redis zrevrangebyscore command with scores by float.
func (s *Redis) ZrevrangebyscoreWithScoresByFloat(key string, start, stop float64) (
	[]FloatPair, error) {
	return s.ZrevrangebyscoreWithScoresByFloatCtx(context.Background(), key, start, stop)
}

// ZrevrangebyscoreWithScoresByFloatCtx is the implementation of redis zrevrangebyscore command with scores by float.
<<<<<<< HEAD
func (s *Redis) ZrevrangebyscoreWithScoresByFloatCtx(ctx context.Context, key string, start, stop float64) (
	val []PairFloat, err error,
) {
=======
func (s *Redis) ZrevrangebyscoreWithScoresByFloatCtx(ctx context.Context, key string,
	start, stop float64) (val []FloatPair, err error) {
>>>>>>> 10da5e04
	err = s.brk.DoWithAcceptable(func() error {
		conn, err := getRedis(s)
		if err != nil {
			return err
		}

		v, err := conn.ZRevRangeByScoreWithScores(ctx, key, &red.ZRangeBy{
			Min: strconv.FormatFloat(start, 'f', -1, 64),
			Max: strconv.FormatFloat(stop, 'f', -1, 64),
		}).Result()
		if err != nil {
			return err
		}

		val = toFloatPairs(v)
		return nil
	}, acceptable)

	return
}

// ZrevrangebyscoreWithScoresAndLimit is the implementation of redis zrevrangebyscore command
// with scores and limit.
func (s *Redis) ZrevrangebyscoreWithScoresAndLimit(key string, start, stop int64,
<<<<<<< HEAD
	page, size int,
) ([]Pair, error) {
	return s.ZrevrangebyscoreWithScoresAndLimitCtx(context.Background(), key, start, stop, page, size)
=======
	page, size int) ([]Pair, error) {
	return s.ZrevrangebyscoreWithScoresAndLimitCtx(context.Background(),
		key, start, stop, page, size)
>>>>>>> 10da5e04
}

// ZrevrangebyscoreWithScoresAndLimitCtx is the implementation of redis zrevrangebyscore command
// with scores and limit.
func (s *Redis) ZrevrangebyscoreWithScoresAndLimitCtx(ctx context.Context, key string,
	start, stop int64, page, size int,
) (val []Pair, err error) {
	err = s.brk.DoWithAcceptable(func() error {
		if size <= 0 {
			return nil
		}

		conn, err := getRedis(s)
		if err != nil {
			return err
		}

		v, err := conn.ZRevRangeByScoreWithScores(ctx, key, &red.ZRangeBy{
			Min:    strconv.FormatInt(start, 10),
			Max:    strconv.FormatInt(stop, 10),
			Offset: int64(page * size),
			Count:  int64(size),
		}).Result()
		if err != nil {
			return err
		}

		val = toPairs(v)
		return nil
	}, acceptable)

	return
}

// ZrevrangebyscoreWithScoresByFloatAndLimit is the implementation of redis zrevrangebyscore command
// with scores by float and limit.
func (s *Redis) ZrevrangebyscoreWithScoresByFloatAndLimit(key string, start, stop float64,
<<<<<<< HEAD
	page, size int,
) ([]PairFloat, error) {
	return s.ZrevrangebyscoreWithScoresByFloatAndLimitCtx(context.Background(), key, start, stop, page, size)
=======
	page, size int) ([]FloatPair, error) {
	return s.ZrevrangebyscoreWithScoresByFloatAndLimitCtx(context.Background(),
		key, start, stop, page, size)
>>>>>>> 10da5e04
}

// ZrevrangebyscoreWithScoresByFloatAndLimitCtx is the implementation of redis zrevrangebyscore command
// with scores by float and limit.
func (s *Redis) ZrevrangebyscoreWithScoresByFloatAndLimitCtx(ctx context.Context, key string,
<<<<<<< HEAD
	start, stop float64, page, size int,
) (val []PairFloat, err error) {
=======
	start, stop float64, page, size int) (val []FloatPair, err error) {
>>>>>>> 10da5e04
	err = s.brk.DoWithAcceptable(func() error {
		if size <= 0 {
			return nil
		}

		conn, err := getRedis(s)
		if err != nil {
			return err
		}

		v, err := conn.ZRevRangeByScoreWithScores(ctx, key, &red.ZRangeBy{
			Min:    strconv.FormatFloat(start, 'f', -1, 64),
			Max:    strconv.FormatFloat(stop, 'f', -1, 64),
			Offset: int64(page * size),
			Count:  int64(size),
		}).Result()
		if err != nil {
			return err
		}

		val = toFloatPairs(v)
		return nil
	}, acceptable)

	return
}

// Zrevrank is the implementation of redis zrevrank command.
func (s *Redis) Zrevrank(key, field string) (int64, error) {
	return s.ZrevrankCtx(context.Background(), key, field)
}

// ZrevrankCtx is the implementation of redis zrevrank command.
func (s *Redis) ZrevrankCtx(ctx context.Context, key, field string) (val int64, err error) {
	err = s.brk.DoWithAcceptable(func() error {
		conn, err := getRedis(s)
		if err != nil {
			return err
		}

		val, err = conn.ZRevRank(ctx, key, field).Result()
		return err
	}, acceptable)

	return
}

// Zunionstore is the implementation of redis zunionstore command.
func (s *Redis) Zunionstore(dest string, store *ZStore) (int64, error) {
	return s.ZunionstoreCtx(context.Background(), dest, store)
}

// ZunionstoreCtx is the implementation of redis zunionstore command.
func (s *Redis) ZunionstoreCtx(ctx context.Context, dest string, store *ZStore) (
	val int64, err error,
) {
	err = s.brk.DoWithAcceptable(func() error {
		conn, err := getRedis(s)
		if err != nil {
			return err
		}

		val, err = conn.ZUnionStore(ctx, dest, store).Result()
		return err
	}, acceptable)

	return
}

// Cluster customizes the given Redis as a cluster.
func Cluster() Option {
	return func(r *Redis) {
		r.Type = ClusterType
	}
}

// SetSlowThreshold sets the slow threshold.
func SetSlowThreshold(threshold time.Duration) {
	slowThreshold.Set(threshold)
}

// WithPass customizes the given Redis with given password.
func WithPass(pass string) Option {
	return func(r *Redis) {
		r.Pass = pass
	}
}

// WithTLS customizes the given Redis with TLS enabled.
func WithTLS() Option {
	return func(r *Redis) {
		r.tls = true
	}
}

func acceptable(err error) bool {
	return err == nil || err == red.Nil || err == context.Canceled
}

func getRedis(r *Redis) (RedisNode, error) {
	switch r.Type {
	case ClusterType:
		return getCluster(r)
	case NodeType:
		return getClient(r)
	default:
		return nil, fmt.Errorf("redis type '%s' is not supported", r.Type)
	}
}

func toPairs(vals []red.Z) []Pair {
	pairs := make([]Pair, len(vals))
	for i, val := range vals {
		switch member := val.Member.(type) {
		case string:
			pairs[i] = Pair{
				Key:   member,
				Score: int64(val.Score),
			}
		default:
			pairs[i] = Pair{
				Key:   mapping.Repr(val.Member),
				Score: int64(val.Score),
			}
		}
	}
	return pairs
}

<<<<<<< HEAD
func toPairsByFloat(vals []red.Z) []PairFloat {
	pairs := make([]PairFloat, len(vals))
=======
func toFloatPairs(vals []red.Z) []FloatPair {
	pairs := make([]FloatPair, len(vals))

>>>>>>> 10da5e04
	for i, val := range vals {
		switch member := val.Member.(type) {
		case string:
			pairs[i] = FloatPair{
				Key:   member,
				Score: val.Score,
			}
		default:
			pairs[i] = FloatPair{
				Key:   mapping.Repr(val.Member),
				Score: val.Score,
			}
		}
	}

	return pairs
}

<<<<<<< HEAD
func toStrings(vals []any) []string {
=======
func toStrings(vals []interface{}) []string {
>>>>>>> 10da5e04
	ret := make([]string, len(vals))

	for i, val := range vals {
		if val == nil {
			ret[i] = ""
			continue
		}

		switch val := val.(type) {
		case string:
			ret[i] = val
		default:
			ret[i] = mapping.Repr(val)
		}
	}

	return ret
}<|MERGE_RESOLUTION|>--- conflicted
+++ resolved
@@ -8,7 +8,6 @@
 	"time"
 
 	red "github.com/go-redis/redis/v8"
-
 	"github.com/zeromicro/go-zero/core/breaker"
 	"github.com/zeromicro/go-zero/core/mapping"
 	"github.com/zeromicro/go-zero/core/syncx"
@@ -270,8 +269,7 @@
 // BlpopWithTimeoutCtx uses passed in redis connection to execute blpop command.
 // Control blocking query timeout
 func (s *Redis) BlpopWithTimeoutCtx(ctx context.Context, node RedisNode, timeout time.Duration,
-	key string,
-) (string, error) {
+	key string) (string, error) {
 	if node == nil {
 		return "", ErrNilNode
 	}
@@ -354,14 +352,13 @@
 }
 
 // Eval is the implementation of redis eval command.
-func (s *Redis) Eval(script string, keys []string, args ...any) (any, error) {
+func (s *Redis) Eval(script string, keys []string, args ...interface{}) (interface{}, error) {
 	return s.EvalCtx(context.Background(), script, keys, args...)
 }
 
 // EvalCtx is the implementation of redis eval command.
 func (s *Redis) EvalCtx(ctx context.Context, script string, keys []string,
-	args ...any,
-) (val any, err error) {
+	args ...interface{}) (val interface{}, err error) {
 	err = s.brk.DoWithAcceptable(func() error {
 		conn, err := getRedis(s)
 		if err != nil {
@@ -376,14 +373,13 @@
 }
 
 // EvalSha is the implementation of redis evalsha command.
-func (s *Redis) EvalSha(sha string, keys []string, args ...any) (any, error) {
+func (s *Redis) EvalSha(sha string, keys []string, args ...interface{}) (interface{}, error) {
 	return s.EvalShaCtx(context.Background(), sha, keys, args...)
 }
 
 // EvalShaCtx is the implementation of redis evalsha command.
 func (s *Redis) EvalShaCtx(ctx context.Context, sha string, keys []string,
-	args ...any,
-) (val any, err error) {
+	args ...interface{}) (val interface{}, err error) {
 	err = s.brk.DoWithAcceptable(func() error {
 		conn, err := getRedis(s)
 		if err != nil {
@@ -463,8 +459,7 @@
 
 // GeoAddCtx is the implementation of redis geoadd command.
 func (s *Redis) GeoAddCtx(ctx context.Context, key string, geoLocation ...*GeoLocation) (
-	val int64, err error,
-) {
+	val int64, err error) {
 	err = s.brk.DoWithAcceptable(func() error {
 		conn, err := getRedis(s)
 		if err != nil {
@@ -490,8 +485,7 @@
 
 // GeoDistCtx is the implementation of redis geodist command.
 func (s *Redis) GeoDistCtx(ctx context.Context, key, member1, member2, unit string) (
-	val float64, err error,
-) {
+	val float64, err error) {
 	err = s.brk.DoWithAcceptable(func() error {
 		conn, err := getRedis(s)
 		if err != nil {
@@ -517,8 +511,7 @@
 
 // GeoHashCtx is the implementation of redis geohash command.
 func (s *Redis) GeoHashCtx(ctx context.Context, key string, members ...string) (
-	val []string, err error,
-) {
+	val []string, err error) {
 	err = s.brk.DoWithAcceptable(func() error {
 		conn, err := getRedis(s)
 		if err != nil {
@@ -539,15 +532,13 @@
 
 // GeoRadius is the implementation of redis georadius command.
 func (s *Redis) GeoRadius(key string, longitude, latitude float64, query *GeoRadiusQuery) (
-	[]GeoLocation, error,
-) {
+	[]GeoLocation, error) {
 	return s.GeoRadiusCtx(context.Background(), key, longitude, latitude, query)
 }
 
 // GeoRadiusCtx is the implementation of redis georadius command.
 func (s *Redis) GeoRadiusCtx(ctx context.Context, key string, longitude, latitude float64,
-	query *GeoRadiusQuery,
-) (val []GeoLocation, err error) {
+	query *GeoRadiusQuery) (val []GeoLocation, err error) {
 	err = s.brk.DoWithAcceptable(func() error {
 		conn, err := getRedis(s)
 		if err != nil {
@@ -573,8 +564,7 @@
 
 // GeoRadiusByMemberCtx is the implementation of redis georadiusbymember command.
 func (s *Redis) GeoRadiusByMemberCtx(ctx context.Context, key, member string,
-	query *GeoRadiusQuery,
-) (val []GeoLocation, err error) {
+	query *GeoRadiusQuery) (val []GeoLocation, err error) {
 	err = s.brk.DoWithAcceptable(func() error {
 		conn, err := getRedis(s)
 		if err != nil {
@@ -600,8 +590,7 @@
 
 // GeoPosCtx is the implementation of redis geopos command.
 func (s *Redis) GeoPosCtx(ctx context.Context, key string, members ...string) (
-	val []*GeoPos, err error,
-) {
+	val []*GeoPos, err error) {
 	err = s.brk.DoWithAcceptable(func() error {
 		conn, err := getRedis(s)
 		if err != nil {
@@ -945,7 +934,7 @@
 			return err
 		}
 
-		vals := make(map[string]any, len(fieldsAndValues))
+		vals := make(map[string]interface{}, len(fieldsAndValues))
 		for k, v := range fieldsAndValues {
 			vals[k] = v
 		}
@@ -956,15 +945,13 @@
 
 // Hscan is the implementation of redis hscan command.
 func (s *Redis) Hscan(key string, cursor uint64, match string, count int64) (
-	keys []string, cur uint64, err error,
-) {
+	keys []string, cur uint64, err error) {
 	return s.HscanCtx(context.Background(), key, cursor, match, count)
 }
 
 // HscanCtx is the implementation of redis hscan command.
 func (s *Redis) HscanCtx(ctx context.Context, key string, cursor uint64, match string, count int64) (
-	keys []string, cur uint64, err error,
-) {
+	keys []string, cur uint64, err error) {
 	err = s.brk.DoWithAcceptable(func() error {
 		conn, err := getRedis(s)
 		if err != nil {
@@ -1038,11 +1025,7 @@
 	return
 }
 
-<<<<<<< HEAD
-// Incrby is the implementation of redis incrby command.
-=======
 // IncrbyFloat is the implementation of redis incrby command.
->>>>>>> 10da5e04
 func (s *Redis) IncrbyFloat(key string, increment float64) (float64, error) {
 	return s.IncrbyFloatCtx(context.Background(), key, increment)
 }
@@ -1148,12 +1131,12 @@
 }
 
 // Lpush is the implementation of redis lpush command.
-func (s *Redis) Lpush(key string, values ...any) (int, error) {
+func (s *Redis) Lpush(key string, values ...interface{}) (int, error) {
 	return s.LpushCtx(context.Background(), key, values...)
 }
 
 // LpushCtx is the implementation of redis lpush command.
-func (s *Redis) LpushCtx(ctx context.Context, key string, values ...any) (val int, err error) {
+func (s *Redis) LpushCtx(ctx context.Context, key string, values ...interface{}) (val int, err error) {
 	err = s.brk.DoWithAcceptable(func() error {
 		conn, err := getRedis(s)
 		if err != nil {
@@ -1280,12 +1263,12 @@
 }
 
 // Pfadd is the implementation of redis pfadd command.
-func (s *Redis) Pfadd(key string, values ...any) (bool, error) {
+func (s *Redis) Pfadd(key string, values ...interface{}) (bool, error) {
 	return s.PfaddCtx(context.Background(), key, values...)
 }
 
 // PfaddCtx is the implementation of redis pfadd command.
-func (s *Redis) PfaddCtx(ctx context.Context, key string, values ...any) (val bool, err error) {
+func (s *Redis) PfaddCtx(ctx context.Context, key string, values ...interface{}) (val bool, err error) {
 	err = s.brk.DoWithAcceptable(func() error {
 		conn, err := getRedis(s)
 		if err != nil {
@@ -1410,12 +1393,12 @@
 }
 
 // Rpush is the implementation of redis rpush command.
-func (s *Redis) Rpush(key string, values ...any) (int, error) {
+func (s *Redis) Rpush(key string, values ...interface{}) (int, error) {
 	return s.RpushCtx(context.Background(), key, values...)
 }
 
 // RpushCtx is the implementation of redis rpush command.
-func (s *Redis) RpushCtx(ctx context.Context, key string, values ...any) (val int, err error) {
+func (s *Redis) RpushCtx(ctx context.Context, key string, values ...interface{}) (val int, err error) {
 	err = s.brk.DoWithAcceptable(func() error {
 		conn, err := getRedis(s)
 		if err != nil {
@@ -1435,12 +1418,12 @@
 }
 
 // Sadd is the implementation of redis sadd command.
-func (s *Redis) Sadd(key string, values ...any) (int, error) {
+func (s *Redis) Sadd(key string, values ...interface{}) (int, error) {
 	return s.SaddCtx(context.Background(), key, values...)
 }
 
 // SaddCtx is the implementation of redis sadd command.
-func (s *Redis) SaddCtx(ctx context.Context, key string, values ...any) (val int, err error) {
+func (s *Redis) SaddCtx(ctx context.Context, key string, values ...interface{}) (val int, err error) {
 	err = s.brk.DoWithAcceptable(func() error {
 		conn, err := getRedis(s)
 		if err != nil {
@@ -1466,8 +1449,7 @@
 
 // ScanCtx is the implementation of redis scan command.
 func (s *Redis) ScanCtx(ctx context.Context, cursor uint64, match string, count int64) (
-	keys []string, cur uint64, err error,
-) {
+	keys []string, cur uint64, err error) {
 	err = s.brk.DoWithAcceptable(func() error {
 		conn, err := getRedis(s)
 		if err != nil {
@@ -1508,15 +1490,13 @@
 
 // Sscan is the implementation of redis sscan command.
 func (s *Redis) Sscan(key string, cursor uint64, match string, count int64) (
-	keys []string, cur uint64, err error,
-) {
+	keys []string, cur uint64, err error) {
 	return s.SscanCtx(context.Background(), key, cursor, match, count)
 }
 
 // SscanCtx is the implementation of redis sscan command.
 func (s *Redis) SscanCtx(ctx context.Context, key string, cursor uint64, match string, count int64) (
-	keys []string, cur uint64, err error,
-) {
+	keys []string, cur uint64, err error) {
 	err = s.brk.DoWithAcceptable(func() error {
 		conn, err := getRedis(s)
 		if err != nil {
@@ -1640,12 +1620,12 @@
 }
 
 // Sismember is the implementation of redis sismember command.
-func (s *Redis) Sismember(key string, value any) (bool, error) {
+func (s *Redis) Sismember(key string, value interface{}) (bool, error) {
 	return s.SismemberCtx(context.Background(), key, value)
 }
 
 // SismemberCtx is the implementation of redis sismember command.
-func (s *Redis) SismemberCtx(ctx context.Context, key string, value any) (val bool, err error) {
+func (s *Redis) SismemberCtx(ctx context.Context, key string, value interface{}) (val bool, err error) {
 	err = s.brk.DoWithAcceptable(func() error {
 		conn, err := getRedis(s)
 		if err != nil {
@@ -1720,12 +1700,12 @@
 }
 
 // Srem is the implementation of redis srem command.
-func (s *Redis) Srem(key string, values ...any) (int, error) {
+func (s *Redis) Srem(key string, values ...interface{}) (int, error) {
 	return s.SremCtx(context.Background(), key, values...)
 }
 
 // SremCtx is the implementation of redis srem command.
-func (s *Redis) SremCtx(ctx context.Context, key string, values ...any) (val int, err error) {
+func (s *Redis) SremCtx(ctx context.Context, key string, values ...interface{}) (val int, err error) {
 	err = s.brk.DoWithAcceptable(func() error {
 		conn, err := getRedis(s)
 		if err != nil {
@@ -1776,8 +1756,7 @@
 
 // SunionstoreCtx is the implementation of redis sunionstore command.
 func (s *Redis) SunionstoreCtx(ctx context.Context, destination string, keys ...string) (
-	val int, err error,
-) {
+	val int, err error) {
 	err = s.brk.DoWithAcceptable(func() error {
 		conn, err := getRedis(s)
 		if err != nil {
@@ -1823,8 +1802,7 @@
 
 // SdiffstoreCtx is the implementation of redis sdiffstore command.
 func (s *Redis) SdiffstoreCtx(ctx context.Context, destination string, keys ...string) (
-	val int, err error,
-) {
+	val int, err error) {
 	err = s.brk.DoWithAcceptable(func() error {
 		conn, err := getRedis(s)
 		if err != nil {
@@ -1870,8 +1848,7 @@
 
 // SinterstoreCtx is the implementation of redis sinterstore command.
 func (s *Redis) SinterstoreCtx(ctx context.Context, destination string, keys ...string) (
-	val int, err error,
-) {
+	val int, err error) {
 	err = s.brk.DoWithAcceptable(func() error {
 		conn, err := getRedis(s)
 		if err != nil {
@@ -1922,8 +1899,7 @@
 
 // ZaddCtx is the implementation of redis zadd command.
 func (s *Redis) ZaddCtx(ctx context.Context, key string, score int64, value string) (
-	val bool, err error,
-) {
+	val bool, err error) {
 	return s.ZaddFloatCtx(ctx, key, float64(score), value)
 }
 
@@ -1934,8 +1910,7 @@
 
 // ZaddFloatCtx is the implementation of redis zadd command.
 func (s *Redis) ZaddFloatCtx(ctx context.Context, key string, score float64, value string) (
-	val bool, err error,
-) {
+	val bool, err error) {
 	err = s.brk.DoWithAcceptable(func() error {
 		conn, err := getRedis(s)
 		if err != nil {
@@ -2046,8 +2021,7 @@
 
 // ZincrbyCtx is the implementation of redis zincrby command.
 func (s *Redis) ZincrbyCtx(ctx context.Context, key string, increment int64, field string) (
-	val int64, err error,
-) {
+	val int64, err error) {
 	err = s.brk.DoWithAcceptable(func() error {
 		conn, err := getRedis(s)
 		if err != nil {
@@ -2112,15 +2086,13 @@
 
 // Zscan is the implementation of redis zscan command.
 func (s *Redis) Zscan(key string, cursor uint64, match string, count int64) (
-	keys []string, cur uint64, err error,
-) {
+	keys []string, cur uint64, err error) {
 	return s.ZscanCtx(context.Background(), key, cursor, match, count)
 }
 
 // ZscanCtx is the implementation of redis zscan command.
 func (s *Redis) ZscanCtx(ctx context.Context, key string, cursor uint64, match string, count int64) (
-	keys []string, cur uint64, err error,
-) {
+	keys []string, cur uint64, err error) {
 	err = s.brk.DoWithAcceptable(func() error {
 		conn, err := getRedis(s)
 		if err != nil {
@@ -2155,12 +2127,12 @@
 }
 
 // Zrem is the implementation of redis zrem command.
-func (s *Redis) Zrem(key string, values ...any) (int, error) {
+func (s *Redis) Zrem(key string, values ...interface{}) (int, error) {
 	return s.ZremCtx(context.Background(), key, values...)
 }
 
 // ZremCtx is the implementation of redis zrem command.
-func (s *Redis) ZremCtx(ctx context.Context, key string, values ...any) (val int, err error) {
+func (s *Redis) ZremCtx(ctx context.Context, key string, values ...interface{}) (val int, err error) {
 	err = s.brk.DoWithAcceptable(func() error {
 		conn, err := getRedis(s)
 		if err != nil {
@@ -2186,8 +2158,7 @@
 
 // ZremrangebyscoreCtx is the implementation of redis zremrangebyscore command.
 func (s *Redis) ZremrangebyscoreCtx(ctx context.Context, key string, start, stop int64) (
-	val int, err error,
-) {
+	val int, err error) {
 	err = s.brk.DoWithAcceptable(func() error {
 		conn, err := getRedis(s)
 		if err != nil {
@@ -2214,8 +2185,7 @@
 
 // ZremrangebyrankCtx is the implementation of redis zremrangebyrank command.
 func (s *Redis) ZremrangebyrankCtx(ctx context.Context, key string, start, stop int64) (
-	val int, err error,
-) {
+	val int, err error) {
 	err = s.brk.DoWithAcceptable(func() error {
 		conn, err := getRedis(s)
 		if err != nil {
@@ -2241,8 +2211,7 @@
 
 // ZrangeCtx is the implementation of redis zrange command.
 func (s *Redis) ZrangeCtx(ctx context.Context, key string, start, stop int64) (
-	val []string, err error,
-) {
+	val []string, err error) {
 	err = s.brk.DoWithAcceptable(func() error {
 		conn, err := getRedis(s)
 		if err != nil {
@@ -2263,8 +2232,7 @@
 
 // ZrangeWithScoresCtx is the implementation of redis zrange command with scores.
 func (s *Redis) ZrangeWithScoresCtx(ctx context.Context, key string, start, stop int64) (
-	val []Pair, err error,
-) {
+	val []Pair, err error) {
 	err = s.brk.DoWithAcceptable(func() error {
 		conn, err := getRedis(s)
 		if err != nil {
@@ -2290,12 +2258,7 @@
 
 // ZrangeWithScoresByFloatCtx is the implementation of redis zrange command with scores by float64.
 func (s *Redis) ZrangeWithScoresByFloatCtx(ctx context.Context, key string, start, stop int64) (
-<<<<<<< HEAD
-	val []PairFloat, err error,
-) {
-=======
 	val []FloatPair, err error) {
->>>>>>> 10da5e04
 	err = s.brk.DoWithAcceptable(func() error {
 		conn, err := getRedis(s)
 		if err != nil {
@@ -2328,10 +2291,6 @@
 // ZRevRangeWithScoresCtx is the implementation of redis zrevrange command with scores.
 // Deprecated: use ZrevrangeWithScoresCtx instead.
 func (s *Redis) ZRevRangeWithScoresCtx(ctx context.Context, key string, start, stop int64) (
-<<<<<<< HEAD
-	val []Pair, err error,
-) {
-=======
 	val []Pair, err error) {
 	return s.ZrevrangeWithScoresCtx(ctx, key, start, stop)
 }
@@ -2339,7 +2298,6 @@
 // ZrevrangeWithScoresCtx is the implementation of redis zrevrange command with scores.
 func (s *Redis) ZrevrangeWithScoresCtx(ctx context.Context, key string, start, stop int64) (
 	val []Pair, err error) {
->>>>>>> 10da5e04
 	err = s.brk.DoWithAcceptable(func() error {
 		conn, err := getRedis(s)
 		if err != nil {
@@ -2372,10 +2330,6 @@
 // ZRevRangeWithScoresByFloatCtx is the implementation of redis zrevrange command with scores by float.
 // Deprecated: use ZrevrangeWithScoresByFloatCtx instead.
 func (s *Redis) ZRevRangeWithScoresByFloatCtx(ctx context.Context, key string, start, stop int64) (
-<<<<<<< HEAD
-	val []PairFloat, err error,
-) {
-=======
 	val []FloatPair, err error) {
 	return s.ZrevrangeWithScoresByFloatCtx(ctx, key, start, stop)
 }
@@ -2383,7 +2337,6 @@
 // ZrevrangeWithScoresByFloatCtx is the implementation of redis zrevrange command with scores by float.
 func (s *Redis) ZrevrangeWithScoresByFloatCtx(ctx context.Context, key string, start, stop int64) (
 	val []FloatPair, err error) {
->>>>>>> 10da5e04
 	err = s.brk.DoWithAcceptable(func() error {
 		conn, err := getRedis(s)
 		if err != nil {
@@ -2409,8 +2362,7 @@
 
 // ZrangebyscoreWithScoresCtx is the implementation of redis zrangebyscore command with scores.
 func (s *Redis) ZrangebyscoreWithScoresCtx(ctx context.Context, key string, start, stop int64) (
-	val []Pair, err error,
-) {
+	val []Pair, err error) {
 	err = s.brk.DoWithAcceptable(func() error {
 		conn, err := getRedis(s)
 		if err != nil {
@@ -2439,12 +2391,7 @@
 
 // ZrangebyscoreWithScoresByFloatCtx is the implementation of redis zrangebyscore command with scores by float.
 func (s *Redis) ZrangebyscoreWithScoresByFloatCtx(ctx context.Context, key string, start, stop float64) (
-<<<<<<< HEAD
-	val []PairFloat, err error,
-) {
-=======
 	val []FloatPair, err error) {
->>>>>>> 10da5e04
 	err = s.brk.DoWithAcceptable(func() error {
 		conn, err := getRedis(s)
 		if err != nil {
@@ -2469,16 +2416,14 @@
 // ZrangebyscoreWithScoresAndLimit is the implementation of redis zrangebyscore command
 // with scores and limit.
 func (s *Redis) ZrangebyscoreWithScoresAndLimit(key string, start, stop int64,
-	page, size int,
-) ([]Pair, error) {
+	page, size int) ([]Pair, error) {
 	return s.ZrangebyscoreWithScoresAndLimitCtx(context.Background(), key, start, stop, page, size)
 }
 
 // ZrangebyscoreWithScoresAndLimitCtx is the implementation of redis zrangebyscore command
 // with scores and limit.
 func (s *Redis) ZrangebyscoreWithScoresAndLimitCtx(ctx context.Context, key string, start,
-	stop int64, page, size int,
-) (val []Pair, err error) {
+	stop int64, page, size int) (val []Pair, err error) {
 	err = s.brk.DoWithAcceptable(func() error {
 		if size <= 0 {
 			return nil
@@ -2509,26 +2454,15 @@
 // ZrangebyscoreWithScoresByFloatAndLimit is the implementation of redis zrangebyscore command
 // with scores by float and limit.
 func (s *Redis) ZrangebyscoreWithScoresByFloatAndLimit(key string, start, stop float64,
-<<<<<<< HEAD
-	page, size int,
-) ([]PairFloat, error) {
-	return s.ZrangebyscoreWithScoresByFloatAndLimitCtx(context.Background(), key, start, stop, page, size)
-=======
 	page, size int) ([]FloatPair, error) {
 	return s.ZrangebyscoreWithScoresByFloatAndLimitCtx(context.Background(),
 		key, start, stop, page, size)
->>>>>>> 10da5e04
 }
 
 // ZrangebyscoreWithScoresByFloatAndLimitCtx is the implementation of redis zrangebyscore command
 // with scores by float and limit.
 func (s *Redis) ZrangebyscoreWithScoresByFloatAndLimitCtx(ctx context.Context, key string, start,
-<<<<<<< HEAD
-	stop float64, page, size int,
-) (val []PairFloat, err error) {
-=======
 	stop float64, page, size int) (val []FloatPair, err error) {
->>>>>>> 10da5e04
 	err = s.brk.DoWithAcceptable(func() error {
 		if size <= 0 {
 			return nil
@@ -2563,8 +2497,7 @@
 
 // ZrevrangeCtx is the implementation of redis zrevrange command.
 func (s *Redis) ZrevrangeCtx(ctx context.Context, key string, start, stop int64) (
-	val []string, err error,
-) {
+	val []string, err error) {
 	err = s.brk.DoWithAcceptable(func() error {
 		conn, err := getRedis(s)
 		if err != nil {
@@ -2585,8 +2518,7 @@
 
 // ZrevrangebyscoreWithScoresCtx is the implementation of redis zrevrangebyscore command with scores.
 func (s *Redis) ZrevrangebyscoreWithScoresCtx(ctx context.Context, key string, start, stop int64) (
-	val []Pair, err error,
-) {
+	val []Pair, err error) {
 	err = s.brk.DoWithAcceptable(func() error {
 		conn, err := getRedis(s)
 		if err != nil {
@@ -2615,14 +2547,8 @@
 }
 
 // ZrevrangebyscoreWithScoresByFloatCtx is the implementation of redis zrevrangebyscore command with scores by float.
-<<<<<<< HEAD
-func (s *Redis) ZrevrangebyscoreWithScoresByFloatCtx(ctx context.Context, key string, start, stop float64) (
-	val []PairFloat, err error,
-) {
-=======
 func (s *Redis) ZrevrangebyscoreWithScoresByFloatCtx(ctx context.Context, key string,
 	start, stop float64) (val []FloatPair, err error) {
->>>>>>> 10da5e04
 	err = s.brk.DoWithAcceptable(func() error {
 		conn, err := getRedis(s)
 		if err != nil {
@@ -2647,22 +2573,15 @@
 // ZrevrangebyscoreWithScoresAndLimit is the implementation of redis zrevrangebyscore command
 // with scores and limit.
 func (s *Redis) ZrevrangebyscoreWithScoresAndLimit(key string, start, stop int64,
-<<<<<<< HEAD
-	page, size int,
-) ([]Pair, error) {
-	return s.ZrevrangebyscoreWithScoresAndLimitCtx(context.Background(), key, start, stop, page, size)
-=======
 	page, size int) ([]Pair, error) {
 	return s.ZrevrangebyscoreWithScoresAndLimitCtx(context.Background(),
 		key, start, stop, page, size)
->>>>>>> 10da5e04
 }
 
 // ZrevrangebyscoreWithScoresAndLimitCtx is the implementation of redis zrevrangebyscore command
 // with scores and limit.
 func (s *Redis) ZrevrangebyscoreWithScoresAndLimitCtx(ctx context.Context, key string,
-	start, stop int64, page, size int,
-) (val []Pair, err error) {
+	start, stop int64, page, size int) (val []Pair, err error) {
 	err = s.brk.DoWithAcceptable(func() error {
 		if size <= 0 {
 			return nil
@@ -2693,26 +2612,15 @@
 // ZrevrangebyscoreWithScoresByFloatAndLimit is the implementation of redis zrevrangebyscore command
 // with scores by float and limit.
 func (s *Redis) ZrevrangebyscoreWithScoresByFloatAndLimit(key string, start, stop float64,
-<<<<<<< HEAD
-	page, size int,
-) ([]PairFloat, error) {
-	return s.ZrevrangebyscoreWithScoresByFloatAndLimitCtx(context.Background(), key, start, stop, page, size)
-=======
 	page, size int) ([]FloatPair, error) {
 	return s.ZrevrangebyscoreWithScoresByFloatAndLimitCtx(context.Background(),
 		key, start, stop, page, size)
->>>>>>> 10da5e04
 }
 
 // ZrevrangebyscoreWithScoresByFloatAndLimitCtx is the implementation of redis zrevrangebyscore command
 // with scores by float and limit.
 func (s *Redis) ZrevrangebyscoreWithScoresByFloatAndLimitCtx(ctx context.Context, key string,
-<<<<<<< HEAD
-	start, stop float64, page, size int,
-) (val []PairFloat, err error) {
-=======
 	start, stop float64, page, size int) (val []FloatPair, err error) {
->>>>>>> 10da5e04
 	err = s.brk.DoWithAcceptable(func() error {
 		if size <= 0 {
 			return nil
@@ -2767,8 +2675,7 @@
 
 // ZunionstoreCtx is the implementation of redis zunionstore command.
 func (s *Redis) ZunionstoreCtx(ctx context.Context, dest string, store *ZStore) (
-	val int64, err error,
-) {
+	val int64, err error) {
 	err = s.brk.DoWithAcceptable(func() error {
 		conn, err := getRedis(s)
 		if err != nil {
@@ -2842,14 +2749,9 @@
 	return pairs
 }
 
-<<<<<<< HEAD
-func toPairsByFloat(vals []red.Z) []PairFloat {
-	pairs := make([]PairFloat, len(vals))
-=======
 func toFloatPairs(vals []red.Z) []FloatPair {
 	pairs := make([]FloatPair, len(vals))
 
->>>>>>> 10da5e04
 	for i, val := range vals {
 		switch member := val.Member.(type) {
 		case string:
@@ -2868,11 +2770,7 @@
 	return pairs
 }
 
-<<<<<<< HEAD
-func toStrings(vals []any) []string {
-=======
 func toStrings(vals []interface{}) []string {
->>>>>>> 10da5e04
 	ret := make([]string, len(vals))
 
 	for i, val := range vals {
