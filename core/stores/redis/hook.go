package redis

import (
	"context"
	"errors"
	"io"
	"net"
	"strings"
	"time"

	red "github.com/redis/go-redis/v9"
	"github.com/zeromicro/go-zero/core/breaker"
	"github.com/zeromicro/go-zero/core/logx"
	"github.com/zeromicro/go-zero/core/mapping"
	"github.com/zeromicro/go-zero/core/timex"
	"github.com/zeromicro/go-zero/core/trace"
	"go.opentelemetry.io/otel/attribute"
	"go.opentelemetry.io/otel/codes"
	oteltrace "go.opentelemetry.io/otel/trace"
)

// spanName is the span name of the redis calls.
const spanName = "redis"

var (
	durationHook          = hook{}
	redisCmdsAttributeKey = attribute.Key("redis.cmds")
)

type hook struct{}

func (h hook) DialHook(next red.DialHook) red.DialHook {
<<<<<<< HEAD
	return func(ctx context.Context, network, addr string) (net.Conn, error) {
		return next(ctx, network, addr)
	}
}

func (h hook) ProcessHook(next red.ProcessHook) red.ProcessHook {
	return func(ctx context.Context, cmd red.Cmder) error {
		ctx = h.BeforeProcess(context.WithValue(ctx, startTimeKey, timex.Now()), cmd)

		err := next(ctx, cmd)
		if err != nil {
			return err
		}

		h.AfterProcess(ctx, cmd)
		return nil
	}
}

func (h hook) BeforeProcess(ctx context.Context, cmd red.Cmder) context.Context {
	return h.startSpan(context.WithValue(ctx, startTimeKey, timex.Now()), cmd)
}

func (h hook) AfterProcess(ctx context.Context, cmd red.Cmder) {
	err := cmd.Err()
	h.endSpan(ctx, err)

	val := ctx.Value(startTimeKey)
	if val == nil {
		return
	}

	start, ok := val.(time.Duration)
	if !ok {
		return
	}
=======
	return next
}

func (h hook) ProcessHook(next red.ProcessHook) red.ProcessHook {
	return func(ctx context.Context, cmd red.Cmder) error {
		start := timex.Now()
		ctx, endSpan := h.startSpan(ctx, cmd)

		err := next(ctx, cmd)
>>>>>>> dace5206

		endSpan(err)
		duration := timex.Since(start)

<<<<<<< HEAD
	metricReqDur.ObserveFloat(float64(duration)/float64(time.Millisecond), cmd.Name())
	if msg := formatError(err); len(msg) > 0 {
		metricReqErr.Inc(cmd.Name(), msg)
	}
}

func (h hook) ProcessPipelineHook(next red.ProcessPipelineHook) red.ProcessPipelineHook {
	return func(ctx context.Context, cmds []red.Cmder) error {
		ctx = h.BeforeProcessPipeline(ctx, cmds)

		err := next(ctx, cmds)
		if err != nil {
			return err
		}

		h.AfterProcessPipeline(ctx, cmds)
		return nil
	}
}

func (h hook) BeforeProcessPipeline(ctx context.Context, cmds []red.Cmder) context.Context {
	if len(cmds) == 0 {
		return ctx
	}

	return h.startSpan(context.WithValue(ctx, startTimeKey, timex.Now()), cmds...)
}

func (h hook) AfterProcessPipeline(ctx context.Context, cmds []red.Cmder) {
	if len(cmds) == 0 {
		return
	}

	batchError := errorx.BatchError{}
	for _, cmd := range cmds {
		err := cmd.Err()
		if err == nil {
			continue
=======
		if duration > slowThreshold.Load() {
			logDuration(ctx, []red.Cmder{cmd}, duration)
			metricSlowCount.Inc(cmd.Name())
		}

		metricReqDur.Observe(duration.Milliseconds(), cmd.Name())
		if msg := formatError(err); len(msg) > 0 {
			metricReqErr.Inc(cmd.Name(), msg)
		}

		return err
	}
}

func (h hook) ProcessPipelineHook(next red.ProcessPipelineHook) red.ProcessPipelineHook {
	return func(ctx context.Context, cmds []red.Cmder) error {
		if len(cmds) == 0 {
			return next(ctx, cmds)
>>>>>>> dace5206
		}

		start := timex.Now()
		ctx, endSpan := h.startSpan(ctx, cmds...)

<<<<<<< HEAD
	val := ctx.Value(startTimeKey)
	if val == nil {
		return
	}

	start, ok := val.(time.Duration)
	if !ok {
		return
	}
=======
		err := next(ctx, cmds)

		endSpan(err)
		duration := timex.Since(start)
		if duration > slowThreshold.Load()*time.Duration(len(cmds)) {
			logDuration(ctx, cmds, duration)
		}
>>>>>>> dace5206

		metricReqDur.Observe(duration.Milliseconds(), "Pipeline")
		if msg := formatError(err); len(msg) > 0 {
			metricReqErr.Inc("Pipeline", msg)
		}

		return err
	}
}

func formatError(err error) string {
	if err == nil || errors.Is(err, red.Nil) {
		return ""
	}

	var opErr *net.OpError
	ok := errors.As(err, &opErr)
	if ok && opErr.Timeout() {
		return "timeout"
	}

	switch {
	case err == io.EOF:
		return "eof"
	case errors.Is(err, context.DeadlineExceeded):
		return "context deadline"
	case errors.Is(err, breaker.ErrServiceUnavailable):
		return "breaker open"
	default:
		return "unexpected error"
	}
}

func logDuration(ctx context.Context, cmds []red.Cmder, duration time.Duration) {
	var buf strings.Builder
	for k, cmd := range cmds {
		if k > 0 {
			buf.WriteByte('\n')
		}
		var build strings.Builder
		for i, arg := range cmd.Args() {
			if i > 0 {
				build.WriteByte(' ')
			}
			build.WriteString(mapping.Repr(arg))
		}
		buf.WriteString(build.String())
	}
	logx.WithContext(ctx).WithDuration(duration).Slowf("[REDIS] slowcall on executing: %s", buf.String())
}

func (h hook) startSpan(ctx context.Context, cmds ...red.Cmder) (context.Context, func(err error)) {
	tracer := trace.TracerFromContext(ctx)

	ctx, span := tracer.Start(ctx,
		spanName,
		oteltrace.WithSpanKind(oteltrace.SpanKindClient),
	)

	cmdStrs := make([]string, 0, len(cmds))
	for _, cmd := range cmds {
		cmdStrs = append(cmdStrs, cmd.Name())
	}
	span.SetAttributes(redisCmdsAttributeKey.StringSlice(cmdStrs))

	return ctx, func(err error) {
		defer span.End()

		if err == nil || errors.Is(err, red.Nil) {
			span.SetStatus(codes.Ok, "")
			return
		}

		span.SetStatus(codes.Error, err.Error())
		span.RecordError(err)
	}
}<|MERGE_RESOLUTION|>--- conflicted
+++ resolved
@@ -30,44 +30,6 @@
 type hook struct{}
 
 func (h hook) DialHook(next red.DialHook) red.DialHook {
-<<<<<<< HEAD
-	return func(ctx context.Context, network, addr string) (net.Conn, error) {
-		return next(ctx, network, addr)
-	}
-}
-
-func (h hook) ProcessHook(next red.ProcessHook) red.ProcessHook {
-	return func(ctx context.Context, cmd red.Cmder) error {
-		ctx = h.BeforeProcess(context.WithValue(ctx, startTimeKey, timex.Now()), cmd)
-
-		err := next(ctx, cmd)
-		if err != nil {
-			return err
-		}
-
-		h.AfterProcess(ctx, cmd)
-		return nil
-	}
-}
-
-func (h hook) BeforeProcess(ctx context.Context, cmd red.Cmder) context.Context {
-	return h.startSpan(context.WithValue(ctx, startTimeKey, timex.Now()), cmd)
-}
-
-func (h hook) AfterProcess(ctx context.Context, cmd red.Cmder) {
-	err := cmd.Err()
-	h.endSpan(ctx, err)
-
-	val := ctx.Value(startTimeKey)
-	if val == nil {
-		return
-	}
-
-	start, ok := val.(time.Duration)
-	if !ok {
-		return
-	}
-=======
 	return next
 }
 
@@ -77,51 +39,10 @@
 		ctx, endSpan := h.startSpan(ctx, cmd)
 
 		err := next(ctx, cmd)
->>>>>>> dace5206
 
 		endSpan(err)
 		duration := timex.Since(start)
 
-<<<<<<< HEAD
-	metricReqDur.ObserveFloat(float64(duration)/float64(time.Millisecond), cmd.Name())
-	if msg := formatError(err); len(msg) > 0 {
-		metricReqErr.Inc(cmd.Name(), msg)
-	}
-}
-
-func (h hook) ProcessPipelineHook(next red.ProcessPipelineHook) red.ProcessPipelineHook {
-	return func(ctx context.Context, cmds []red.Cmder) error {
-		ctx = h.BeforeProcessPipeline(ctx, cmds)
-
-		err := next(ctx, cmds)
-		if err != nil {
-			return err
-		}
-
-		h.AfterProcessPipeline(ctx, cmds)
-		return nil
-	}
-}
-
-func (h hook) BeforeProcessPipeline(ctx context.Context, cmds []red.Cmder) context.Context {
-	if len(cmds) == 0 {
-		return ctx
-	}
-
-	return h.startSpan(context.WithValue(ctx, startTimeKey, timex.Now()), cmds...)
-}
-
-func (h hook) AfterProcessPipeline(ctx context.Context, cmds []red.Cmder) {
-	if len(cmds) == 0 {
-		return
-	}
-
-	batchError := errorx.BatchError{}
-	for _, cmd := range cmds {
-		err := cmd.Err()
-		if err == nil {
-			continue
-=======
 		if duration > slowThreshold.Load() {
 			logDuration(ctx, []red.Cmder{cmd}, duration)
 			metricSlowCount.Inc(cmd.Name())
@@ -140,23 +61,11 @@
 	return func(ctx context.Context, cmds []red.Cmder) error {
 		if len(cmds) == 0 {
 			return next(ctx, cmds)
->>>>>>> dace5206
 		}
 
 		start := timex.Now()
 		ctx, endSpan := h.startSpan(ctx, cmds...)
 
-<<<<<<< HEAD
-	val := ctx.Value(startTimeKey)
-	if val == nil {
-		return
-	}
-
-	start, ok := val.(time.Duration)
-	if !ok {
-		return
-	}
-=======
 		err := next(ctx, cmds)
 
 		endSpan(err)
@@ -164,7 +73,6 @@
 		if duration > slowThreshold.Load()*time.Duration(len(cmds)) {
 			logDuration(ctx, cmds, duration)
 		}
->>>>>>> dace5206
 
 		metricReqDur.Observe(duration.Milliseconds(), "Pipeline")
 		if msg := formatError(err); len(msg) > 0 {
