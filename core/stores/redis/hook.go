--- conflicted
+++ resolved
@@ -40,25 +40,13 @@
 
 		err := next(ctx, cmd)
 
-<<<<<<< HEAD
 		endSpan(err)
 		duration := timex.Since(start)
 
 		if duration > slowThreshold.Load() {
 			logDuration(ctx, []red.Cmder{cmd}, duration)
+			metricSlowCount.Inc(cmd.Name())
 		}
-=======
-	duration := timex.Since(start)
-	if duration > slowThreshold.Load() {
-		logDuration(ctx, []red.Cmder{cmd}, duration)
-		metricSlowCount.Inc(cmd.Name())
-	}
-
-	metricReqDur.ObserveFloat(float64(duration)/float64(time.Millisecond), cmd.Name())
-	if msg := formatError(err); len(msg) > 0 {
-		metricReqErr.Inc(cmd.Name(), msg)
-	}
->>>>>>> 9a671f60
 
 		metricReqDur.Observe(duration.Milliseconds(), cmd.Name())
 		if msg := formatError(err); len(msg) > 0 {
