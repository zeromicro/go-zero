--- conflicted
+++ resolved
@@ -43,18 +43,11 @@
 		endSpan(err)
 		duration := timex.Since(start)
 
-<<<<<<< HEAD
 		if duration > slowThreshold.Load() {
 			logDuration(ctx, []red.Cmder{cmd}, duration)
 		}
-=======
-	metricReqDur.Observe(duration.Milliseconds(), cmd.Name())
-	if msg := formatError(err); len(msg) > 0 {
-		metricReqErr.Inc(cmd.Name(), msg)
-	}
->>>>>>> ff230c4b
 
-		metricReqDur.Observe(int64(duration/time.Millisecond), cmd.Name())
+		metricReqDur.Observe(duration.Milliseconds(), cmd.Name())
 		if msg := formatError(err); len(msg) > 0 {
 			metricReqErr.Inc(cmd.Name(), msg)
 		}
@@ -80,18 +73,12 @@
 			logDuration(ctx, cmds, duration)
 		}
 
-		metricReqDur.Observe(int64(duration/time.Millisecond), "Pipeline")
+		metricReqDur.Observe(duration.Milliseconds(), "Pipeline")
 		if msg := formatError(err); len(msg) > 0 {
 			metricReqErr.Inc("Pipeline", msg)
 		}
 
-<<<<<<< HEAD
 		return err
-=======
-	metricReqDur.Observe(duration.Milliseconds(), "Pipeline")
-	if msg := formatError(batchError.Err()); len(msg) > 0 {
-		metricReqErr.Inc("Pipeline", msg)
->>>>>>> ff230c4b
 	}
 }
 
