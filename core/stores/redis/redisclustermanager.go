--- conflicted
+++ resolved
@@ -16,17 +16,11 @@
 
 func getClusterWithTLS(server, pass string, tlsFlag bool) (*red.ClusterClient, error) {
 	val, err := clusterManager.GetResource(server, func() (io.Closer, error) {
-<<<<<<< HEAD
-		tlsConfig := new(tls.Config)
-		if !tlsFlag {
-			tlsConfig = nil
-=======
 		var tlsConfig *tls.Config = nil
 		if tlsFlag {
 			tlsConfig = &tls.Config{
 				InsecureSkipVerify: true,
 			}
->>>>>>> 980f845b
 		}
 		store := red.NewClusterClient(&red.ClusterOptions{
 			Addrs:        []string{server},
