--- conflicted
+++ resolved
@@ -107,67 +107,6 @@
 
    确保goctl可执行
 
-<<<<<<< HEAD
-2. 定义API文件，比如greet.api，可以在vs code里安装`goctl`插件，支持api语法
-
-   ```go
-   type Request struct {
-     Name string `path:"name,options=you|me"` // 框架自动验证请求参数是否合法
-   }
-
-   type Response struct {
-     Message string `json:"message"`
-   }
-
-   service greet-api {
-     @server(
-       handler: GreetHandler
-     )
-     get /greet/from/:name(Request) returns (Response);
-   }
-   ```
-
-   也可以通过goctl生成api模本文件，命令如下：
-
-   ```shell
-   goctl api -o greet.api
-   ```
-
-3. 生成go服务端代码
-
-   ```shell
-   goctl api go -api greet.api -dir greet
-   ```
-
-   生成的文件结构如下：
-
-   ```Plain Text
-   ├── greet
-   │   ├── etc
-   │   │   └── greet-api.yaml        // 配置文件
-   │   ├── greet.go                  // main文件
-   │   └── internal
-   │       ├── config
-   │       │   └── config.go         // 配置定义
-   │       ├── handler
-   │       │   ├── greethandler.go   // get/put/post/delete等路由定义文件
-   │       │   └── routes.go         // 路由列表
-   │       ├── logic
-   │       │   └── greetlogic.go     // 请求逻辑处理文件
-   │       ├── svc
-   │       │   └── servicecontext.go // 请求上下文，可以传入mysql, redis等依赖
-   │       └── types
-   │           └── types.go          // 请求、返回等类型定义
-   └── greet.api                     // api描述文件
-   ```
-
-   生成的代码可以直接运行：
-
-    ```shell
-      cd greet
-      go run greet.go -f etc/greet-api.yaml
-    ```
-=======
 2. 快速生成api服务
    
 ```shell
@@ -175,7 +114,6 @@
    cd greet
    go run greet.go -f etc/greet-api.yaml
 ```
->>>>>>> d12e9fa2
 
     默认侦听在8888端口（可以在配置文件里修改），可以通过curl请求：
 
@@ -196,15 +134,11 @@
     * 可以在servicecontext.go里面传递依赖给logic，比如mysql, redis等
     * 在api定义的get/post/put/delete等请求对应的logic里增加业务处理逻辑
 
-<<<<<<< HEAD
-4. 可以根据api文件生成前端需要的Java, TypeScript, Dart, JavaScript代码
-=======
 * api文件定义了服务对外暴露的路由，可参考[api规范](https://github.com/tal-tech/go-zero/blob/master/doc/goctl.md)
 * 可以在servicecontext.go里面传递依赖给logic，比如mysql, redis等
-   * 在api定义的get/post/put/delete等请求对应的logic里增加业务处理逻辑
+* 在api定义的get/post/put/delete等请求对应的logic里增加业务处理逻辑
    
 3. 可以根据api文件生成前端需要的Java, TypeScript, Dart, JavaScript代码
->>>>>>> d12e9fa2
 
    ```shell
    goctl api java -api greet.api -dir greet
