--- conflicted
+++ resolved
@@ -9,15 +9,12 @@
 
 ## goctl使用说明
 
-<<<<<<< HEAD
-### goctl参数说明
-=======
-#### 快速生成服务
+### 快速生成服务
+
 * api: goctl api new xxxx
 * rpc: goctl rpc new xxxx 
 
 #### goctl参数说明
->>>>>>> d12e9fa2
 
   `goctl api [go/java/ts] [-api user/user.api] [-dir ./src]`
 
@@ -27,7 +24,6 @@
   >
   > -dir 自定义生成目录
 
-<<<<<<< HEAD
 #### 保持goctl总是最新版
 
   第一次运行会在~/.goctl里增加下面两行：
@@ -38,13 +34,7 @@
 
 #### API 语法说明
 
-```Plain Text
-=======
-#### API 语法说明
-
 ``` golang
-
->>>>>>> d12e9fa2
 info(
     title: doc title
     desc: >
