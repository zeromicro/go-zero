package zrpc

import (
	"log"
	"time"

	"github.com/tal-tech/go-zero/core/load"
	"github.com/tal-tech/go-zero/core/logx"
	"github.com/tal-tech/go-zero/core/stat"
	"github.com/tal-tech/go-zero/zrpc/internal"
	"github.com/tal-tech/go-zero/zrpc/internal/auth"
	"github.com/tal-tech/go-zero/zrpc/internal/serverinterceptors"
	"google.golang.org/grpc"
)

// A RpcServer is a rpc server.
type RpcServer struct {
	server   internal.Server
	register internal.RegisterFn
}

// MustNewServer returns a RpcSever, exits on any error.
func MustNewServer(c RpcServerConf, register internal.RegisterFn) *RpcServer {
	server, err := NewServer(c, register)
	if err != nil {
		log.Fatal(err)
	}

	return server
}

// NewServer returns a RpcServer.
func NewServer(c RpcServerConf, register internal.RegisterFn) (*RpcServer, error) {
	var err error
	if err = c.Validate(); err != nil {
		return nil, err
	}

	var server internal.Server
	metrics := stat.NewMetrics(c.ListenOn)
	serverOptions := []internal.ServerOption{internal.WithMetrics(metrics), internal.WithMaxRetries(c.MaxRetries)}

	if c.HasEtcd() {
<<<<<<< HEAD
		if c.Etcd.EnableAuth(){
			server, err = internal.NewRpcPubServerWithEtcdAuth(c.Etcd.Hosts, c.Etcd.User, c.Etcd.Pass, c.Etcd.Key, c.ListenOn, internal.WithMetrics(metrics))
		}else {
			server, err = internal.NewRpcPubServer(c.Etcd.Hosts, c.Etcd.Key, c.ListenOn, internal.WithMetrics(metrics))
		}
=======
		server, err = internal.NewRpcPubServer(c.Etcd.Hosts, c.Etcd.Key, c.ListenOn, serverOptions...)
>>>>>>> 68acfb18
		if err != nil {
			return nil, err
		}
	} else {
		server = internal.NewRpcServer(c.ListenOn, serverOptions...)
	}

	server.SetName(c.Name)
	if err = setupInterceptors(server, c, metrics); err != nil {
		return nil, err
	}

	rpcServer := &RpcServer{
		server:   server,
		register: register,
	}
	if err = c.SetUp(); err != nil {
		return nil, err
	}

	return rpcServer, nil
}

// AddOptions adds given options.
func (rs *RpcServer) AddOptions(options ...grpc.ServerOption) {
	rs.server.AddOptions(options...)
}

// AddStreamInterceptors adds given stream interceptors.
func (rs *RpcServer) AddStreamInterceptors(interceptors ...grpc.StreamServerInterceptor) {
	rs.server.AddStreamInterceptors(interceptors...)
}

// AddUnaryInterceptors adds given unary interceptors.
func (rs *RpcServer) AddUnaryInterceptors(interceptors ...grpc.UnaryServerInterceptor) {
	rs.server.AddUnaryInterceptors(interceptors...)
}

// Start starts the RpcServer.
// Graceful shutdown is enabled by default.
// Use proc.SetTimeToForceQuit to customize the graceful shutdown period.
func (rs *RpcServer) Start() {
	if err := rs.server.Start(rs.register); err != nil {
		logx.Error(err)
		panic(err)
	}
}

// Stop stops the RpcServer.
func (rs *RpcServer) Stop() {
	logx.Close()
}

func setupInterceptors(server internal.Server, c RpcServerConf, metrics *stat.Metrics) error {
	if c.CpuThreshold > 0 {
		shedder := load.NewAdaptiveShedder(load.WithCpuThreshold(c.CpuThreshold))
		server.AddUnaryInterceptors(serverinterceptors.UnarySheddingInterceptor(shedder, metrics))
	}

	if c.Timeout > 0 {
		server.AddUnaryInterceptors(serverinterceptors.UnaryTimeoutInterceptor(
			time.Duration(c.Timeout) * time.Millisecond))
	}

	if c.Auth {
		authenticator, err := auth.NewAuthenticator(c.Redis.NewRedis(), c.Redis.Key, c.StrictControl)
		if err != nil {
			return err
		}

		server.AddStreamInterceptors(serverinterceptors.StreamAuthorizeInterceptor(authenticator))
		server.AddUnaryInterceptors(serverinterceptors.UnaryAuthorizeInterceptor(authenticator))
	}

	return nil
}<|MERGE_RESOLUTION|>--- conflicted
+++ resolved
@@ -41,15 +41,11 @@
 	serverOptions := []internal.ServerOption{internal.WithMetrics(metrics), internal.WithMaxRetries(c.MaxRetries)}
 
 	if c.HasEtcd() {
-<<<<<<< HEAD
 		if c.Etcd.EnableAuth(){
-			server, err = internal.NewRpcPubServerWithEtcdAuth(c.Etcd.Hosts, c.Etcd.User, c.Etcd.Pass, c.Etcd.Key, c.ListenOn, internal.WithMetrics(metrics))
-		}else {
-			server, err = internal.NewRpcPubServer(c.Etcd.Hosts, c.Etcd.Key, c.ListenOn, internal.WithMetrics(metrics))
+			server, err = internal.NewRpcPubServerWithEtcdAuth(c.Etcd.Hosts, c.Etcd.User, c.Etcd.Pass, c.Etcd.Key, c.ListenOn, )
+		} else {
+		server, err = internal.NewRpcPubServer(c.Etcd.Hosts, c.Etcd.Key, c.ListenOn, serverOptions...)
 		}
-=======
-		server, err = internal.NewRpcPubServer(c.Etcd.Hosts, c.Etcd.Key, c.ListenOn, serverOptions...)
->>>>>>> 68acfb18
 		if err != nil {
 			return nil, err
 		}
