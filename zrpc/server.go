package zrpc

import (
	"log"
	"time"

	"github.com/tal-tech/go-zero/core/load"
	"github.com/tal-tech/go-zero/core/logx"
	"github.com/tal-tech/go-zero/core/stat"
	"github.com/tal-tech/go-zero/zrpc/internal"
	"github.com/tal-tech/go-zero/zrpc/internal/auth"
	"github.com/tal-tech/go-zero/zrpc/internal/serverinterceptors"
	"google.golang.org/grpc"
)

// A RpcServer is a rpc server.
type RpcServer struct {
	server   internal.Server
	register internal.RegisterFn
}

// MustNewServer returns a RpcSever, exits on any error.
func MustNewServer(c RpcServerConf, register internal.RegisterFn) *RpcServer {
	server, err := NewServer(c, register)
	if err != nil {
		log.Fatal(err)
	}

	return server
}

// NewServer returns a RpcServer.
func NewServer(c RpcServerConf, register internal.RegisterFn) (*RpcServer, error) {
	var err error
	if err = c.Validate(); err != nil {
		return nil, err
	}

	var server internal.Server
	metrics := stat.NewMetrics(c.ListenOn)
	if c.HasEtcd() {
<<<<<<< HEAD
		listenOn := figureOutListenOn(c.ListenOn)

		if c.Etcd.EnableAuth(){
			server, err = internal.NewRpcPubServerWithEtcdAuth(c.Etcd.Hosts, c.Etcd.User, c.Etcd.Pass, c.Etcd.Key, listenOn, internal.WithMetrics(metrics))
		}else {
			server, err = internal.NewRpcPubServer(c.Etcd.Hosts, c.Etcd.Key, listenOn, internal.WithMetrics(metrics))
		}

=======
		server, err = internal.NewRpcPubServer(c.Etcd.Hosts, c.Etcd.Key, c.ListenOn, internal.WithMetrics(metrics))
>>>>>>> d0f9e570
		if err != nil {
			return nil, err
		}
	} else {
		server = internal.NewRpcServer(c.ListenOn, internal.WithMetrics(metrics))
	}

	server.SetName(c.Name)
	if err = setupInterceptors(server, c, metrics); err != nil {
		return nil, err
	}

	rpcServer := &RpcServer{
		server:   server,
		register: register,
	}
	if err = c.SetUp(); err != nil {
		return nil, err
	}

	return rpcServer, nil
}

// AddOptions adds given options.
func (rs *RpcServer) AddOptions(options ...grpc.ServerOption) {
	rs.server.AddOptions(options...)
}

// AddStreamInterceptors adds given stream interceptors.
func (rs *RpcServer) AddStreamInterceptors(interceptors ...grpc.StreamServerInterceptor) {
	rs.server.AddStreamInterceptors(interceptors...)
}

// AddUnaryInterceptors adds given unary interceptors.
func (rs *RpcServer) AddUnaryInterceptors(interceptors ...grpc.UnaryServerInterceptor) {
	rs.server.AddUnaryInterceptors(interceptors...)
}

// Start starts the RpcServer.
// Graceful shutdown is enabled by default.
// Use proc.SetTimeToForceQuit to customize the graceful shutdown period.
func (rs *RpcServer) Start() {
	if err := rs.server.Start(rs.register); err != nil {
		logx.Error(err)
		panic(err)
	}
}

// Stop stops the RpcServer.
func (rs *RpcServer) Stop() {
	logx.Close()
}

func setupInterceptors(server internal.Server, c RpcServerConf, metrics *stat.Metrics) error {
	if c.CpuThreshold > 0 {
		shedder := load.NewAdaptiveShedder(load.WithCpuThreshold(c.CpuThreshold))
		server.AddUnaryInterceptors(serverinterceptors.UnarySheddingInterceptor(shedder, metrics))
	}

	if c.Timeout > 0 {
		server.AddUnaryInterceptors(serverinterceptors.UnaryTimeoutInterceptor(
			time.Duration(c.Timeout) * time.Millisecond))
	}

	if c.Auth {
		authenticator, err := auth.NewAuthenticator(c.Redis.NewRedis(), c.Redis.Key, c.StrictControl)
		if err != nil {
			return err
		}

		server.AddStreamInterceptors(serverinterceptors.StreamAuthorizeInterceptor(authenticator))
		server.AddUnaryInterceptors(serverinterceptors.UnaryAuthorizeInterceptor(authenticator))
	}

	return nil
}<|MERGE_RESOLUTION|>--- conflicted
+++ resolved
@@ -39,18 +39,11 @@
 	var server internal.Server
 	metrics := stat.NewMetrics(c.ListenOn)
 	if c.HasEtcd() {
-<<<<<<< HEAD
-		listenOn := figureOutListenOn(c.ListenOn)
-
 		if c.Etcd.EnableAuth(){
-			server, err = internal.NewRpcPubServerWithEtcdAuth(c.Etcd.Hosts, c.Etcd.User, c.Etcd.Pass, c.Etcd.Key, listenOn, internal.WithMetrics(metrics))
+			server, err = internal.NewRpcPubServerWithEtcdAuth(c.Etcd.Hosts, c.Etcd.User, c.Etcd.Pass, c.Etcd.Key, c.ListenOn, internal.WithMetrics(metrics))
 		}else {
-			server, err = internal.NewRpcPubServer(c.Etcd.Hosts, c.Etcd.Key, listenOn, internal.WithMetrics(metrics))
+			server, err = internal.NewRpcPubServer(c.Etcd.Hosts, c.Etcd.Key, c.ListenOn, internal.WithMetrics(metrics))
 		}
-
-=======
-		server, err = internal.NewRpcPubServer(c.Etcd.Hosts, c.Etcd.Key, c.ListenOn, internal.WithMetrics(metrics))
->>>>>>> d0f9e570
 		if err != nil {
 			return nil, err
 		}
