package internal

import (
	"github.com/zeromicro/go-zero/core/discov"
	"testing"

	"github.com/stretchr/testify/assert"
	"google.golang.org/grpc/resolver"
	"google.golang.org/grpc/serviceconfig"
)

func TestNopResolver(t *testing.T) {
	assert.NotPanics(t, func() {
		RegisterResolver()
		// make sure ResolveNow & Close don't panic
		var r nopResolver
		r.ResolveNow(resolver.ResolveNowOptions{})
		r.Close()
	})
}

<<<<<<< HEAD
func TestNopResolverClose(t *testing.T) {
	assert.NotPanics(t, func() {
		sub := &discov.Subscriber{}
		r := nopResolver{
			closeFunc: sub.Close,
		}
		r.Close()
	})
=======
func TestNopResolver_Close(t *testing.T) {
	var isChanged bool
	r := nopResolver{}
	r.Close()
	assert.False(t, isChanged)
	r = nopResolver{
		closeFunc: func() {
			isChanged = true
		},
	}
	r.Close()
	assert.True(t, isChanged)
>>>>>>> 17d98f69
}

type mockedClientConn struct {
	state resolver.State
	err   error
}

func (m *mockedClientConn) UpdateState(state resolver.State) error {
	m.state = state
	return m.err
}

func (m *mockedClientConn) ReportError(_ error) {
}

func (m *mockedClientConn) NewAddress(_ []resolver.Address) {
}

func (m *mockedClientConn) NewServiceConfig(_ string) {
}

func (m *mockedClientConn) ParseServiceConfig(_ string) *serviceconfig.ParseResult {
	return nil
}<|MERGE_RESOLUTION|>--- conflicted
+++ resolved
@@ -19,16 +19,6 @@
 	})
 }
 
-<<<<<<< HEAD
-func TestNopResolverClose(t *testing.T) {
-	assert.NotPanics(t, func() {
-		sub := &discov.Subscriber{}
-		r := nopResolver{
-			closeFunc: sub.Close,
-		}
-		r.Close()
-	})
-=======
 func TestNopResolver_Close(t *testing.T) {
 	var isChanged bool
 	r := nopResolver{}
@@ -41,7 +31,6 @@
 	}
 	r.Close()
 	assert.True(t, isChanged)
->>>>>>> 17d98f69
 }
 
 type mockedClientConn struct {
