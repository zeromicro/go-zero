package zrpc

import (
	"github.com/tal-tech/go-zero/core/discov"
	"github.com/tal-tech/go-zero/core/service"
	"github.com/tal-tech/go-zero/core/stores/redis"
)

type (
	// A RpcServerConf is a rpc server config.
	RpcServerConf struct {
		service.ServiceConf
		ListenOn      string
		Etcd          discov.EtcdConf    `json:",optional"`
		Auth          bool               `json:",optional"`
		Redis         redis.RedisKeyConf `json:",optional"`
		StrictControl bool               `json:",optional"`
		// setting 0 means no timeout
		Timeout      int64 `json:",default=2000"`
		CpuThreshold int64 `json:",default=900,range=[0:1000]"`
		MaxRetries   int   `json:",default=0,range=[0:]"`
	}

	// A RpcClientConf is a rpc client config.
	RpcClientConf struct {
<<<<<<< HEAD
		Etcd           discov.EtcdConf `json:",optional"`
		Endpoints      []string        `json:",optional=!Etcd"`
		App            string          `json:",optional"`
		Token          string          `json:",optional"`
		Timeout        int64           `json:",default=2000"`
		InsecureVerify bool            `json:",default=false"`
=======
		Etcd      discov.EtcdConf `json:",optional"`
		Endpoints []string        `json:",optional"`
		Target    string          `json:",optional"`
		App       string          `json:",optional"`
		Token     string          `json:",optional"`
		Retry     bool            `json:",optional"` // grpc auto retry
		Timeout   int64           `json:",default=2000"`
>>>>>>> bef5bd4e
	}
)

// NewDirectClientConf returns a RpcClientConf.
func NewDirectClientConf(endpoints []string, app, token string) RpcClientConf {
	return RpcClientConf{
		Endpoints: endpoints,
		App:       app,
		Token:     token,
	}
}

// NewEtcdClientConf returns a RpcClientConf.
func NewEtcdClientConf(hosts []string, key, app, token string) RpcClientConf {
	return RpcClientConf{
		Etcd: discov.EtcdConf{
			Hosts: hosts,
			Key:   key,
		},
		App:   app,
		Token: token,
	}
}

// HasEtcd checks if there is etcd settings in config.
func (sc RpcServerConf) HasEtcd() bool {
	return len(sc.Etcd.Hosts) > 0 && len(sc.Etcd.Key) > 0
}

// Validate validates the config.
func (sc RpcServerConf) Validate() error {
	if !sc.Auth {
		return nil
	}

	return sc.Redis.Validate()
}

// HasCredential checks if there is a credential in config.
func (cc RpcClientConf) HasCredential() bool {
	return len(cc.App) > 0 && len(cc.Token) > 0
}

//HasTls checks if there is a SSL in config.
func (cc RpcClientConf) HasSslVerify() bool {
	return cc.InsecureVerify
}<|MERGE_RESOLUTION|>--- conflicted
+++ resolved
@@ -23,14 +23,6 @@
 
 	// A RpcClientConf is a rpc client config.
 	RpcClientConf struct {
-<<<<<<< HEAD
-		Etcd           discov.EtcdConf `json:",optional"`
-		Endpoints      []string        `json:",optional=!Etcd"`
-		App            string          `json:",optional"`
-		Token          string          `json:",optional"`
-		Timeout        int64           `json:",default=2000"`
-		InsecureVerify bool            `json:",default=false"`
-=======
 		Etcd      discov.EtcdConf `json:",optional"`
 		Endpoints []string        `json:",optional"`
 		Target    string          `json:",optional"`
@@ -38,7 +30,7 @@
 		Token     string          `json:",optional"`
 		Retry     bool            `json:",optional"` // grpc auto retry
 		Timeout   int64           `json:",default=2000"`
->>>>>>> bef5bd4e
+		InsecureVerify bool            `json:",default=false"`
 	}
 )
 
