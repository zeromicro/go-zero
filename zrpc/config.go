package zrpc

import (
	"time"

	"github.com/zeromicro/go-zero/core/discov"
	"github.com/zeromicro/go-zero/core/service"
	"github.com/zeromicro/go-zero/core/stores/redis"
	"github.com/zeromicro/go-zero/zrpc/internal"
	"github.com/zeromicro/go-zero/zrpc/resolver"
)

type (
	// ClientMiddlewaresConf defines whether to use client middlewares.
	ClientMiddlewaresConf = internal.ClientMiddlewaresConf
	// ServerMiddlewaresConf defines whether to use server middlewares.
	ServerMiddlewaresConf = internal.ServerMiddlewaresConf
	// StatConf defines the stat config.
	StatConf = internal.StatConf

	// A RpcClientConf is a rpc client config.
	RpcClientConf struct {
		Etcd          discov.EtcdConf `json:",optional,inherit"`
		Endpoints     []string        `json:",optional"`
		Target        string          `json:",optional"`
		App           string          `json:",optional"`
		Token         string          `json:",optional"`
		NonBlock      bool            `json:",optional"`
		Timeout       int64           `json:",default=2000"`
<<<<<<< HEAD
		KeepaliveTime time.Duration   `json:",default=20s"`
		Enabled       bool            `json:",default=true"`
=======
		KeepaliveTime time.Duration   `json:",optional"`
>>>>>>> 489d69f7
		Middlewares   ClientMiddlewaresConf
	}

	// A RpcServerConf is a rpc server config.
	RpcServerConf struct {
		service.ServiceConf
		ListenOn      string
		Etcd          discov.EtcdConf    `json:",optional,inherit"`
		Auth          bool               `json:",optional"`
		Redis         redis.RedisKeyConf `json:",optional"`
		StrictControl bool               `json:",optional"`
		// setting 0 means no timeout
		Timeout      int64 `json:",default=2000"`
		CpuThreshold int64 `json:",default=900,range=[0:1000]"`
		// grpc health check switch
		Health      bool `json:",default=true"`
		Middlewares ServerMiddlewaresConf
	}
)

// NewDirectClientConf returns a RpcClientConf.
func NewDirectClientConf(endpoints []string, app, token string) RpcClientConf {
	return RpcClientConf{
		Endpoints: endpoints,
		App:       app,
		Token:     token,
	}
}

// NewEtcdClientConf returns a RpcClientConf.
func NewEtcdClientConf(hosts []string, key, app, token string) RpcClientConf {
	return RpcClientConf{
		Etcd: discov.EtcdConf{
			Hosts: hosts,
			Key:   key,
		},
		App:   app,
		Token: token,
	}
}

// HasEtcd checks if there is etcd settings in config.
func (sc RpcServerConf) HasEtcd() bool {
	return len(sc.Etcd.Hosts) > 0 && len(sc.Etcd.Key) > 0
}

// Validate validates the config.
func (sc RpcServerConf) Validate() error {
	if !sc.Auth {
		return nil
	}

	return sc.Redis.Validate()
}

// BuildTarget builds the rpc target from the given config.
func (cc RpcClientConf) BuildTarget() (string, error) {
	if len(cc.Endpoints) > 0 {
		return resolver.BuildDirectTarget(cc.Endpoints), nil
	} else if len(cc.Target) > 0 {
		return cc.Target, nil
	}

	if err := cc.Etcd.Validate(); err != nil {
		return "", err
	}

	if cc.Etcd.HasAccount() {
		discov.RegisterAccount(cc.Etcd.Hosts, cc.Etcd.User, cc.Etcd.Pass)
	}
	if cc.Etcd.HasTLS() {
		if err := discov.RegisterTLS(cc.Etcd.Hosts, cc.Etcd.CertFile, cc.Etcd.CertKeyFile,
			cc.Etcd.CACertFile, cc.Etcd.InsecureSkipVerify); err != nil {
			return "", err
		}
	}

	return resolver.BuildDiscovTarget(cc.Etcd.Hosts, cc.Etcd.Key), nil
}

// HasCredential checks if there is a credential in config.
func (cc RpcClientConf) HasCredential() bool {
	return len(cc.App) > 0 && len(cc.Token) > 0
}<|MERGE_RESOLUTION|>--- conflicted
+++ resolved
@@ -27,12 +27,8 @@
 		Token         string          `json:",optional"`
 		NonBlock      bool            `json:",optional"`
 		Timeout       int64           `json:",default=2000"`
-<<<<<<< HEAD
-		KeepaliveTime time.Duration   `json:",default=20s"`
+		KeepaliveTime time.Duration   `json:",optional"`
 		Enabled       bool            `json:",default=true"`
-=======
-		KeepaliveTime time.Duration   `json:",optional"`
->>>>>>> 489d69f7
 		Middlewares   ClientMiddlewaresConf
 	}
 
