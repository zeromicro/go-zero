package zrpc

import (
	"context"
	"fmt"
	"log"
	"net"
	"testing"
	"time"

	"github.com/stretchr/testify/assert"
	"github.com/tal-tech/go-zero/core/discov"
	"github.com/tal-tech/go-zero/core/logx"
	"github.com/tal-tech/go-zero/zrpc/internal/mock"
	"google.golang.org/grpc"
	"google.golang.org/grpc/codes"
	"google.golang.org/grpc/status"
	"google.golang.org/grpc/test/bufconn"
)

func init() {
	logx.Disable()
}

func dialer() func(context.Context, string) (net.Conn, error) {
	listener := bufconn.Listen(1024 * 1024)
	server := grpc.NewServer()
	mock.RegisterDepositServiceServer(server, &mock.DepositServer{})

	go func() {
		if err := server.Serve(listener); err != nil {
			log.Fatal(err)
		}
	}()

	return func(context.Context, string) (net.Conn, error) {
		return listener.Dial()
	}
}

func TestDepositServer_Deposit(t *testing.T) {
	tests := []struct {
		name    string
		amount  float32
		res     *mock.DepositResponse
		errCode codes.Code
		errMsg  string
	}{
		{
			"invalid request with negative amount",
			-1.11,
			nil,
			codes.InvalidArgument,
			fmt.Sprintf("cannot deposit %v", -1.11),
		},
		{
			"valid request with non negative amount",
			0.00,
			&mock.DepositResponse{Ok: true},
			codes.OK,
			"",
		},
		{
			"valid request with long handling time",
			2000.00,
			nil,
			codes.DeadlineExceeded,
			"context deadline exceeded",
		},
	}

	directClient := MustNewClient(
		RpcClientConf{
			Endpoints: []string{"foo"},
			App:       "foo",
			Token:     "bar",
			Timeout:   1000,
		},
		WithDialOption(grpc.WithContextDialer(dialer())),
		WithUnaryClientInterceptor(func(ctx context.Context, method string, req, reply interface{},
			cc *grpc.ClientConn, invoker grpc.UnaryInvoker, opts ...grpc.CallOption) error {
			return invoker(ctx, method, req, reply, cc, opts...)
		}),
	)
<<<<<<< HEAD

=======
	tarConfClient := MustNewClient(
		RpcClientConf{
			Target:  "foo",
			App:     "foo",
			Token:   "bar",
			Timeout: 1000,
		},
		WithDialOption(grpc.WithInsecure()),
		WithDialOption(grpc.WithContextDialer(dialer())),
		WithUnaryClientInterceptor(func(ctx context.Context, method string, req, reply interface{},
			cc *grpc.ClientConn, invoker grpc.UnaryInvoker, opts ...grpc.CallOption) error {
			return invoker(ctx, method, req, reply, cc, opts...)
		}),
	)
>>>>>>> bef5bd4e
	targetClient, err := NewClientWithTarget("foo", WithDialOption(grpc.WithInsecure()),
		WithDialOption(grpc.WithContextDialer(dialer())), WithUnaryClientInterceptor(
			func(ctx context.Context, method string, req, reply interface{}, cc *grpc.ClientConn,
				invoker grpc.UnaryInvoker, opts ...grpc.CallOption) error {
				return invoker(ctx, method, req, reply, cc, opts...)
			}), WithTimeout(1000*time.Millisecond))
	assert.Nil(t, err)
	clients := []Client{
		directClient,
		tarConfClient,
		targetClient,
	}
	for _, tt := range tests {
		tt := tt
		for _, client := range clients {
			client := client
			t.Run(tt.name, func(t *testing.T) {
				t.Parallel()
				cli := mock.NewDepositServiceClient(client.Conn())
				request := &mock.DepositRequest{Amount: tt.amount}
				response, err := cli.Deposit(context.Background(), request)
				if response != nil {
					assert.True(t, len(response.String()) > 0)
					if response.GetOk() != tt.res.GetOk() {
						t.Error("response: expected", tt.res.GetOk(), "received", response.GetOk())
					}
				}
				if err != nil {
					if e, ok := status.FromError(err); ok {
						if e.Code() != tt.errCode {
							t.Error("error code: expected", codes.InvalidArgument, "received", e.Code())
						}
						if e.Message() != tt.errMsg {
							t.Error("error message: expected", tt.errMsg, "received", e.Message())
						}
					}
				}
			})
		}
	}
}

func TestNewClientWithError(t *testing.T) {
	_, err := NewClient(
		RpcClientConf{
			App:     "foo",
			Token:   "bar",
			Timeout: 1000,
		},
		WithDialOption(grpc.WithInsecure()),
		WithDialOption(grpc.WithContextDialer(dialer())),
		WithUnaryClientInterceptor(func(ctx context.Context, method string, req, reply interface{},
			cc *grpc.ClientConn, invoker grpc.UnaryInvoker, opts ...grpc.CallOption) error {
			return invoker(ctx, method, req, reply, cc, opts...)
		}),
	)
	assert.NotNil(t, err)

	_, err = NewClient(
		RpcClientConf{
			Etcd: discov.EtcdConf{
				Hosts: []string{"localhost:2379"},
				Key:   "mock",
			},
			App:     "foo",
			Token:   "bar",
			Timeout: 1,
		},
		WithDialOption(grpc.WithInsecure()),
		WithDialOption(grpc.WithContextDialer(dialer())),
		WithUnaryClientInterceptor(func(ctx context.Context, method string, req, reply interface{},
			cc *grpc.ClientConn, invoker grpc.UnaryInvoker, opts ...grpc.CallOption) error {
			return invoker(ctx, method, req, reply, cc, opts...)
		}),
	)
	assert.NotNil(t, err)
}<|MERGE_RESOLUTION|>--- conflicted
+++ resolved
@@ -82,9 +82,6 @@
 			return invoker(ctx, method, req, reply, cc, opts...)
 		}),
 	)
-<<<<<<< HEAD
-
-=======
 	tarConfClient := MustNewClient(
 		RpcClientConf{
 			Target:  "foo",
@@ -99,7 +96,6 @@
 			return invoker(ctx, method, req, reply, cc, opts...)
 		}),
 	)
->>>>>>> bef5bd4e
 	targetClient, err := NewClientWithTarget("foo", WithDialOption(grpc.WithInsecure()),
 		WithDialOption(grpc.WithContextDialer(dialer())), WithUnaryClientInterceptor(
 			func(ctx context.Context, method string, req, reply interface{}, cc *grpc.ClientConn,
