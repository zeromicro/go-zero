--- conflicted
+++ resolved
@@ -226,7 +226,6 @@
 	}
 	ignoreColumns := mergeColumns(VarStringSliceIgnoreColumns)
 
-<<<<<<< HEAD
 	arg := pgDataSourceArg{
 		url:           url,
 		dir:           dir,
@@ -241,9 +240,6 @@
 	}
 
 	return fromPostgreSqlDataSource(arg)
-=======
-	return fromPostgreSqlDataSource(url, patterns, dir, schema, prefix, cfg, cache, idea, VarBoolStrict, ignoreColumns)
->>>>>>> 808b4e49
 }
 
 type ddlArg struct {
@@ -357,7 +353,6 @@
 	return generator.StartFromInformationSchema(matchTables, arg.cache, arg.strict)
 }
 
-<<<<<<< HEAD
 type pgDataSourceArg struct {
 	url, dir      string
 	tablePat      pattern
@@ -372,11 +367,6 @@
 func fromPostgreSqlDataSource(arg pgDataSourceArg) error {
 	log := console.NewConsole(arg.idea)
 	if len(arg.url) == 0 {
-=======
-func fromPostgreSqlDataSource(url string, pattern pattern, dir, schema string, prefix string, cfg *config.Config, cache, idea, strict bool, ignoreColumns []string) error {
-	log := console.NewConsole(idea)
-	if len(url) == 0 {
->>>>>>> 808b4e49
 		log.Error("%v", "expected data source of postgresql, but nothing found")
 		return nil
 	}
@@ -416,11 +406,8 @@
 		return errors.New("no tables matched")
 	}
 
-<<<<<<< HEAD
-	generator, err := gen.NewDefaultGenerator(arg.prefix, arg.dir, arg.cfg, gen.WithConsoleOption(log), gen.WithPostgreSql(), gen.WithIgnoreColumns(arg.ignoreColumns))
-=======
-	generator, err := gen.NewDefaultGenerator(prefix, dir, cfg, gen.WithConsoleOption(log), gen.WithPostgreSql(), gen.WithIgnoreColumns(ignoreColumns))
->>>>>>> 808b4e49
+	generator, err := gen.NewDefaultGenerator(arg.prefix, arg.dir, arg.cfg, gen.WithConsoleOption(log),
+                                            gen.WithPostgreSql(), gen.WithIgnoreColumns(arg.ignoreColumns))
 	if err != nil {
 		return err
 	}
