--- conflicted
+++ resolved
@@ -20,17 +20,7 @@
 		}
 		keyVariableSet.AddStr(key.Variable)
 	}
-<<<<<<< HEAD
-	var containsIndexCache = false
-	for _, item := range table.Fields {
-		if item.IsUniqueKey {
-			containsIndexCache = true
-			break
-		}
-	}
-=======
 
->>>>>>> dfe6e885
 	camel := table.Name.ToCamel()
 	output, err := util.With("delete").
 		Parse(template.Delete).
