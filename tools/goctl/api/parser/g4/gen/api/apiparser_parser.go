package api // ApiParser
import (
	"fmt"
	"reflect"
	"strconv"

	"github.com/zeromicro/antlr"
)

// Suppress unused import errors
var (
	_ = fmt.Printf
	_ = reflect.Copy
	_ = strconv.Itoa
)

var parserATN = []uint16{
	3, 24715, 42794, 33075, 47597, 16764, 15335, 30598, 22884, 3, 26, 349,
	4, 2, 9, 2, 4, 3, 9, 3, 4, 4, 9, 4, 4, 5, 9, 5, 4, 6, 9, 6, 4, 7, 9, 7,
	4, 8, 9, 8, 4, 9, 9, 9, 4, 10, 9, 10, 4, 11, 9, 11, 4, 12, 9, 12, 4, 13,
	9, 13, 4, 14, 9, 14, 4, 15, 9, 15, 4, 16, 9, 16, 4, 17, 9, 17, 4, 18, 9,
	18, 4, 19, 9, 19, 4, 20, 9, 20, 4, 21, 9, 21, 4, 22, 9, 22, 4, 23, 9, 23,
	4, 24, 9, 24, 4, 25, 9, 25, 4, 26, 9, 26, 4, 27, 9, 27, 4, 28, 9, 28, 4,
	29, 9, 29, 4, 30, 9, 30, 4, 31, 9, 31, 4, 32, 9, 32, 4, 33, 9, 33, 4, 34,
	9, 34, 4, 35, 9, 35, 4, 36, 9, 36, 4, 37, 9, 37, 4, 38, 9, 38, 3, 2, 7,
	2, 78, 10, 2, 12, 2, 14, 2, 81, 11, 2, 3, 3, 3, 3, 3, 3, 3, 3, 3, 3, 5,
	3, 88, 10, 3, 3, 4, 3, 4, 3, 4, 3, 4, 3, 4, 3, 4, 3, 5, 3, 5, 5, 5, 98,
	10, 5, 3, 6, 3, 6, 3, 6, 3, 6, 3, 7, 3, 7, 3, 7, 3, 7, 6, 7, 108, 10, 7,
	13, 7, 14, 7, 109, 3, 7, 3, 7, 3, 8, 3, 8, 3, 9, 3, 9, 3, 9, 3, 10, 3,
	10, 3, 10, 3, 10, 6, 10, 123, 10, 10, 13, 10, 14, 10, 124, 3, 10, 3, 10,
	3, 11, 3, 11, 5, 11, 131, 10, 11, 3, 12, 3, 12, 3, 12, 3, 12, 3, 13, 3,
	13, 3, 13, 3, 13, 7, 13, 141, 10, 13, 12, 13, 14, 13, 144, 11, 13, 3, 13,
	3, 13, 3, 14, 3, 14, 5, 14, 150, 10, 14, 3, 15, 3, 15, 5, 15, 154, 10,
	15, 3, 16, 3, 16, 3, 16, 5, 16, 159, 10, 16, 3, 16, 3, 16, 7, 16, 163,
	10, 16, 12, 16, 14, 16, 166, 11, 16, 3, 16, 3, 16, 3, 17, 3, 17, 3, 17,
	5, 17, 173, 10, 17, 3, 17, 3, 17, 3, 18, 3, 18, 3, 18, 5, 18, 180, 10,
	18, 3, 18, 3, 18, 7, 18, 184, 10, 18, 12, 18, 14, 18, 187, 11, 18, 3, 18,
	3, 18, 3, 19, 3, 19, 3, 19, 5, 19, 194, 10, 19, 3, 19, 3, 19, 3, 20, 3,
	20, 3, 20, 5, 20, 201, 10, 20, 3, 21, 3, 21, 3, 21, 3, 21, 5, 21, 207,
	10, 21, 3, 22, 5, 22, 210, 10, 22, 3, 22, 3, 22, 3, 23, 3, 23, 3, 23, 3,
	23, 3, 23, 3, 23, 3, 23, 3, 23, 5, 23, 222, 10, 23, 3, 24, 3, 24, 3, 24,
	3, 24, 3, 25, 3, 25, 3, 25, 3, 25, 3, 25, 3, 25, 3, 25, 3, 25, 3, 26, 3,
	26, 3, 26, 3, 26, 3, 27, 5, 27, 241, 10, 27, 3, 27, 3, 27, 3, 28, 3, 28,
	3, 28, 6, 28, 248, 10, 28, 13, 28, 14, 28, 249, 3, 28, 3, 28, 3, 29, 3,
	29, 3, 29, 3, 29, 3, 29, 7, 29, 259, 10, 29, 12, 29, 14, 29, 262, 11, 29,
	3, 29, 3, 29, 3, 30, 5, 30, 267, 10, 30, 3, 30, 3, 30, 5, 30, 271, 10,
	30, 3, 30, 3, 30, 3, 31, 3, 31, 5, 31, 277, 10, 31, 3, 31, 6, 31, 280,
	10, 31, 13, 31, 14, 31, 281, 3, 31, 5, 31, 285, 10, 31, 3, 31, 5, 31, 288,
	10, 31, 3, 32, 3, 32, 3, 32, 3, 33, 3, 33, 3, 33, 3, 33, 5, 33, 297, 10,
	33, 3, 33, 5, 33, 300, 10, 33, 3, 34, 3, 34, 5, 34, 304, 10, 34, 3, 34,
	3, 34, 3, 35, 3, 35, 3, 35, 5, 35, 311, 10, 35, 3, 35, 3, 35, 3, 36, 3,
	36, 3, 36, 3, 36, 3, 37, 3, 37, 5, 37, 321, 10, 37, 6, 37, 323, 10, 37,
	13, 37, 14, 37, 324, 3, 38, 3, 38, 3, 38, 3, 38, 7, 38, 331, 10, 38, 12,
	38, 14, 38, 334, 11, 38, 3, 38, 3, 38, 3, 38, 3, 38, 5, 38, 340, 10, 38,
	6, 38, 342, 10, 38, 13, 38, 14, 38, 343, 3, 38, 5, 38, 347, 10, 38, 3,
	38, 2, 2, 39, 2, 4, 6, 8, 10, 12, 14, 16, 18, 20, 22, 24, 26, 28, 30, 32,
	34, 36, 38, 40, 42, 44, 46, 48, 50, 52, 54, 56, 58, 60, 62, 64, 66, 68,
	70, 72, 74, 2, 2, 2, 358, 2, 79, 3, 2, 2, 2, 4, 87, 3, 2, 2, 2, 6, 89,
	3, 2, 2, 2, 8, 97, 3, 2, 2, 2, 10, 99, 3, 2, 2, 2, 12, 103, 3, 2, 2, 2,
	14, 113, 3, 2, 2, 2, 16, 115, 3, 2, 2, 2, 18, 118, 3, 2, 2, 2, 20, 130,
	3, 2, 2, 2, 22, 132, 3, 2, 2, 2, 24, 136, 3, 2, 2, 2, 26, 149, 3, 2, 2,
	2, 28, 153, 3, 2, 2, 2, 30, 155, 3, 2, 2, 2, 32, 169, 3, 2, 2, 2, 34, 176,
	3, 2, 2, 2, 36, 190, 3, 2, 2, 2, 38, 200, 3, 2, 2, 2, 40, 202, 3, 2, 2,
	2, 42, 209, 3, 2, 2, 2, 44, 221, 3, 2, 2, 2, 46, 223, 3, 2, 2, 2, 48, 227,
	3, 2, 2, 2, 50, 235, 3, 2, 2, 2, 52, 240, 3, 2, 2, 2, 54, 244, 3, 2, 2,
	2, 56, 253, 3, 2, 2, 2, 58, 266, 3, 2, 2, 2, 60, 274, 3, 2, 2, 2, 62, 289,
	3, 2, 2, 2, 64, 292, 3, 2, 2, 2, 66, 301, 3, 2, 2, 2, 68, 307, 3, 2, 2,
	2, 70, 314, 3, 2, 2, 2, 72, 322, 3, 2, 2, 2, 74, 346, 3, 2, 2, 2, 76, 78,
	5, 4, 3, 2, 77, 76, 3, 2, 2, 2, 78, 81, 3, 2, 2, 2, 79, 77, 3, 2, 2, 2,
	79, 80, 3, 2, 2, 2, 80, 3, 3, 2, 2, 2, 81, 79, 3, 2, 2, 2, 82, 88, 5, 6,
	4, 2, 83, 88, 5, 8, 5, 2, 84, 88, 5, 18, 10, 2, 85, 88, 5, 20, 11, 2, 86,
	88, 5, 52, 27, 2, 87, 82, 3, 2, 2, 2, 87, 83, 3, 2, 2, 2, 87, 84, 3, 2,
	2, 2, 87, 85, 3, 2, 2, 2, 87, 86, 3, 2, 2, 2, 88, 5, 3, 2, 2, 2, 89, 90,
	8, 4, 1, 2, 90, 91, 7, 26, 2, 2, 91, 92, 7, 3, 2, 2, 92, 93, 8, 4, 1, 2,
	93, 94, 7, 23, 2, 2, 94, 7, 3, 2, 2, 2, 95, 98, 5, 10, 6, 2, 96, 98, 5,
	12, 7, 2, 97, 95, 3, 2, 2, 2, 97, 96, 3, 2, 2, 2, 98, 9, 3, 2, 2, 2, 99,
	100, 8, 6, 1, 2, 100, 101, 7, 26, 2, 2, 101, 102, 5, 16, 9, 2, 102, 11,
	3, 2, 2, 2, 103, 104, 8, 7, 1, 2, 104, 105, 7, 26, 2, 2, 105, 107, 7, 4,
	2, 2, 106, 108, 5, 14, 8, 2, 107, 106, 3, 2, 2, 2, 108, 109, 3, 2, 2, 2,
	109, 107, 3, 2, 2, 2, 109, 110, 3, 2, 2, 2, 110, 111, 3, 2, 2, 2, 111,
	112, 7, 5, 2, 2, 112, 13, 3, 2, 2, 2, 113, 114, 5, 16, 9, 2, 114, 15, 3,
	2, 2, 2, 115, 116, 8, 9, 1, 2, 116, 117, 7, 23, 2, 2, 117, 17, 3, 2, 2,
	2, 118, 119, 8, 10, 1, 2, 119, 120, 7, 26, 2, 2, 120, 122, 7, 4, 2, 2,
	121, 123, 5, 70, 36, 2, 122, 121, 3, 2, 2, 2, 123, 124, 3, 2, 2, 2, 124,
	122, 3, 2, 2, 2, 124, 125, 3, 2, 2, 2, 125, 126, 3, 2, 2, 2, 126, 127,
	7, 5, 2, 2, 127, 19, 3, 2, 2, 2, 128, 131, 5, 22, 12, 2, 129, 131, 5, 24,
	13, 2, 130, 128, 3, 2, 2, 2, 130, 129, 3, 2, 2, 2, 131, 21, 3, 2, 2, 2,
	132, 133, 8, 12, 1, 2, 133, 134, 7, 26, 2, 2, 134, 135, 5, 26, 14, 2, 135,
	23, 3, 2, 2, 2, 136, 137, 8, 13, 1, 2, 137, 138, 7, 26, 2, 2, 138, 142,
	7, 4, 2, 2, 139, 141, 5, 28, 15, 2, 140, 139, 3, 2, 2, 2, 141, 144, 3,
	2, 2, 2, 142, 140, 3, 2, 2, 2, 142, 143, 3, 2, 2, 2, 143, 145, 3, 2, 2,
	2, 144, 142, 3, 2, 2, 2, 145, 146, 7, 5, 2, 2, 146, 25, 3, 2, 2, 2, 147,
	150, 5, 30, 16, 2, 148, 150, 5, 32, 17, 2, 149, 147, 3, 2, 2, 2, 149, 148,
	3, 2, 2, 2, 150, 27, 3, 2, 2, 2, 151, 154, 5, 34, 18, 2, 152, 154, 5, 36,
	19, 2, 153, 151, 3, 2, 2, 2, 153, 152, 3, 2, 2, 2, 154, 29, 3, 2, 2, 2,
	155, 156, 8, 16, 1, 2, 156, 158, 7, 26, 2, 2, 157, 159, 7, 26, 2, 2, 158,
	157, 3, 2, 2, 2, 158, 159, 3, 2, 2, 2, 159, 160, 3, 2, 2, 2, 160, 164,
	7, 6, 2, 2, 161, 163, 5, 38, 20, 2, 162, 161, 3, 2, 2, 2, 163, 166, 3,
	2, 2, 2, 164, 162, 3, 2, 2, 2, 164, 165, 3, 2, 2, 2, 165, 167, 3, 2, 2,
	2, 166, 164, 3, 2, 2, 2, 167, 168, 7, 7, 2, 2, 168, 31, 3, 2, 2, 2, 169,
	170, 8, 17, 1, 2, 170, 172, 7, 26, 2, 2, 171, 173, 7, 3, 2, 2, 172, 171,
	3, 2, 2, 2, 172, 173, 3, 2, 2, 2, 173, 174, 3, 2, 2, 2, 174, 175, 5, 44,
	23, 2, 175, 33, 3, 2, 2, 2, 176, 177, 8, 18, 1, 2, 177, 179, 7, 26, 2,
	2, 178, 180, 7, 26, 2, 2, 179, 178, 3, 2, 2, 2, 179, 180, 3, 2, 2, 2, 180,
	181, 3, 2, 2, 2, 181, 185, 7, 6, 2, 2, 182, 184, 5, 38, 20, 2, 183, 182,
	3, 2, 2, 2, 184, 187, 3, 2, 2, 2, 185, 183, 3, 2, 2, 2, 185, 186, 3, 2,
	2, 2, 186, 188, 3, 2, 2, 2, 187, 185, 3, 2, 2, 2, 188, 189, 7, 7, 2, 2,
	189, 35, 3, 2, 2, 2, 190, 191, 8, 19, 1, 2, 191, 193, 7, 26, 2, 2, 192,
	194, 7, 3, 2, 2, 193, 192, 3, 2, 2, 2, 193, 194, 3, 2, 2, 2, 194, 195,
	3, 2, 2, 2, 195, 196, 5, 44, 23, 2, 196, 37, 3, 2, 2, 2, 197, 198, 6, 20,
	2, 2, 198, 201, 5, 40, 21, 2, 199, 201, 5, 42, 22, 2, 200, 197, 3, 2, 2,
	2, 200, 199, 3, 2, 2, 2, 201, 39, 3, 2, 2, 2, 202, 203, 8, 21, 1, 2, 203,
	204, 7, 26, 2, 2, 204, 206, 5, 44, 23, 2, 205, 207, 7, 24, 2, 2, 206, 205,
	3, 2, 2, 2, 206, 207, 3, 2, 2, 2, 207, 41, 3, 2, 2, 2, 208, 210, 7, 8,
	2, 2, 209, 208, 3, 2, 2, 2, 209, 210, 3, 2, 2, 2, 210, 211, 3, 2, 2, 2,
	211, 212, 7, 26, 2, 2, 212, 43, 3, 2, 2, 2, 213, 214, 8, 23, 1, 2, 214,
	222, 7, 26, 2, 2, 215, 222, 5, 48, 25, 2, 216, 222, 5, 50, 26, 2, 217,
	222, 7, 18, 2, 2, 218, 222, 7, 9, 2, 2, 219, 222, 5, 46, 24, 2, 220, 222,
	5, 30, 16, 2, 221, 213, 3, 2, 2, 2, 221, 215, 3, 2, 2, 2, 221, 216, 3,
	2, 2, 2, 221, 217, 3, 2, 2, 2, 221, 218, 3, 2, 2, 2, 221, 219, 3, 2, 2,
	2, 221, 220, 3, 2, 2, 2, 222, 45, 3, 2, 2, 2, 223, 224, 7, 8, 2, 2, 224,
	225, 8, 24, 1, 2, 225, 226, 7, 26, 2, 2, 226, 47, 3, 2, 2, 2, 227, 228,
	8, 25, 1, 2, 228, 229, 7, 26, 2, 2, 229, 230, 7, 10, 2, 2, 230, 231, 8,
	25, 1, 2, 231, 232, 7, 26, 2, 2, 232, 233, 7, 11, 2, 2, 233, 234, 5, 44,
	23, 2, 234, 49, 3, 2, 2, 2, 235, 236, 7, 10, 2, 2, 236, 237, 7, 11, 2,
	2, 237, 238, 5, 44, 23, 2, 238, 51, 3, 2, 2, 2, 239, 241, 5, 54, 28, 2,
	240, 239, 3, 2, 2, 2, 240, 241, 3, 2, 2, 2, 241, 242, 3, 2, 2, 2, 242,
	243, 5, 56, 29, 2, 243, 53, 3, 2, 2, 2, 244, 245, 7, 19, 2, 2, 245, 247,
	7, 4, 2, 2, 246, 248, 5, 70, 36, 2, 247, 246, 3, 2, 2, 2, 248, 249, 3,
	2, 2, 2, 249, 247, 3, 2, 2, 2, 249, 250, 3, 2, 2, 2, 250, 251, 3, 2, 2,
	2, 251, 252, 7, 5, 2, 2, 252, 55, 3, 2, 2, 2, 253, 254, 8, 29, 1, 2, 254,
	255, 7, 26, 2, 2, 255, 256, 5, 72, 37, 2, 256, 260, 7, 6, 2, 2, 257, 259,
	5, 58, 30, 2, 258, 257, 3, 2, 2, 2, 259, 262, 3, 2, 2, 2, 260, 258, 3,
	2, 2, 2, 260, 261, 3, 2, 2, 2, 261, 263, 3, 2, 2, 2, 262, 260, 3, 2, 2,
	2, 263, 264, 7, 7, 2, 2, 264, 57, 3, 2, 2, 2, 265, 267, 5, 60, 31, 2, 266,
	265, 3, 2, 2, 2, 266, 267, 3, 2, 2, 2, 267, 270, 3, 2, 2, 2, 268, 271,
	5, 54, 28, 2, 269, 271, 5, 62, 32, 2, 270, 268, 3, 2, 2, 2, 270, 269, 3,
	2, 2, 2, 271, 272, 3, 2, 2, 2, 272, 273, 5, 64, 33, 2, 273, 59, 3, 2, 2,
	2, 274, 276, 7, 16, 2, 2, 275, 277, 7, 4, 2, 2, 276, 275, 3, 2, 2, 2, 276,
	277, 3, 2, 2, 2, 277, 284, 3, 2, 2, 2, 278, 280, 5, 70, 36, 2, 279, 278,
	3, 2, 2, 2, 280, 281, 3, 2, 2, 2, 281, 279, 3, 2, 2, 2, 281, 282, 3, 2,
	2, 2, 282, 285, 3, 2, 2, 2, 283, 285, 7, 23, 2, 2, 284, 279, 3, 2, 2, 2,
	284, 283, 3, 2, 2, 2, 285, 287, 3, 2, 2, 2, 286, 288, 7, 5, 2, 2, 287,
	286, 3, 2, 2, 2, 287, 288, 3, 2, 2, 2, 288, 61, 3, 2, 2, 2, 289, 290, 7,
	17, 2, 2, 290, 291, 7, 26, 2, 2, 291, 63, 3, 2, 2, 2, 292, 293, 8, 33,
	1, 2, 293, 294, 7, 26, 2, 2, 294, 296, 5, 74, 38, 2, 295, 297, 5, 66, 34,
	2, 296, 295, 3, 2, 2, 2, 296, 297, 3, 2, 2, 2, 297, 299, 3, 2, 2, 2, 298,
	300, 5, 68, 35, 2, 299, 298, 3, 2, 2, 2, 299, 300, 3, 2, 2, 2, 300, 65,
	3, 2, 2, 2, 301, 303, 7, 4, 2, 2, 302, 304, 7, 26, 2, 2, 303, 302, 3, 2,
	2, 2, 303, 304, 3, 2, 2, 2, 304, 305, 3, 2, 2, 2, 305, 306, 7, 5, 2, 2,
	306, 67, 3, 2, 2, 2, 307, 308, 7, 12, 2, 2, 308, 310, 7, 4, 2, 2, 309,
	311, 5, 44, 23, 2, 310, 309, 3, 2, 2, 2, 310, 311, 3, 2, 2, 2, 311, 312,
	3, 2, 2, 2, 312, 313, 7, 5, 2, 2, 313, 69, 3, 2, 2, 2, 314, 315, 7, 26,
	2, 2, 315, 316, 8, 36, 1, 2, 316, 317, 7, 25, 2, 2, 317, 71, 3, 2, 2, 2,
	318, 320, 7, 26, 2, 2, 319, 321, 7, 13, 2, 2, 320, 319, 3, 2, 2, 2, 320,
	321, 3, 2, 2, 2, 321, 323, 3, 2, 2, 2, 322, 318, 3, 2, 2, 2, 323, 324,
	3, 2, 2, 2, 324, 322, 3, 2, 2, 2, 324, 325, 3, 2, 2, 2, 325, 73, 3, 2,
	2, 2, 326, 327, 7, 14, 2, 2, 327, 332, 7, 26, 2, 2, 328, 329, 7, 13, 2,
	2, 329, 331, 7, 26, 2, 2, 330, 328, 3, 2, 2, 2, 331, 334, 3, 2, 2, 2, 332,
	330, 3, 2, 2, 2, 332, 333, 3, 2, 2, 2, 333, 342, 3, 2, 2, 2, 334, 332,
	3, 2, 2, 2, 335, 336, 7, 15, 2, 2, 336, 339, 7, 26, 2, 2, 337, 338, 7,
	13, 2, 2, 338, 340, 7, 26, 2, 2, 339, 337, 3, 2, 2, 2, 339, 340, 3, 2,
	2, 2, 340, 342, 3, 2, 2, 2, 341, 326, 3, 2, 2, 2, 341, 335, 3, 2, 2, 2,
	342, 343, 3, 2, 2, 2, 343, 341, 3, 2, 2, 2, 343, 344, 3, 2, 2, 2, 344,
	347, 3, 2, 2, 2, 345, 347, 7, 14, 2, 2, 346, 341, 3, 2, 2, 2, 346, 345,
	3, 2, 2, 2, 347, 75, 3, 2, 2, 2, 41, 79, 87, 97, 109, 124, 130, 142, 149,
	153, 158, 164, 172, 179, 185, 193, 200, 206, 209, 221, 240, 249, 260, 266,
	270, 276, 281, 284, 287, 296, 299, 303, 310, 320, 324, 332, 339, 341, 343,
	346,
}

var literalNames = []string{
	"", "'='", "'('", "')'", "'{'", "'}'", "'*'", "'time.Time'", "'['", "']'",
	"'returns'", "'-'", "'/'", "'/:'", "'@doc'", "'@handler'", "'interface{}'",
	"'@server'",
}

var symbolicNames = []string{
	"", "", "", "", "", "", "", "", "", "", "", "", "", "", "ATDOC", "ATHANDLER",
	"INTERFACE", "ATSERVER", "WS", "COMMENT", "LINE_COMMENT", "STRING", "RAW_STRING",
	"LINE_VALUE", "ID",
}

var ruleNames = []string{
	"api", "spec", "syntaxLit", "importSpec", "importLit", "importBlock", "importBlockValue",
	"importValue", "infoSpec", "typeSpec", "typeLit", "typeBlock", "typeLitBody",
	"typeBlockBody", "typeStruct", "typeAlias", "typeBlockStruct", "typeBlockAlias",
	"field", "normalField", "anonymousFiled", "dataType", "pointerType", "mapType",
	"arrayType", "serviceSpec", "atServer", "serviceApi", "serviceRoute", "atDoc",
	"atHandler", "route", "body", "replybody", "kvLit", "serviceName", "path",
}

type ApiParserParser struct {
	*antlr.BaseParser
}

// NewApiParserParser produces a new parser instance for the optional input antlr.TokenStream.
//
// The *ApiParserParser instance produced may be reused by calling the SetInputStream method.
// The initial parser configuration is expensive to construct, and the object is not thread-safe;
// however, if used within a Golang sync.Pool, the construction cost amortizes well and the
// objects can be used in a thread-safe manner.
func NewApiParserParser(input antlr.TokenStream) *ApiParserParser {
	this := new(ApiParserParser)
	deserializer := antlr.NewATNDeserializer(nil)
	deserializedATN := deserializer.DeserializeFromUInt16(parserATN)
	decisionToDFA := make([]*antlr.DFA, len(deserializedATN.DecisionToState))
	for index, ds := range deserializedATN.DecisionToState {
		decisionToDFA[index] = antlr.NewDFA(ds, index)
	}
	this.BaseParser = antlr.NewBaseParser(input)

	this.Interpreter = antlr.NewParserATNSimulator(this, deserializedATN, decisionToDFA, antlr.NewPredictionContextCache())
	this.RuleNames = ruleNames
	this.LiteralNames = literalNames
	this.SymbolicNames = symbolicNames
	this.GrammarFileName = "ApiParser.g4"

	return this
}

// ApiParserParser tokens.
const (
	ApiParserParserEOF          = antlr.TokenEOF
	ApiParserParserT__0         = 1
	ApiParserParserT__1         = 2
	ApiParserParserT__2         = 3
	ApiParserParserT__3         = 4
	ApiParserParserT__4         = 5
	ApiParserParserT__5         = 6
	ApiParserParserT__6         = 7
	ApiParserParserT__7         = 8
	ApiParserParserT__8         = 9
	ApiParserParserT__9         = 10
	ApiParserParserT__10        = 11
	ApiParserParserT__11        = 12
	ApiParserParserT__12        = 13
	ApiParserParserATDOC        = 14
	ApiParserParserATHANDLER    = 15
	ApiParserParserINTERFACE    = 16
	ApiParserParserATSERVER     = 17
	ApiParserParserWS           = 18
	ApiParserParserCOMMENT      = 19
	ApiParserParserLINE_COMMENT = 20
	ApiParserParserSTRING       = 21
	ApiParserParserRAW_STRING   = 22
	ApiParserParserLINE_VALUE   = 23
	ApiParserParserID           = 24
)

// ApiParserParser rules.
const (
	ApiParserParserRULE_api              = 0
	ApiParserParserRULE_spec             = 1
	ApiParserParserRULE_syntaxLit        = 2
	ApiParserParserRULE_importSpec       = 3
	ApiParserParserRULE_importLit        = 4
	ApiParserParserRULE_importBlock      = 5
	ApiParserParserRULE_importBlockValue = 6
	ApiParserParserRULE_importValue      = 7
	ApiParserParserRULE_infoSpec         = 8
	ApiParserParserRULE_typeSpec         = 9
	ApiParserParserRULE_typeLit          = 10
	ApiParserParserRULE_typeBlock        = 11
	ApiParserParserRULE_typeLitBody      = 12
	ApiParserParserRULE_typeBlockBody    = 13
	ApiParserParserRULE_typeStruct       = 14
	ApiParserParserRULE_typeAlias        = 15
	ApiParserParserRULE_typeBlockStruct  = 16
	ApiParserParserRULE_typeBlockAlias   = 17
	ApiParserParserRULE_field            = 18
	ApiParserParserRULE_normalField      = 19
	ApiParserParserRULE_anonymousFiled   = 20
	ApiParserParserRULE_dataType         = 21
	ApiParserParserRULE_pointerType      = 22
	ApiParserParserRULE_mapType          = 23
	ApiParserParserRULE_arrayType        = 24
	ApiParserParserRULE_serviceSpec      = 25
	ApiParserParserRULE_atServer         = 26
	ApiParserParserRULE_serviceApi       = 27
	ApiParserParserRULE_serviceRoute     = 28
	ApiParserParserRULE_atDoc            = 29
	ApiParserParserRULE_atHandler        = 30
	ApiParserParserRULE_route            = 31
	ApiParserParserRULE_body             = 32
	ApiParserParserRULE_replybody        = 33
	ApiParserParserRULE_kvLit            = 34
	ApiParserParserRULE_serviceName      = 35
	ApiParserParserRULE_path             = 36
)

// IApiContext is an interface to support dynamic dispatch.
type IApiContext interface {
	antlr.ParserRuleContext

	// GetParser returns the parser.
	GetParser() antlr.Parser

	// IsApiContext differentiates from other interfaces.
	IsApiContext()
}

type ApiContext struct {
	*antlr.BaseParserRuleContext
	parser antlr.Parser
}

func NewEmptyApiContext() *ApiContext {
	p := new(ApiContext)
	p.BaseParserRuleContext = antlr.NewBaseParserRuleContext(nil, -1)
	p.RuleIndex = ApiParserParserRULE_api
	return p
}

func (*ApiContext) IsApiContext() {}

func NewApiContext(parser antlr.Parser, parent antlr.ParserRuleContext, invokingState int) *ApiContext {
	p := new(ApiContext)

	p.BaseParserRuleContext = antlr.NewBaseParserRuleContext(parent, invokingState)

	p.parser = parser
	p.RuleIndex = ApiParserParserRULE_api

	return p
}

func (s *ApiContext) GetParser() antlr.Parser { return s.parser }

func (s *ApiContext) AllSpec() []ISpecContext {
	ts := s.GetTypedRuleContexts(reflect.TypeOf((*ISpecContext)(nil)).Elem())
	tst := make([]ISpecContext, len(ts))

	for i, t := range ts {
		if t != nil {
			tst[i] = t.(ISpecContext)
		}
	}

	return tst
}

func (s *ApiContext) Spec(i int) ISpecContext {
	t := s.GetTypedRuleContext(reflect.TypeOf((*ISpecContext)(nil)).Elem(), i)

	if t == nil {
		return nil
	}

	return t.(ISpecContext)
}

func (s *ApiContext) GetRuleContext() antlr.RuleContext {
	return s
}

func (s *ApiContext) ToStringTree(ruleNames []string, recog antlr.Recognizer) string {
	return antlr.TreesStringTree(s, ruleNames, recog)
}

func (s *ApiContext) Accept(visitor antlr.ParseTreeVisitor) interface{} {
	switch t := visitor.(type) {
	case ApiParserVisitor:
		return t.VisitApi(s)

	default:
		return t.VisitChildren(s)
	}
}

func (p *ApiParserParser) Api() (localctx IApiContext) {
	localctx = NewApiContext(p, p.GetParserRuleContext(), p.GetState())
	p.EnterRule(localctx, 0, ApiParserParserRULE_api)
	var _la int

	defer func() {
		p.ExitRule()
	}()

	defer func() {
		if err := recover(); err != nil {
			if v, ok := err.(antlr.RecognitionException); ok {
				localctx.SetException(v)
				p.GetErrorHandler().ReportError(p, v)
				p.GetErrorHandler().Recover(p, v)
			} else {
				panic(err)
			}
		}
	}()

	p.EnterOuterAlt(localctx, 1)
	p.SetState(77)
	p.GetErrorHandler().Sync(p)
	_la = p.GetTokenStream().LA(1)

	for _la == ApiParserParserATSERVER || _la == ApiParserParserID {
		{
			p.SetState(74)
			p.Spec()
		}

		p.SetState(79)
		p.GetErrorHandler().Sync(p)
		_la = p.GetTokenStream().LA(1)
	}

	return localctx
}

// ISpecContext is an interface to support dynamic dispatch.
type ISpecContext interface {
	antlr.ParserRuleContext

	// GetParser returns the parser.
	GetParser() antlr.Parser

	// IsSpecContext differentiates from other interfaces.
	IsSpecContext()
}

type SpecContext struct {
	*antlr.BaseParserRuleContext
	parser antlr.Parser
}

func NewEmptySpecContext() *SpecContext {
	p := new(SpecContext)
	p.BaseParserRuleContext = antlr.NewBaseParserRuleContext(nil, -1)
	p.RuleIndex = ApiParserParserRULE_spec
	return p
}

func (*SpecContext) IsSpecContext() {}

func NewSpecContext(parser antlr.Parser, parent antlr.ParserRuleContext, invokingState int) *SpecContext {
	p := new(SpecContext)

	p.BaseParserRuleContext = antlr.NewBaseParserRuleContext(parent, invokingState)

	p.parser = parser
	p.RuleIndex = ApiParserParserRULE_spec

	return p
}

func (s *SpecContext) GetParser() antlr.Parser { return s.parser }

func (s *SpecContext) SyntaxLit() ISyntaxLitContext {
	t := s.GetTypedRuleContext(reflect.TypeOf((*ISyntaxLitContext)(nil)).Elem(), 0)

	if t == nil {
		return nil
	}

	return t.(ISyntaxLitContext)
}

func (s *SpecContext) ImportSpec() IImportSpecContext {
	t := s.GetTypedRuleContext(reflect.TypeOf((*IImportSpecContext)(nil)).Elem(), 0)

	if t == nil {
		return nil
	}

	return t.(IImportSpecContext)
}

func (s *SpecContext) InfoSpec() IInfoSpecContext {
	t := s.GetTypedRuleContext(reflect.TypeOf((*IInfoSpecContext)(nil)).Elem(), 0)

	if t == nil {
		return nil
	}

	return t.(IInfoSpecContext)
}

func (s *SpecContext) TypeSpec() ITypeSpecContext {
	t := s.GetTypedRuleContext(reflect.TypeOf((*ITypeSpecContext)(nil)).Elem(), 0)

	if t == nil {
		return nil
	}

	return t.(ITypeSpecContext)
}

func (s *SpecContext) ServiceSpec() IServiceSpecContext {
	t := s.GetTypedRuleContext(reflect.TypeOf((*IServiceSpecContext)(nil)).Elem(), 0)

	if t == nil {
		return nil
	}

	return t.(IServiceSpecContext)
}

func (s *SpecContext) GetRuleContext() antlr.RuleContext {
	return s
}

func (s *SpecContext) ToStringTree(ruleNames []string, recog antlr.Recognizer) string {
	return antlr.TreesStringTree(s, ruleNames, recog)
}

func (s *SpecContext) Accept(visitor antlr.ParseTreeVisitor) interface{} {
	switch t := visitor.(type) {
	case ApiParserVisitor:
		return t.VisitSpec(s)

	default:
		return t.VisitChildren(s)
	}
}

func (p *ApiParserParser) Spec() (localctx ISpecContext) {
	localctx = NewSpecContext(p, p.GetParserRuleContext(), p.GetState())
	p.EnterRule(localctx, 2, ApiParserParserRULE_spec)

	defer func() {
		p.ExitRule()
	}()

	defer func() {
		if err := recover(); err != nil {
			if v, ok := err.(antlr.RecognitionException); ok {
				localctx.SetException(v)
				p.GetErrorHandler().ReportError(p, v)
				p.GetErrorHandler().Recover(p, v)
			} else {
				panic(err)
			}
		}
	}()

	p.SetState(85)
	p.GetErrorHandler().Sync(p)
	switch p.GetInterpreter().AdaptivePredict(p.GetTokenStream(), 1, p.GetParserRuleContext()) {
	case 1:
		p.EnterOuterAlt(localctx, 1)
		{
			p.SetState(80)
			p.SyntaxLit()
		}

	case 2:
		p.EnterOuterAlt(localctx, 2)
		{
			p.SetState(81)
			p.ImportSpec()
		}

	case 3:
		p.EnterOuterAlt(localctx, 3)
		{
			p.SetState(82)
			p.InfoSpec()
		}

	case 4:
		p.EnterOuterAlt(localctx, 4)
		{
			p.SetState(83)
			p.TypeSpec()
		}

	case 5:
		p.EnterOuterAlt(localctx, 5)
		{
			p.SetState(84)
			p.ServiceSpec()
		}

	}

	return localctx
}

// ISyntaxLitContext is an interface to support dynamic dispatch.
type ISyntaxLitContext interface {
	antlr.ParserRuleContext

	// GetParser returns the parser.
	GetParser() antlr.Parser

	// GetSyntaxToken returns the syntaxToken token.
	GetSyntaxToken() antlr.Token

	// GetAssign returns the assign token.
	GetAssign() antlr.Token

	// GetVersion returns the version token.
	GetVersion() antlr.Token

	// SetSyntaxToken sets the syntaxToken token.
	SetSyntaxToken(antlr.Token)

	// SetAssign sets the assign token.
	SetAssign(antlr.Token)

	// SetVersion sets the version token.
	SetVersion(antlr.Token)

	// IsSyntaxLitContext differentiates from other interfaces.
	IsSyntaxLitContext()
}

type SyntaxLitContext struct {
	*antlr.BaseParserRuleContext
	parser      antlr.Parser
	syntaxToken antlr.Token
	assign      antlr.Token
	version     antlr.Token
}

func NewEmptySyntaxLitContext() *SyntaxLitContext {
	p := new(SyntaxLitContext)
	p.BaseParserRuleContext = antlr.NewBaseParserRuleContext(nil, -1)
	p.RuleIndex = ApiParserParserRULE_syntaxLit
	return p
}

func (*SyntaxLitContext) IsSyntaxLitContext() {}

func NewSyntaxLitContext(parser antlr.Parser, parent antlr.ParserRuleContext, invokingState int) *SyntaxLitContext {
	p := new(SyntaxLitContext)

	p.BaseParserRuleContext = antlr.NewBaseParserRuleContext(parent, invokingState)

	p.parser = parser
	p.RuleIndex = ApiParserParserRULE_syntaxLit

	return p
<<<<<<< HEAD
}


=======
}
>>>>>>> 8fd16c17
<|MERGE_RESOLUTION|>--- conflicted
+++ resolved
@@ -632,10 +632,4 @@
 	p.RuleIndex = ApiParserParserRULE_syntaxLit
 
 	return p
-<<<<<<< HEAD
-}
-
-
-=======
-}
->>>>>>> 8fd16c17
+}