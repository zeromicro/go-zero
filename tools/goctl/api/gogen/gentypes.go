package gogen

import (
	_ "embed"
	"fmt"
	"io"
	"os"
	"path"
	"strings"

	"github.com/zeromicro/go-zero/tools/goctl/api/spec"
	apiutil "github.com/zeromicro/go-zero/tools/goctl/api/util"
	"github.com/zeromicro/go-zero/tools/goctl/config"
	"github.com/zeromicro/go-zero/tools/goctl/util"
	"github.com/zeromicro/go-zero/tools/goctl/util/format"
)

const typesFile = "types"

//go:embed types.tpl
var typesTemplate string

// BuildTypes gen types to string
func BuildTypes(types []spec.Type, config *config.Config) (string, error) {
	var builder strings.Builder
	first := true
	for _, tp := range types {
		if first {
			first = false
		} else {
			builder.WriteString("\n\n")
		}
		if err := writeType(&builder, tp, config); err != nil {
			return "", apiutil.WrapErr(err, "Type "+tp.Name()+" generate error")
		}
	}

	return builder.String(), nil
}

func genTypes(dir string, cfg *config.Config, api *spec.ApiSpec) error {
	val, err := BuildTypes(api.Types, cfg)
	if err != nil {
		return err
	}

	typeFilename, err := format.FileNamingFormat(cfg.NamingFormat, typesFile)
	if err != nil {
		return err
	}

	typeFilename = typeFilename + ".go"
	filename := path.Join(dir, typesDir, typeFilename)
	os.Remove(filename)

	return genFile(fileGenConfig{
		dir:             dir,
		subdir:          typesDir,
		filename:        typeFilename,
		templateName:    "typesTemplate",
		category:        category,
		templateFile:    typesTemplateFile,
		builtinTemplate: typesTemplate,
		data: map[string]interface{}{
			"types":        val,
			"containsTime": false,
		},
	})
}

func writeType(writer io.Writer, tp spec.Type, config *config.Config) error {
	structType, ok := tp.(spec.DefineStruct)
	if !ok {
		return fmt.Errorf("unspport struct type: %s", tp.Name())
	}

	// write doc for swagger
<<<<<<< HEAD
	for _, v := range structType.Documents() {
		fmt.Fprintf(writer, "\t%s\n", v)
=======
	if config.AnnotateWithSwagger {
		stringBuilder := &strings.Builder{}
		for _, v := range structType.Documents() {
			stringBuilder.WriteString(fmt.Sprintf("\t%s\n", v))
		}
		if strings.HasSuffix(tp.Name(), "Resp") {
			if stringBuilder.Len() > 0 {
				fmt.Fprintf(writer, stringBuilder.String())
			} else {
				fmt.Fprintf(writer, "\t// The response data of %s \n", strings.TrimSuffix(tp.Name(), "Resp"))
			}
			fmt.Fprintf(writer, "\t// swagger:response %s\n", tp.Name())
		} else {
			if stringBuilder.Len() > 0 {
				fmt.Fprintf(writer, stringBuilder.String())
			}
			fmt.Fprintf(writer, "\t// swagger:model %s\n", tp.Name())
		}
>>>>>>> 41a6c232
	}

	fmt.Fprintf(writer, "type %s struct {\n", util.Title(tp.Name()))
	for _, member := range structType.Members {
		if member.IsInline {
			if _, err := fmt.Fprintf(writer, "%s\n", strings.Title(member.Type.Name())); err != nil {
				return err
			}

			continue
		}

<<<<<<< HEAD
		if err := writeProperty(writer, member.Name, member.Tag, member.GetComment(), member.Type, member.Docs, 1); err != nil {
=======
		if err := writeProperty(writer, member.Name, member.Tag, member.GetComment(), member.Type, member.Docs, 1, config); err != nil {
>>>>>>> 41a6c232
			return err
		}
	}
	fmt.Fprintf(writer, "}")
	return nil
}<|MERGE_RESOLUTION|>--- conflicted
+++ resolved
@@ -75,10 +75,6 @@
 	}
 
 	// write doc for swagger
-<<<<<<< HEAD
-	for _, v := range structType.Documents() {
-		fmt.Fprintf(writer, "\t%s\n", v)
-=======
 	if config.AnnotateWithSwagger {
 		stringBuilder := &strings.Builder{}
 		for _, v := range structType.Documents() {
@@ -97,7 +93,6 @@
 			}
 			fmt.Fprintf(writer, "\t// swagger:model %s\n", tp.Name())
 		}
->>>>>>> 41a6c232
 	}
 
 	fmt.Fprintf(writer, "type %s struct {\n", util.Title(tp.Name()))
@@ -110,11 +105,8 @@
 			continue
 		}
 
-<<<<<<< HEAD
-		if err := writeProperty(writer, member.Name, member.Tag, member.GetComment(), member.Type, member.Docs, 1); err != nil {
-=======
 		if err := writeProperty(writer, member.Name, member.Tag, member.GetComment(), member.Type, member.Docs, 1, config); err != nil {
->>>>>>> 41a6c232
+
 			return err
 		}
 	}
