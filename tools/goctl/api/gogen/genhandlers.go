package gogen

import (
	"fmt"
	"path"
	"strings"

	"github.com/tal-tech/go-zero/tools/goctl/api/spec"
	"github.com/tal-tech/go-zero/tools/goctl/config"
	"github.com/tal-tech/go-zero/tools/goctl/internal/version"
	"github.com/tal-tech/go-zero/tools/goctl/util"
	"github.com/tal-tech/go-zero/tools/goctl/util/format"
	"github.com/tal-tech/go-zero/tools/goctl/vars"
)

const handlerTemplate = `package {{.PkgName}}

import (
	"net/http"

	{{if .After1_1_10}}"github.com/tal-tech/go-zero/rest/httpx"{{end}}
	{{.ImportPackages}}
)

func {{.HandlerName}}(ctx *svc.ServiceContext) http.HandlerFunc {
	return func(w http.ResponseWriter, r *http.Request) {
		{{if .HasRequest}}var req types.{{.RequestType}}
		if err := httpx.Parse(r, &req); err != nil {
			httpx.Error(w, err)
			return
		}

<<<<<<< HEAD
		l := {{.LogicName}}.New{{.LogicType}}(r.Context(), ctx)
=======
		{{end}}l := logic.New{{.LogicType}}(r.Context(), ctx)
>>>>>>> d8905b9e
		{{if .HasResp}}resp, {{end}}err := l.{{.Call}}({{if .HasRequest}}req{{end}})
		if err != nil {
			httpx.Error(w, err)
		} else {
			{{if .HasResp}}httpx.OkJson(w, resp){{else}}httpx.Ok(w){{end}}
		}
	}
}
`

type handlerInfo struct {
	PkgName        string
	ImportPackages string
	HandlerName    string
	RequestType    string
	LogicName      string
	LogicType      string
	Call           string
	HasResp        bool
	HasRequest     bool
	After1_1_10    bool
}

func genHandler(dir, rootPkg string, cfg *config.Config, group spec.Group, route spec.Route) error {
	handler := getHandlerName(route)
	handlerPath := getHandlerFolderPath(group, route)
	pkgName := handlerPath[strings.LastIndex(handlerPath, "/")+1:]
	logicName := "logic"
	if handlerPath != handlerDir {
		handler = strings.Title(handler)
		logicName = pkgName
	}

	goctlVersion := version.GetGoctlVersion()
	// todo(anqiansong): This will be removed after a certain number of production versions of goctl (probably 5)
	after1_1_10 := version.IsVersionGreaterThan(goctlVersion, "1.1.10")
	return doGenToFile(dir, handler, cfg, group, route, handlerInfo{
<<<<<<< HEAD
		PkgName:        pkgName,
		ImportPackages: genHandlerImports(group, route, parentPkg),
=======
		ImportPackages: genHandlerImports(group, route, rootPkg),
>>>>>>> d8905b9e
		HandlerName:    handler,
		After1_1_10:    after1_1_10,
		RequestType:    util.Title(route.RequestTypeName()),
		LogicName:      logicName,
		LogicType:      strings.Title(getLogicName(route)),
		Call:           strings.Title(strings.TrimSuffix(handler, "Handler")),
		HasResp:        len(route.ResponseTypeName()) > 0,
		HasRequest:     len(route.RequestTypeName()) > 0,
	})
}

func doGenToFile(dir, handler string, cfg *config.Config, group spec.Group,
	route spec.Route, handleObj handlerInfo) error {
	filename, err := format.FileNamingFormat(cfg.NamingFormat, handler)
	if err != nil {
		return err
	}

	return genFile(fileGenConfig{
		dir:             dir,
		subdir:          getHandlerFolderPath(group, route),
		filename:        filename + ".go",
		templateName:    "handlerTemplate",
		category:        category,
		templateFile:    handlerTemplateFile,
		builtinTemplate: handlerTemplate,
		data:            handleObj,
	})
}

func genHandlers(dir, rootPkg string, cfg *config.Config, api *spec.ApiSpec) error {
	for _, group := range api.Service.Groups {
		for _, route := range group.Routes {
			if err := genHandler(dir, rootPkg, cfg, group, route); err != nil {
				return err
			}
		}
	}

	return nil
}

func genHandlerImports(group spec.Group, route spec.Route, parentPkg string) string {
	var imports []string
	imports = append(imports, fmt.Sprintf("\"%s\"",
		util.JoinPackages(parentPkg, getLogicFolderPath(group, route))))
	imports = append(imports, fmt.Sprintf("\"%s\"", util.JoinPackages(parentPkg, contextDir)))
	if len(route.RequestTypeName()) > 0 {
		imports = append(imports, fmt.Sprintf("\"%s\"\n", util.JoinPackages(parentPkg, typesDir)))
	}

	currentVersion := version.GetGoctlVersion()
	// todo(anqiansong): This will be removed after a certain number of production versions of goctl (probably 5)
	if !version.IsVersionGreaterThan(currentVersion, "1.1.10") {
		imports = append(imports, fmt.Sprintf("\"%s/rest/httpx\"", vars.ProjectOpenSourceURL))
	}

	return strings.Join(imports, "\n\t")
}

func getHandlerBaseName(route spec.Route) (string, error) {
	handler := route.Handler
	handler = strings.TrimSpace(handler)
	handler = strings.TrimSuffix(handler, "handler")
	handler = strings.TrimSuffix(handler, "Handler")
	return handler, nil
}

func getHandlerFolderPath(group spec.Group, route spec.Route) string {
	folder := route.GetAnnotation(groupProperty)
	if len(folder) == 0 {
		folder = group.GetAnnotation(groupProperty)
		if len(folder) == 0 {
			return handlerDir
		}
	}
	folder = strings.TrimPrefix(folder, "/")
	folder = strings.TrimSuffix(folder, "/")
	return path.Join(handlerDir, folder)
}

func getHandlerName(route spec.Route) string {
	handler, err := getHandlerBaseName(route)
	if err != nil {
		panic(err)
	}

	return handler + "Handler"
}

func getLogicName(route spec.Route) string {
	handler, err := getHandlerBaseName(route)
	if err != nil {
		panic(err)
	}

	return handler + "Logic"
}<|MERGE_RESOLUTION|>--- conflicted
+++ resolved
@@ -30,11 +30,7 @@
 			return
 		}
 
-<<<<<<< HEAD
-		l := {{.LogicName}}.New{{.LogicType}}(r.Context(), ctx)
-=======
-		{{end}}l := logic.New{{.LogicType}}(r.Context(), ctx)
->>>>>>> d8905b9e
+		{{end}}l := {{.LogicName}}.New{{.LogicType}}(r.Context(), ctx)
 		{{if .HasResp}}resp, {{end}}err := l.{{.Call}}({{if .HasRequest}}req{{end}})
 		if err != nil {
 			httpx.Error(w, err)
@@ -72,12 +68,8 @@
 	// todo(anqiansong): This will be removed after a certain number of production versions of goctl (probably 5)
 	after1_1_10 := version.IsVersionGreaterThan(goctlVersion, "1.1.10")
 	return doGenToFile(dir, handler, cfg, group, route, handlerInfo{
-<<<<<<< HEAD
 		PkgName:        pkgName,
 		ImportPackages: genHandlerImports(group, route, parentPkg),
-=======
-		ImportPackages: genHandlerImports(group, route, rootPkg),
->>>>>>> d8905b9e
 		HandlerName:    handler,
 		After1_1_10:    after1_1_10,
 		RequestType:    util.Title(route.RequestTypeName()),
