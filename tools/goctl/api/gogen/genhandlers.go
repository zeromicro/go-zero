--- conflicted
+++ resolved
@@ -20,20 +20,7 @@
 var handlerTemplate string
 
 type handlerInfo struct {
-<<<<<<< HEAD
-	RootPkg        string
-	PkgName        string
-	ImportPackages string
-	HandlerName    string
-	RequestType    string
-	LogicName      string
-	LogicType      string
-	Call           string
-	HasResp        bool
-	HasRequest     bool
-=======
-	PkgName            string
-	ImportPackages     string
+	RootPkg            string
 	ImportHttpxPackage string
 	HandlerName        string
 	RequestType        string
@@ -42,7 +29,6 @@
 	Call               string
 	HasResp            bool
 	HasRequest         bool
->>>>>>> d9218e15
 }
 
 func genHandler(dir, rootPkg string, cfg *config.Config, group spec.Group, route spec.Route) error {
