--- conflicted
+++ resolved
@@ -58,16 +58,12 @@
 	return err
 }
 
-<<<<<<< HEAD
-func writeProperty(writer io.Writer, name, tag, comment string, tp spec.Type, doc spec.Doc, indent int) error {
+func writeProperty(writer io.Writer, name, tag, comment string, tp spec.Type, indent int, api *spec.ApiSpec) error {
 	// write doc for swagger
 	for _, v := range doc {
 		fmt.Fprintf(writer, "\t%s\n", v)
 	}
 
-=======
-func writeProperty(writer io.Writer, name, tag, comment string, tp spec.Type, indent int, api *spec.ApiSpec) error {
->>>>>>> 6078bf1a
 	util.WriteIndent(writer, indent)
 	var err error
 	var refPropertyName = tp.Name()
