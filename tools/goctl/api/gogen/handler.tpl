--- conflicted
+++ resolved
@@ -20,12 +20,8 @@
 		{{end}}l := {{.LogicName}}.New{{.LogicType}}(r, svcCtx)
 		{{if .HasResp}}resp, {{end}}err := l.{{.Call}}({{if .HasRequest}}&req{{end}})
 		if err != nil {
-<<<<<<< HEAD
 		    {{if .TransErr}}err = svcCtx.Trans.TransError(r.Header.Get("Accept-Language"), err){{end}}
-			httpx.Error(w, err)
-=======
 			httpx.ErrorCtx(r.Context(), w, err)
->>>>>>> b7052854
 		} else {
 			{{if .HasResp}}httpx.OkJsonCtx(r.Context(), w, resp){{else}}httpx.Ok(w){{end}}
 		}
