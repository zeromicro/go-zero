--- conflicted
+++ resolved
@@ -104,11 +104,8 @@
 	ctx.Output = zrpcOut
 	ctx.ProtocCmd = strings.Join(protocArgs, " ")
 	ctx.IsGenClient = VarBoolClient
-<<<<<<< HEAD
 	ctx.Name = VarStringName
-=======
 	ctx.Module = VarStringModule
->>>>>>> 3854d6dd
 	g := generator.NewGenerator(style, verbose)
 	return g.Generate(&ctx)
 }
