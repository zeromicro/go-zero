package cli

import (
	"errors"
	"os"
	"path/filepath"
	"strings"

	"github.com/spf13/cobra"

	"github.com/zeromicro/go-zero/tools/goctl/rpc/generator"
	"github.com/zeromicro/go-zero/tools/goctl/util"
	"github.com/zeromicro/go-zero/tools/goctl/util/pathx"
)

var (
	errInvalidGrpcOutput = errors.New("ZRPC: missing --go-grpc_out")
	errInvalidGoOutput   = errors.New("ZRPC: missing --go_out")
	errInvalidZrpcOutput = errors.New("ZRPC: missing zrpc output, please use --zrpc_out to specify the output")
)

// ZRPC generates grpc code directly by protoc and generates
// zrpc code by goctl.
func ZRPC(_ *cobra.Command, args []string) error {
	protocArgs := wrapProtocCmd("protoc", args)
	pwd, err := os.Getwd()
	if err != nil {
		return err
	}

	source := args[0]
	grpcOutList := VarStringSliceGoGRPCOut
	goOutList := VarStringSliceGoOut
	zrpcOut := VarStringZRPCOut
	style := VarStringStyle
	home := VarStringHome
	remote := VarStringRemote
	branch := VarStringBranch
	verbose := VarBoolVerbose
	if len(grpcOutList) == 0 {
		return errInvalidGrpcOutput
	}
	if len(goOutList) == 0 {
		return errInvalidGoOutput
	}
	goOut := goOutList[len(goOutList)-1]
	grpcOut := grpcOutList[len(grpcOutList)-1]
	if len(goOut) == 0 {
		return errInvalidGrpcOutput
	}
	if len(zrpcOut) == 0 {
		return errInvalidZrpcOutput
	}
	goOutAbs, err := filepath.Abs(goOut)
	if err != nil {
		return err
	}
	grpcOutAbs, err := filepath.Abs(grpcOut)
	if err != nil {
		return err
	}
	err = pathx.MkdirIfNotExist(goOutAbs)
	if err != nil {
		return err
	}
	err = pathx.MkdirIfNotExist(grpcOutAbs)
	if err != nil {
		return err
	}
	if len(remote) > 0 {
		repo, _ := util.CloneIntoGitHome(remote, branch)
		if len(repo) > 0 {
			home = repo
		}
	}

	if len(home) > 0 {
		pathx.RegisterGoctlHome(home)
	}
	if !filepath.IsAbs(zrpcOut) {
		zrpcOut = filepath.Join(pwd, zrpcOut)
	}

	isGooglePlugin := len(grpcOut) > 0
	goOut, err = filepath.Abs(goOut)
	if err != nil {
		return err
	}
	grpcOut, err = filepath.Abs(grpcOut)
	if err != nil {
		return err
	}
	zrpcOut, err = filepath.Abs(zrpcOut)
	if err != nil {
		return err
	}

	var ctx generator.ZRpcContext
	ctx.Multiple = VarBoolMultiple
	ctx.Src = source
	ctx.GoOutput = goOut
	ctx.GrpcOutput = grpcOut
	ctx.IsGooglePlugin = isGooglePlugin
	ctx.Output = zrpcOut
	ctx.ProtocCmd = strings.Join(protocArgs, " ")
<<<<<<< HEAD
	ctx.MakeFile = false
	ctx.DockerFile = false
=======
	ctx.IsGenClient = VarBoolClient
>>>>>>> 4cbfdb3d
	g := generator.NewGenerator(style, verbose)
	return g.Generate(&ctx)
}

func wrapProtocCmd(name string, args []string) []string {
	ret := append([]string{name}, args...)
	for _, protoPath := range VarStringSliceProtoPath {
		ret = append(ret, "--proto_path", protoPath)
	}
	for _, goOpt := range VarStringSliceGoOpt {
		ret = append(ret, "--go_opt", goOpt)
	}
	for _, goGRPCOpt := range VarStringSliceGoGRPCOpt {
		ret = append(ret, "--go-grpc_opt", goGRPCOpt)
	}
	for _, goOut := range VarStringSliceGoOut {
		ret = append(ret, "--go_out", goOut)
	}
	for _, goGRPCOut := range VarStringSliceGoGRPCOut {
		ret = append(ret, "--go-grpc_out", goGRPCOut)
	}
	for _, plugin := range VarStringSlicePlugin {
		ret = append(ret, "--plugin="+plugin)
	}
	return ret
}<|MERGE_RESOLUTION|>--- conflicted
+++ resolved
@@ -7,7 +7,6 @@
 	"strings"
 
 	"github.com/spf13/cobra"
-
 	"github.com/zeromicro/go-zero/tools/goctl/rpc/generator"
 	"github.com/zeromicro/go-zero/tools/goctl/util"
 	"github.com/zeromicro/go-zero/tools/goctl/util/pathx"
@@ -103,12 +102,9 @@
 	ctx.IsGooglePlugin = isGooglePlugin
 	ctx.Output = zrpcOut
 	ctx.ProtocCmd = strings.Join(protocArgs, " ")
-<<<<<<< HEAD
 	ctx.MakeFile = false
 	ctx.DockerFile = false
-=======
 	ctx.IsGenClient = VarBoolClient
->>>>>>> 4cbfdb3d
 	g := generator.NewGenerator(style, verbose)
 	return g.Generate(&ctx)
 }
