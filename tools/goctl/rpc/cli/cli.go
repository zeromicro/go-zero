package cli

import (
	"errors"
	"fmt"
	"path/filepath"

	"github.com/urfave/cli"
	"github.com/zeromicro/go-zero/tools/goctl/rpc/generator"
	"github.com/zeromicro/go-zero/tools/goctl/util"
	"github.com/zeromicro/go-zero/tools/goctl/util/console"
	"github.com/zeromicro/go-zero/tools/goctl/util/pathx"
)

// RPCNew is to generate rpc greet service, this greet service can speed
// up your understanding of the zrpc service structure
func RPCNew(c *cli.Context) error {
	if c.NArg() == 0 {
		cli.ShowCommandHelpAndExit(c, "new", 1)
	}

	rpcname := c.Args().First()
	ext := filepath.Ext(rpcname)
	if len(ext) > 0 {
		return fmt.Errorf("unexpected ext: %s", ext)
	}
	style := c.String("style")
	home := c.String("home")
	remote := c.String("remote")
	branch := c.String("branch")
	verbose := c.Bool("verbose")
	if len(remote) > 0 {
		repo, _ := util.CloneIntoGitHome(remote, branch)
		if len(repo) > 0 {
			home = repo
		}
	}
	if len(home) > 0 {
		pathx.RegisterGoctlHome(home)
	}

	protoName := rpcname + ".proto"
	filename := filepath.Join(".", rpcname, protoName)
	src, err := filepath.Abs(filename)
	if err != nil {
		return err
	}

	err = generator.ProtoTmpl(src)
	if err != nil {
		return err
	}

	var ctx generator.ZRpcContext
	ctx.Src = src
	ctx.GoOutput = filepath.Dir(src)
	ctx.GrpcOutput = filepath.Dir(src)
	ctx.IsGooglePlugin = true
	ctx.Output = filepath.Dir(src)
	ctx.ProtocCmd = fmt.Sprintf("protoc -I=%s %s --go_out=%s --go-grpc_out=%s", filepath.Dir(src), filepath.Base(src), filepath.Dir(src), filepath.Dir(src))
	g := generator.NewGenerator(style, verbose)
	return g.Generate(&ctx)
}

// RPCTemplate is the entry for generate rpc template
func RPCTemplate(c *cli.Context) error {
<<<<<<< HEAD
	console.Warning("deprecated: goctl rpc template -o is deprecated and will be removed in the future, use goctl rpc -o instead")
=======
	if c.NumFlags() == 0 {
		cli.ShowCommandHelpAndExit(c, "template", 1)
	}
>>>>>>> e62870e2

	protoFile := c.String("o")
	home := c.String("home")
	remote := c.String("remote")
	branch := c.String("branch")
	if len(remote) > 0 {
		repo, _ := util.CloneIntoGitHome(remote, branch)
		if len(repo) > 0 {
			home = repo
		}
	}
	if len(home) > 0 {
		pathx.RegisterGoctlHome(home)
	}

	if len(protoFile) == 0 {
		return errors.New("missing -o")
	}

	return generator.ProtoTmpl(protoFile)
}<|MERGE_RESOLUTION|>--- conflicted
+++ resolved
@@ -64,13 +64,11 @@
 
 // RPCTemplate is the entry for generate rpc template
 func RPCTemplate(c *cli.Context) error {
-<<<<<<< HEAD
 	console.Warning("deprecated: goctl rpc template -o is deprecated and will be removed in the future, use goctl rpc -o instead")
-=======
+
 	if c.NumFlags() == 0 {
 		cli.ShowCommandHelpAndExit(c, "template", 1)
 	}
->>>>>>> e62870e2
 
 	protoFile := c.String("o")
 	home := c.String("home")
