package cli

import (
	"errors"
	"fmt"
	"path/filepath"
	"strings"

	"github.com/spf13/cobra"

	"github.com/zeromicro/go-zero/tools/goctl/rpc/generator"
	"github.com/zeromicro/go-zero/tools/goctl/rpc/generator/ent"
	"github.com/zeromicro/go-zero/tools/goctl/util"
	"github.com/zeromicro/go-zero/tools/goctl/util/console"
	"github.com/zeromicro/go-zero/tools/goctl/util/format"
	"github.com/zeromicro/go-zero/tools/goctl/util/pathx"
)

var (
	// VarStringOutput describes the output.
	VarStringOutput string
	// VarStringHome describes the goctl home.
	VarStringHome string
	// VarStringRemote describes the remote git repository.
	VarStringRemote string
	// VarStringBranch describes the git branch.
	VarStringBranch string
	// VarStringSliceGoOut describes the go output.
	VarStringSliceGoOut []string
	// VarStringSliceGoGRPCOut describes the grpc output.
	VarStringSliceGoGRPCOut []string
	// VarStringSlicePlugin describes the protoc plugin.
	VarStringSlicePlugin []string
	// VarStringSliceProtoPath describes the proto path.
	VarStringSliceProtoPath []string
	// VarStringSliceGoOpt describes the go options.
	VarStringSliceGoOpt []string
	// VarStringSliceGoGRPCOpt describes the grpc options.
	VarStringSliceGoGRPCOpt []string
	// VarStringStyle describes the style of output files.
	VarStringStyle string
	// VarStringZRPCOut describes the zRPC output.
	VarStringZRPCOut string
	// VarBoolIdea describes whether idea or not
	VarBoolIdea bool
	// VarBoolVerbose describes whether verbose.
	VarBoolVerbose bool
	// VarBoolMultiple describes whether support generating multiple rpc services or not.
	VarBoolMultiple bool
<<<<<<< HEAD
	// VarStringSchema describes the ent schema path
	VarStringSchema string
	// VarStringServiceName describes the service name
	VarStringServiceName string
	// VarStringProjectName describes the service name
	VarStringProjectName string
	// VarStringModelName describes which model for generating
	VarStringModelName string
	// VarIntSearchKeyNum describes the number of search keys
	VarIntSearchKeyNum int
	// VarBoolEnt describes whether the project use Ent
	VarBoolEnt bool
	// VarStringModuleName describes the module name
	VarStringModuleName string
	// VarStringGoZeroVersion describes the version of Go Zero
	VarStringGoZeroVersion string
	// VarStringToolVersion describes the version of Simple Admin Tools
	VarStringToolVersion string
	// VarIntServicePort describes the service port exposed
	VarIntServicePort int
	// VarBoolGitlab describes whether to use gitlab-ci
	VarBoolGitlab bool
	// VarStringGroupName describes whether to use group
	VarStringGroupName string
	// VarStringProtoPath describes the output proto file path for ent code generation
	VarStringProtoPath string
	// VarStringProtoFieldStyle describes the proto fields naming style
	VarStringProtoFieldStyle string
	// VarBoolDesc describes whether to create desc folder for splitting proto files
	VarBoolDesc bool
	// VarBoolI18n describes whether to use i18n
	VarBoolI18n bool
	// VarBoolOverwrite describes whether to overwrite the files, it will overwrite all generated files.
	VarBoolOverwrite bool
	// VarStringImportPrefix describes the prefix in import
	VarStringImportPrefix string
=======
	// VarBoolClient describes whether to generate rpc client
	VarBoolClient bool
>>>>>>> 4cbfdb3d
)

// RPCNew is to generate rpc greet service, this greet service can speed
// up your understanding of the zrpc service structure
func RPCNew(_ *cobra.Command, args []string) error {
	rpcname := args[0]
	ext := filepath.Ext(rpcname)
	if len(ext) > 0 {
		return fmt.Errorf("unexpected ext: %s", ext)
	}
	style := VarStringStyle
	home := VarStringHome
	remote := VarStringRemote
	branch := VarStringBranch
	verbose := VarBoolVerbose
	if len(remote) > 0 {
		repo, _ := util.CloneIntoGitHome(remote, branch)
		if len(repo) > 0 {
			home = repo
		}
	}
	if len(home) > 0 {
		pathx.RegisterGoctlHome(home)
	}

	protoName, err := format.FileNamingFormat(style, rpcname)
	protoName += ".proto"
	filename := filepath.Join(".", rpcname, protoName)
	src, err := filepath.Abs(filename)
	if err != nil {
		return err
	}

	err = generator.ProtoTmpl(src)
	if err != nil {
		return err
	}

	var ctx generator.ZRpcContext
	ctx.Src = src
	ctx.GoOutput = filepath.Join(filepath.Dir(src), "types")
	ctx.GrpcOutput = filepath.Join(filepath.Dir(src), "types")
	ctx.IsGooglePlugin = true
	ctx.Output = filepath.Dir(src)
<<<<<<< HEAD
	ctx.ProtocCmd = fmt.Sprintf("protoc -I=%s %s --go_out=%s --go-grpc_out=%s", filepath.Dir(src), filepath.Base(src), ctx.GoOutput, ctx.GrpcOutput)

	if VarStringModuleName != "" {
		ctx.ModuleName = VarStringModuleName
	} else {
		ctx.ModuleName = rpcname
	}

	ctx.GoZeroVersion = VarStringGoZeroVersion
	ctx.ToolVersion = VarStringToolVersion
	ctx.Port = VarIntServicePort
	ctx.MakeFile = true
	ctx.DockerFile = true
	ctx.Gitlab = VarBoolGitlab
	ctx.UseDescDir = VarBoolDesc
	ctx.RpcName = rpcname
	ctx.Ent = VarBoolEnt
	ctx.I18n = VarBoolI18n

	if err := pathx.MkdirIfNotExist(ctx.GoOutput); err != nil {
		return err
	}
=======
	ctx.ProtocCmd = fmt.Sprintf("protoc -I=%s %s --go_out=%s --go-grpc_out=%s", filepath.Dir(src), filepath.Base(src), filepath.Dir(src), filepath.Dir(src))
	ctx.IsGenClient = VarBoolClient
>>>>>>> 4cbfdb3d

	grpcOptList := VarStringSliceGoGRPCOpt
	if len(grpcOptList) > 0 {
		ctx.ProtocCmd += " --go-grpc_opt=" + strings.Join(grpcOptList, ",")
	}

	goOptList := VarStringSliceGoOpt
	if len(goOptList) > 0 {
		ctx.ProtocCmd += " --go_opt=" + strings.Join(goOptList, ",")
	}

	g := generator.NewGenerator(style, verbose)
	return g.Generate(&ctx)
}

// RPCTemplate is the entry for generate rpc template
func RPCTemplate(latest bool) error {
	if !latest {
		console.Warning("deprecated: goctl rpc template -o is deprecated and will be removed in the future, use goctl rpc -o instead")
	}
	protoFile := VarStringOutput
	home := VarStringHome
	remote := VarStringRemote
	branch := VarStringBranch
	if len(remote) > 0 {
		repo, _ := util.CloneIntoGitHome(remote, branch)
		if len(repo) > 0 {
			home = repo
		}
	}
	if len(home) > 0 {
		pathx.RegisterGoctlHome(home)
	}

	if len(protoFile) == 0 {
		return errors.New("missing -o")
	}

	return generator.ProtoTmpl(protoFile)
}

// EntCRUDLogic is used to generate CRUD code with Ent
func EntCRUDLogic(_ *cobra.Command, _ []string) error {
	params := &ent.GenEntLogicContext{
		Schema:          VarStringSchema,
		Output:          VarStringOutput,
		ServiceName:     VarStringServiceName,
		ProjectName:     VarStringProjectName,
		Style:           VarStringStyle,
		ModelName:       VarStringModelName,
		Multiple:        VarBoolMultiple,
		SearchKeyNum:    VarIntSearchKeyNum,
		ModuleName:      VarStringModuleName,
		GroupName:       VarStringGroupName,
		ProtoOut:        VarStringProtoPath,
		ProtoFieldStyle: VarStringProtoFieldStyle,
		UseI18n:         VarBoolI18n,
		ImportPrefix:    VarStringImportPrefix,
		Overwrite:       VarBoolOverwrite,
	}

	if params.ProjectName == "" {
		params.ProjectName = params.ServiceName
	}

	err := params.Validate()
	if err != nil {
		return err
	}

	err = ent.GenEntLogic(params)
	if err != nil {
		return err
	}

	return err
}<|MERGE_RESOLUTION|>--- conflicted
+++ resolved
@@ -47,7 +47,6 @@
 	VarBoolVerbose bool
 	// VarBoolMultiple describes whether support generating multiple rpc services or not.
 	VarBoolMultiple bool
-<<<<<<< HEAD
 	// VarStringSchema describes the ent schema path
 	VarStringSchema string
 	// VarStringServiceName describes the service name
@@ -84,10 +83,8 @@
 	VarBoolOverwrite bool
 	// VarStringImportPrefix describes the prefix in import
 	VarStringImportPrefix string
-=======
 	// VarBoolClient describes whether to generate rpc client
 	VarBoolClient bool
->>>>>>> 4cbfdb3d
 )
 
 // RPCNew is to generate rpc greet service, this greet service can speed
@@ -132,7 +129,6 @@
 	ctx.GrpcOutput = filepath.Join(filepath.Dir(src), "types")
 	ctx.IsGooglePlugin = true
 	ctx.Output = filepath.Dir(src)
-<<<<<<< HEAD
 	ctx.ProtocCmd = fmt.Sprintf("protoc -I=%s %s --go_out=%s --go-grpc_out=%s", filepath.Dir(src), filepath.Base(src), ctx.GoOutput, ctx.GrpcOutput)
 
 	if VarStringModuleName != "" {
@@ -151,14 +147,11 @@
 	ctx.RpcName = rpcname
 	ctx.Ent = VarBoolEnt
 	ctx.I18n = VarBoolI18n
+	ctx.IsGenClient = VarBoolClient
 
 	if err := pathx.MkdirIfNotExist(ctx.GoOutput); err != nil {
 		return err
 	}
-=======
-	ctx.ProtocCmd = fmt.Sprintf("protoc -I=%s %s --go_out=%s --go-grpc_out=%s", filepath.Dir(src), filepath.Base(src), filepath.Dir(src), filepath.Dir(src))
-	ctx.IsGenClient = VarBoolClient
->>>>>>> 4cbfdb3d
 
 	grpcOptList := VarStringSliceGoGRPCOpt
 	if len(grpcOptList) > 0 {
