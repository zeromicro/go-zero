package migrate

import "github.com/zeromicro/go-zero/tools/goctl/internal/cobrax"

var (
	boolVarVerbose bool
	zeroVersion    string
	toolVersion    string
	// Cmd describes a migrate command.
<<<<<<< HEAD
	Cmd = &cobra.Command{
		Use:   "migrate",
		Short: "Migrate from zeromicro to simple admin tools",
		Long: "Migrate is a transition command to help users migrate their " +
			"projects from tal-tech to zeromicro version",
		RunE: migrate,
	}
)

func init() {
	Cmd.Flags().BoolVarP(&boolVarVerbose, "verbose", "v",
		false, "Verbose enables extra logging")
	Cmd.Flags().StringVar(&zeroVersion, "zero-version", defaultMigrateVersion,
		"The target release version of github.com/zeromicro/go-zero to migrate")
	Cmd.Flags().StringVar(&toolVersion, "tool-version", "v0.0.6",
		"The target release version of github.com/suyuan32/simple-admin-tools to migrate")
=======
	Cmd = cobrax.NewCommand("migrate", cobrax.WithRunE(migrate))
)

func init() {
	migrateCmdFlags := Cmd.Flags()
	migrateCmdFlags.BoolVarP(&boolVarVerbose, "verbose", "v")
	migrateCmdFlags.StringVarWithDefaultValue(&stringVarVersion, "version", defaultMigrateVersion)
>>>>>>> 1904af23
}<|MERGE_RESOLUTION|>--- conflicted
+++ resolved
@@ -7,30 +7,12 @@
 	zeroVersion    string
 	toolVersion    string
 	// Cmd describes a migrate command.
-<<<<<<< HEAD
-	Cmd = &cobra.Command{
-		Use:   "migrate",
-		Short: "Migrate from zeromicro to simple admin tools",
-		Long: "Migrate is a transition command to help users migrate their " +
-			"projects from tal-tech to zeromicro version",
-		RunE: migrate,
-	}
-)
-
-func init() {
-	Cmd.Flags().BoolVarP(&boolVarVerbose, "verbose", "v",
-		false, "Verbose enables extra logging")
-	Cmd.Flags().StringVar(&zeroVersion, "zero-version", defaultMigrateVersion,
-		"The target release version of github.com/zeromicro/go-zero to migrate")
-	Cmd.Flags().StringVar(&toolVersion, "tool-version", "v0.0.6",
-		"The target release version of github.com/suyuan32/simple-admin-tools to migrate")
-=======
 	Cmd = cobrax.NewCommand("migrate", cobrax.WithRunE(migrate))
 )
 
 func init() {
 	migrateCmdFlags := Cmd.Flags()
 	migrateCmdFlags.BoolVarP(&boolVarVerbose, "verbose", "v")
-	migrateCmdFlags.StringVarWithDefaultValue(&stringVarVersion, "version", defaultMigrateVersion)
->>>>>>> 1904af23
+	migrateCmdFlags.StringVar(&zeroVersion, "zero_version")
+	migrateCmdFlags.StringVar(&toolVersion, "tool_version")
 }