package pathx

import (
	"bufio"
	"crypto/md5"
	"encoding/hex"
	"fmt"
	"io"
<<<<<<< HEAD
=======
	"io/fs"
>>>>>>> ef410e80
	"log"
	"os"
	"path/filepath"
	"strings"

<<<<<<< HEAD
	"github.com/logrusorgru/aurora"

=======
	"github.com/gookit/color"
>>>>>>> ef410e80
	"github.com/zeromicro/go-zero/tools/goctl/internal/version"
)

// NL defines a new line.
const (
	NL              = "\n"
	goctlDir        = ".goctl"
	gitDir          = ".git"
	autoCompleteDir = ".auto_complete"
	cacheDir        = "cache"
)

var goctlHome string

// RegisterGoctlHome register goctl home path.
func RegisterGoctlHome(home string) {
	goctlHome = home
}

// CreateIfNotExist creates a file if it is not exists.
func CreateIfNotExist(file string) (*os.File, error) {
	_, err := os.Stat(file)
	if !os.IsNotExist(err) {
		return nil, fmt.Errorf("%s already exist", file)
	}

	return os.Create(file)
}

// RemoveIfExist deletes the specified file if it is exists.
func RemoveIfExist(filename string) error {
	if !FileExists(filename) {
		return nil
	}

	return os.Remove(filename)
}

// RemoveOrQuit deletes the specified file if read a permit command from stdin.
func RemoveOrQuit(filename string) error {
	if !FileExists(filename) {
		return nil
	}

	fmt.Printf("%s exists, overwrite it?\nEnter to overwrite or Ctrl-C to cancel...",
		color.New(color.BgRed, color.Bold).Render(filename))
	bufio.NewReader(os.Stdin).ReadBytes('\n')

	return os.Remove(filename)
}

// FileExists returns true if the specified file is exists.
func FileExists(file string) bool {
	_, err := os.Stat(file)
	return err == nil
}

// FileNameWithoutExt returns a file name without suffix.
func FileNameWithoutExt(file string) string {
	return strings.TrimSuffix(file, filepath.Ext(file))
}

// GetGoctlHome returns the path value of the goctl, the default path is ~/.goctl, if the path has
// been set by calling the RegisterGoctlHome method, the user-defined path refers to.
func GetGoctlHome() (home string, err error) {
	defer func() {
		if err != nil {
			return
		}
		info, err := os.Stat(home)
		if err == nil && !info.IsDir() {
			os.Rename(home, home+".old")
			MkdirIfNotExist(home)
		}
	}()
	if len(goctlHome) != 0 {
		home = goctlHome
		return
	}
	home, err = GetDefaultGoctlHome()
	return
}

// GetDefaultGoctlHome returns the path value of the goctl home where Join $HOME with .goctl.
func GetDefaultGoctlHome() (string, error) {
	home, err := os.UserHomeDir()
	if err != nil {
		return "", err
	}
	return filepath.Join(home, goctlDir), nil
}

// GetGitHome returns the git home of goctl.
func GetGitHome() (string, error) {
	goctlH, err := GetGoctlHome()
	if err != nil {
		return "", err
	}

	return filepath.Join(goctlH, gitDir), nil
}

// GetAutoCompleteHome returns the auto_complete home of goctl.
func GetAutoCompleteHome() (string, error) {
	goctlH, err := GetGoctlHome()
	if err != nil {
		return "", err
	}

	return filepath.Join(goctlH, autoCompleteDir), nil
}

// GetCacheDir returns the cache dit of goctl.
func GetCacheDir() (string, error) {
	goctlH, err := GetGoctlHome()
	if err != nil {
		return "", err
	}

	return filepath.Join(goctlH, cacheDir), nil
}

// GetTemplateDir returns the category path value in GoctlHome where could get it by GetGoctlHome.
func GetTemplateDir(category string) (string, error) {
	home, err := GetGoctlHome()
	if err != nil {
		return "", err
	}
	if home == goctlHome {
		// backward compatible, it will be removed in the feature
		// backward compatible start.
		beforeTemplateDir := filepath.Join(home, version.GetGoctlVersion(), category)
<<<<<<< HEAD
		fs, _ := os.ReadDir(beforeTemplateDir)
		var hasContent bool
		for _, e := range fs {
			info, err := e.Info()
			if err != nil {
				return "", err
			}
			if info.Size() > 0 {
=======
		entries, err := os.ReadDir(beforeTemplateDir)
		if err != nil {
			return "", err
		}
		infos := make([]fs.FileInfo, 0, len(entries))
		for _, entry := range entries {
			info, err := entry.Info()
			if err != nil {
				return "", err
			}
			infos = append(infos, info)
		}
		var hasContent bool
		for _, e := range infos {
			if e.Size() > 0 {
>>>>>>> ef410e80
				hasContent = true
			}
		}
		if hasContent {
			return beforeTemplateDir, nil
		}
		// backward compatible end.

		return filepath.Join(home, category), nil
	}

	return filepath.Join(home, version.GetGoctlVersion(), category), nil
}

// InitTemplates creates template files GoctlHome where could get it by GetGoctlHome.
func InitTemplates(category string, templates map[string]string) error {
	dir, err := GetTemplateDir(category)
	if err != nil {
		return err
	}

	if err := MkdirIfNotExist(dir); err != nil {
		return err
	}

	for k, v := range templates {
		if err := createTemplate(filepath.Join(dir, k), v, false); err != nil {
			return err
		}
	}

	return nil
}

// CreateTemplate writes template into file even it is exists.
func CreateTemplate(category, name, content string) error {
	dir, err := GetTemplateDir(category)
	if err != nil {
		return err
	}
	return createTemplate(filepath.Join(dir, name), content, true)
}

// Clean deletes all templates and removes the parent directory.
func Clean(category string) error {
	dir, err := GetTemplateDir(category)
	if err != nil {
		return err
	}
	return os.RemoveAll(dir)
}

// LoadTemplate gets template content by the specified file.
func LoadTemplate(category, file, builtin string) (string, error) {
	dir, err := GetTemplateDir(category)
	if err != nil {
		return "", err
	}

	file = filepath.Join(dir, file)
	if !FileExists(file) {
		return builtin, nil
	}

	content, err := os.ReadFile(file)
	if err != nil {
		return "", err
	}

	return string(content), nil
}

// SameFile compares the between path if the same path,
// it maybe the same path in case case-ignore, such as:
// /Users/go_zero and /Users/Go_zero, as far as we know,
// this case maybe appear on macOS and Windows.
func SameFile(path1, path2 string) (bool, error) {
	stat1, err := os.Stat(path1)
	if err != nil {
		return false, err
	}

	stat2, err := os.Stat(path2)
	if err != nil {
		return false, err
	}

	return os.SameFile(stat1, stat2), nil
}

func createTemplate(file, content string, force bool) error {
	if FileExists(file) && !force {
		return nil
	}

	f, err := os.Create(file)
	if err != nil {
		return err
	}
	defer f.Close()

	_, err = f.WriteString(content)
	return err
}

// MustTempDir creates a temporary directory.
func MustTempDir() string {
	dir, err := os.MkdirTemp("", "")
	if err != nil {
		log.Fatalln(err)
	}

	return dir
}

func Copy(src, dest string) error {
	f, err := os.Open(src)
	if err != nil {
		return err
	}
	defer f.Close()

	dir := filepath.Dir(dest)
	err = MkdirIfNotExist(dir)
	if err != nil {
		return err
	}
	w, err := os.Create(dest)
	if err != nil {
		return err
	}
	w.Chmod(os.ModePerm)
	defer w.Close()
	_, err = io.Copy(w, f)
	return err
}

func Hash(file string) (string, error) {
	f, err := os.Open(file)
	if err != nil {
		return "", err
	}
	defer func() {
		_ = f.Close()
	}()
	hash := md5.New()
	_, err = io.Copy(hash, f)
	if err != nil {
		return "", err
	}
	return hex.EncodeToString(hash.Sum(nil)), nil
}<|MERGE_RESOLUTION|>--- conflicted
+++ resolved
@@ -6,21 +6,13 @@
 	"encoding/hex"
 	"fmt"
 	"io"
-<<<<<<< HEAD
-=======
 	"io/fs"
->>>>>>> ef410e80
 	"log"
 	"os"
 	"path/filepath"
 	"strings"
 
-<<<<<<< HEAD
-	"github.com/logrusorgru/aurora"
-
-=======
 	"github.com/gookit/color"
->>>>>>> ef410e80
 	"github.com/zeromicro/go-zero/tools/goctl/internal/version"
 )
 
@@ -153,16 +145,6 @@
 		// backward compatible, it will be removed in the feature
 		// backward compatible start.
 		beforeTemplateDir := filepath.Join(home, version.GetGoctlVersion(), category)
-<<<<<<< HEAD
-		fs, _ := os.ReadDir(beforeTemplateDir)
-		var hasContent bool
-		for _, e := range fs {
-			info, err := e.Info()
-			if err != nil {
-				return "", err
-			}
-			if info.Size() > 0 {
-=======
 		entries, err := os.ReadDir(beforeTemplateDir)
 		if err != nil {
 			return "", err
@@ -178,7 +160,6 @@
 		var hasContent bool
 		for _, e := range infos {
 			if e.Size() > 0 {
->>>>>>> ef410e80
 				hasContent = true
 			}
 		}
