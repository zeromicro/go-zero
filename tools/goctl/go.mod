--- conflicted
+++ resolved
@@ -3,21 +3,12 @@
 go 1.20
 
 require (
-<<<<<<< HEAD
 	entgo.io/ent v0.12.3
 	github.com/emicklei/proto v1.11.2
 	github.com/fatih/structtag v1.2.0
-	github.com/iancoleman/strcase v0.2.0
-	github.com/logrusorgru/aurora v2.0.3+incompatible
-	github.com/pkg/errors v0.9.1
-=======
-	github.com/DATA-DOG/go-sqlmock v1.5.0
-	github.com/emicklei/proto v1.11.2
-	github.com/fatih/structtag v1.2.0
-	github.com/go-sql-driver/mysql v1.7.1
 	github.com/gookit/color v1.5.3
 	github.com/iancoleman/strcase v0.2.0
->>>>>>> ef410e80
+	github.com/pkg/errors v0.9.1
 	github.com/spf13/cobra v1.7.0
 	github.com/spf13/pflag v1.0.5
 	github.com/stretchr/testify v1.8.2
@@ -26,11 +17,6 @@
 	github.com/zeromicro/antlr v0.0.1
 	github.com/zeromicro/go-zero v1.5.2
 	golang.org/x/text v0.9.0
-<<<<<<< HEAD
-=======
-	google.golang.org/grpc v1.55.0
-	google.golang.org/protobuf v1.30.0
->>>>>>> ef410e80
 )
 
 require (
@@ -44,52 +30,20 @@
 	github.com/google/uuid v1.3.0 // indirect
 	github.com/hashicorp/hcl/v2 v2.16.2 // indirect
 	github.com/inconshreveable/mousetrap v1.1.0 // indirect
-<<<<<<< HEAD
 	github.com/kr/pretty v0.2.1 // indirect
-=======
-	github.com/jackc/pgpassfile v1.0.0 // indirect
-	github.com/jackc/pgservicefile v0.0.0-20221227161230-091c0ba34f0a // indirect
-	github.com/jackc/pgx/v5 v5.3.1 // indirect
-	github.com/josharian/intern v1.0.0 // indirect
-	github.com/json-iterator/go v1.1.12 // indirect
-	github.com/logrusorgru/aurora v2.0.3+incompatible // indirect
-	github.com/mailru/easyjson v0.7.7 // indirect
->>>>>>> ef410e80
 	github.com/mattn/go-colorable v0.1.13 // indirect
 	github.com/mattn/go-isatty v0.0.18 // indirect
 	github.com/mitchellh/go-wordwrap v1.0.1 // indirect
 	github.com/pmezard/go-difflib v1.0.0 // indirect
 	github.com/spaolacci/murmur3 v1.1.0 // indirect
-<<<<<<< HEAD
+	github.com/xo/terminfo v0.0.0-20210125001918-ca9a967f8778 // indirect
 	github.com/zclconf/go-cty v1.13.1 // indirect
-=======
-	github.com/xo/terminfo v0.0.0-20210125001918-ca9a967f8778 // indirect
-	github.com/yuin/gopher-lua v1.1.0 // indirect
-	go.etcd.io/etcd/api/v3 v3.5.8 // indirect
-	go.etcd.io/etcd/client/pkg/v3 v3.5.8 // indirect
-	go.etcd.io/etcd/client/v3 v3.5.8 // indirect
->>>>>>> ef410e80
 	go.opentelemetry.io/otel v1.14.0 // indirect
 	go.opentelemetry.io/otel/trace v1.14.0 // indirect
 	go.uber.org/automaxprocs v1.5.2 // indirect
-<<<<<<< HEAD
 	golang.org/x/mod v0.10.0 // indirect
 	golang.org/x/sys v0.7.0 // indirect
 	golang.org/x/tools v0.8.1-0.20230428195545-5283a0178901 // indirect
 	gopkg.in/check.v1 v1.0.0-20201130134442-10cb98267c6c // indirect
-=======
-	go.uber.org/multierr v1.9.0 // indirect
-	go.uber.org/zap v1.24.0 // indirect
-	golang.org/x/crypto v0.6.0 // indirect
-	golang.org/x/net v0.9.0 // indirect
-	golang.org/x/oauth2 v0.6.0 // indirect
-	golang.org/x/sys v0.7.0 // indirect
-	golang.org/x/term v0.7.0 // indirect
-	golang.org/x/time v0.3.0 // indirect
-	google.golang.org/appengine v1.6.7 // indirect
-	google.golang.org/genproto v0.0.0-20230306155012-7f2fa6fef1f4 // indirect
-	gopkg.in/inf.v0 v0.9.1 // indirect
-	gopkg.in/yaml.v2 v2.4.0 // indirect
->>>>>>> ef410e80
 	gopkg.in/yaml.v3 v3.0.1 // indirect
 )