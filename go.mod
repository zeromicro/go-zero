--- conflicted
+++ resolved
@@ -1,6 +1,6 @@
 module github.com/zeromicro/go-zero
 
-go 1.19
+go 1.18
 
 require (
 	github.com/DATA-DOG/go-sqlmock v1.5.0
@@ -14,7 +14,7 @@
 	github.com/golang/mock v1.6.0
 	github.com/golang/protobuf v1.5.2
 	github.com/google/uuid v1.3.0
-	github.com/jackc/pgx/v5 v5.3.0
+	github.com/jackc/pgx/v5 v5.2.0
 	github.com/jhump/protoreflect v1.14.1
 	github.com/olekukonko/tablewriter v0.0.5
 	github.com/pelletier/go-toml/v2 v2.0.6
@@ -103,17 +103,10 @@
 	go.uber.org/atomic v1.10.0 // indirect
 	go.uber.org/multierr v1.9.0 // indirect
 	go.uber.org/zap v1.24.0 // indirect
-<<<<<<< HEAD
 	golang.org/x/crypto v0.6.0 // indirect
 	golang.org/x/net v0.6.0 // indirect
 	golang.org/x/oauth2 v0.4.0 // indirect
 	golang.org/x/sync v0.1.0 // indirect
-=======
-	golang.org/x/crypto v0.0.0-20221010152910-d6f0a8c073c2 // indirect
-	golang.org/x/net v0.7.0 // indirect
-	golang.org/x/oauth2 v0.4.0 // indirect
-	golang.org/x/sync v0.0.0-20220923202941-7f9b1623fab7 // indirect
->>>>>>> eaaf87cd
 	golang.org/x/term v0.5.0 // indirect
 	golang.org/x/text v0.7.0 // indirect
 	google.golang.org/appengine v1.6.7 // indirect
