package devserver

// Config is config for inner http server.
type Config struct {
	Enabled        bool   `json:",default=true"`
	Host           string `json:",optional"`
	Port           int    `json:",default=6060"`
	MetricsPath    string `json:",default=/metrics"`
	HealthPath     string `json:",default=/healthz"`
	EnableMetrics  bool   `json:",default=true"`
	EnablePprof    bool   `json:",default=true"`
<<<<<<< HEAD
	HealthRespInfo string `json:",default=OK"`
=======
	HealthResponse string `json:",default=OK"`
>>>>>>> 8690859c
}<|MERGE_RESOLUTION|>--- conflicted
+++ resolved
@@ -9,9 +9,5 @@
 	HealthPath     string `json:",default=/healthz"`
 	EnableMetrics  bool   `json:",default=true"`
 	EnablePprof    bool   `json:",default=true"`
-<<<<<<< HEAD
-	HealthRespInfo string `json:",default=OK"`
-=======
 	HealthResponse string `json:",default=OK"`
->>>>>>> 8690859c
 }