package health

import (
	"fmt"
	"net/http"
	"strings"
	"sync"

	"github.com/zeromicro/go-zero/core/syncx"
)

// defaultHealthManager is global comboHealthManager.
var defaultHealthManager = newComboHealthManager()

type (
	// Probe represents readiness status of a given component.
	Probe interface {
		// MarkReady sets a ready state for the endpoint handlers.
		MarkReady()
		// MarkNotReady sets a not ready state for the endpoint handlers.
		MarkNotReady()
		// IsReady return inner state for the component.
		IsReady() bool
		// Name return probe name identifier
		Name() string
	}

	// healthManager manage app healthy.
	healthManager struct {
		ready syncx.AtomicBool
		name  string
	}

	// comboHealthManager folds given probes into one, reflects their statuses in a thread-safe way.
	comboHealthManager struct {
		mu     sync.Mutex
		probes []Probe
	}
)

// AddProbe add components probe to global comboHealthManager.
func AddProbe(probe Probe) {
	defaultHealthManager.addProbe(probe)
}

// CreateHttpHandler create health http handler base on given probe.
<<<<<<< HEAD
func CreateHttpHandler(healthRespInfo string) http.HandlerFunc {
	return func(w http.ResponseWriter, _ *http.Request) {
		if defaultHealthManager.IsReady() {
			_, _ = w.Write([]byte(healthRespInfo))
=======
func CreateHttpHandler(healthResponse string) http.HandlerFunc {
	return func(w http.ResponseWriter, _ *http.Request) {
		if defaultHealthManager.IsReady() {
			_, _ = w.Write([]byte(healthResponse))
>>>>>>> 8690859c
		} else {
			http.Error(w, "Service Unavailable\n"+defaultHealthManager.verboseInfo(),
				http.StatusServiceUnavailable)
		}
	}
}

// NewHealthManager returns a new healthManager.
func NewHealthManager(name string) Probe {
	return &healthManager{
		name: name,
	}
}

// MarkReady sets a ready state for the endpoint handlers.
func (h *healthManager) MarkReady() {
	h.ready.Set(true)
}

// MarkNotReady sets a not ready state for the endpoint handlers.
func (h *healthManager) MarkNotReady() {
	h.ready.Set(false)
}

// IsReady return inner state for the component.
func (h *healthManager) IsReady() bool {
	return h.ready.True()
}

// Name return probe name identifier
func (h *healthManager) Name() string {
	return h.name
}

func newComboHealthManager() *comboHealthManager {
	return &comboHealthManager{}
}

// MarkReady sets components status to ready.
func (p *comboHealthManager) MarkReady() {
	p.mu.Lock()
	defer p.mu.Unlock()

	for _, probe := range p.probes {
		probe.MarkReady()
	}
}

// MarkNotReady sets components status to not ready with given error as a cause.
func (p *comboHealthManager) MarkNotReady() {
	p.mu.Lock()
	defer p.mu.Unlock()

	for _, probe := range p.probes {
		probe.MarkNotReady()
	}
}

// IsReady return composed status of all components.
func (p *comboHealthManager) IsReady() bool {
	p.mu.Lock()
	defer p.mu.Unlock()

	for _, probe := range p.probes {
		if !probe.IsReady() {
			return false
		}
	}

	return true
}

func (p *comboHealthManager) verboseInfo() string {
	p.mu.Lock()
	defer p.mu.Unlock()

	var info strings.Builder
	for _, probe := range p.probes {
		if probe.IsReady() {
			info.WriteString(fmt.Sprintf("%s is ready\n", probe.Name()))
		} else {
			info.WriteString(fmt.Sprintf("%s is not ready\n", probe.Name()))
		}
	}

	return info.String()
}

// addProbe add components probe to comboHealthManager.
func (p *comboHealthManager) addProbe(probe Probe) {
	p.mu.Lock()
	defer p.mu.Unlock()

	p.probes = append(p.probes, probe)
}<|MERGE_RESOLUTION|>--- conflicted
+++ resolved
@@ -44,17 +44,10 @@
 }
 
 // CreateHttpHandler create health http handler base on given probe.
-<<<<<<< HEAD
-func CreateHttpHandler(healthRespInfo string) http.HandlerFunc {
-	return func(w http.ResponseWriter, _ *http.Request) {
-		if defaultHealthManager.IsReady() {
-			_, _ = w.Write([]byte(healthRespInfo))
-=======
 func CreateHttpHandler(healthResponse string) http.HandlerFunc {
 	return func(w http.ResponseWriter, _ *http.Request) {
 		if defaultHealthManager.IsReady() {
 			_, _ = w.Write([]byte(healthResponse))
->>>>>>> 8690859c
 		} else {
 			http.Error(w, "Service Unavailable\n"+defaultHealthManager.verboseInfo(),
 				http.StatusServiceUnavailable)
