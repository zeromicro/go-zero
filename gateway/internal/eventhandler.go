--- conflicted
+++ resolved
@@ -43,7 +43,6 @@
 	}
 }
 
-<<<<<<< HEAD
 // NewEventHandlerWithContext creates an EventHandler that supports httpx.OkHandler callbacks
 func NewEventHandlerWithContext(ctx context.Context, w http.ResponseWriter, resolver jsonpb.AnyResolver, useOkHandler bool) *EventHandler {
 	return &EventHandler{
@@ -54,7 +53,9 @@
 		},
 		ctx:          ctx,
 		useOkHandler: useOkHandler,
-=======
+	}
+}
+
 func (h *EventHandler) OnReceiveHeaders(md metadata.MD) {
 	w, ok := h.writer.(http.ResponseWriter)
 	if ok {
@@ -64,7 +65,6 @@
 				w.Header().Add(header, v)
 			}
 		}
->>>>>>> 894e8b12
 	}
 }
 
