--- conflicted
+++ resolved
@@ -64,20 +64,11 @@
 		return err
 	}
 
-<<<<<<< HEAD
-	return mr.MapReduceVoid(func(source chan<- any) {
-		for _, up := range s.upstreams {
-			source <- up
-		}
-	}, func(item any, writer mr.Writer, cancel func(error)) {
-		up := item.(Upstream)
-=======
 	return mr.MapReduceVoid(func(source chan<- Upstream) {
 		for _, up := range s.upstreams {
 			source <- up
 		}
 	}, func(up Upstream, writer mr.Writer[rest.Route], cancel func(error)) {
->>>>>>> fde05ccb
 		cli := zrpc.MustNewClient(up.Grpc)
 		source, err := s.createDescriptorSource(cli, up)
 		if err != nil {
@@ -118,21 +109,16 @@
 				Handler: s.buildHandler(source, resolver, cli, m.RpcPath),
 			})
 		}
-<<<<<<< HEAD
-	}, func(pipe <-chan any, cancel func(error)) {
-		for item := range pipe {
-			route := item.(rest.Route)
-=======
 	}, func(pipe <-chan rest.Route, cancel func(error)) {
 		for route := range pipe {
->>>>>>> fde05ccb
 			s.Server.AddRoute(route)
 		}
 	})
 }
 
 func (s *Server) buildHandler(source grpcurl.DescriptorSource, resolver jsonpb.AnyResolver,
-	cli zrpc.Client, rpcPath string) func(http.ResponseWriter, *http.Request) {
+	cli zrpc.Client, rpcPath string,
+) func(http.ResponseWriter, *http.Request) {
 	return func(w http.ResponseWriter, r *http.Request) {
 		parser, err := internal.NewRequestParser(r, resolver)
 		if err != nil {
