package rest

import (
	"context"
	"errors"
	"fmt"
	"net/http"
	"net/http/httptest"
	"os"
	"sync/atomic"
	"testing"
	"time"

	"github.com/stretchr/testify/assert"
	"github.com/zeromicro/go-zero/core/conf"
	"github.com/zeromicro/go-zero/core/fs"
	"github.com/zeromicro/go-zero/core/logx"
)

const (
	priKey = `-----BEGIN RSA PRIVATE KEY-----
MIICXQIBAAKBgQC4TJk3onpqb2RYE3wwt23J9SHLFstHGSkUYFLe+nl1dEKHbD+/
Zt95L757J3xGTrwoTc7KCTxbrgn+stn0w52BNjj/kIE2ko4lbh/v8Fl14AyVR9ms
fKtKOnhe5FCT72mdtApr+qvzcC3q9hfXwkyQU32pv7q5UimZ205iKSBmgQIDAQAB
AoGAM5mWqGIAXj5z3MkP01/4CDxuyrrGDVD5FHBno3CDgyQa4Gmpa4B0/ywj671B
aTnwKmSmiiCN2qleuQYASixes2zY5fgTzt+7KNkl9JHsy7i606eH2eCKzsUa/s6u
WD8V3w/hGCQ9zYI18ihwyXlGHIgcRz/eeRh+nWcWVJzGOPUCQQD5nr6It/1yHb1p
C6l4fC4xXF19l4KxJjGu1xv/sOpSx0pOqBDEX3Mh//FU954392rUWDXV1/I65BPt
TLphdsu3AkEAvQJ2Qay/lffFj9FaUrvXuftJZ/Ypn0FpaSiUh3Ak3obBT6UvSZS0
bcYdCJCNHDtBOsWHnIN1x+BcWAPrdU7PhwJBAIQ0dUlH2S3VXnoCOTGc44I1Hzbj
Rc65IdsuBqA3fQN2lX5vOOIog3vgaFrOArg1jBkG1wx5IMvb/EnUN2pjVqUCQCza
KLXtCInOAlPemlCHwumfeAvznmzsWNdbieOZ+SXVVIpR6KbNYwOpv7oIk3Pfm9sW
hNffWlPUKhW42Gc+DIECQQDmk20YgBXwXWRM5DRPbhisIV088N5Z58K9DtFWkZsd
OBDT3dFcgZONtlmR1MqZO0pTh30lA4qovYj3Bx7A8i36
-----END RSA PRIVATE KEY-----`
)

func TestNewEngine(t *testing.T) {
	priKeyfile, err := fs.TempFilenameWithText(priKey)
	assert.Nil(t, err)
	defer os.Remove(priKeyfile)

	yamls := []string{
		`Name: foo
Host: localhost
Port: 0
Middlewares:
  Log: false
`,
		`Name: foo
Host: localhost
Port: 0
CpuThreshold: 500
Middlewares:
  Log: false
`,
		`Name: foo
Host: localhost
Port: 0
CpuThreshold: 500
Verbose: true
`,
	}

	routes := []featuredRoutes{
		{
			jwt:       jwtSetting{},
			signature: signatureSetting{},
			routes: []Route{{
				Method:  http.MethodGet,
				Path:    "/",
				Handler: func(w http.ResponseWriter, r *http.Request) {},
			}},
			timeout: time.Minute,
		},
		{
			priority:  true,
			jwt:       jwtSetting{},
			signature: signatureSetting{},
			routes: []Route{{
				Method:  http.MethodGet,
				Path:    "/",
				Handler: func(w http.ResponseWriter, r *http.Request) {},
			}},
			timeout: time.Second,
		},
		{
			priority: true,
			jwt: jwtSetting{
				enabled: true,
			},
			signature: signatureSetting{},
			routes: []Route{{
				Method:  http.MethodGet,
				Path:    "/",
				Handler: func(w http.ResponseWriter, r *http.Request) {},
			}},
		},
		{
			priority: true,
			jwt: jwtSetting{
				enabled:    true,
				prevSecret: "thesecret",
			},
			signature: signatureSetting{},
			routes: []Route{{
				Method:  http.MethodGet,
				Path:    "/",
				Handler: func(w http.ResponseWriter, r *http.Request) {},
			}},
		},
		{
			priority: true,
			jwt: jwtSetting{
				enabled: true,
			},
			signature: signatureSetting{},
			routes: []Route{{
				Method:  http.MethodGet,
				Path:    "/",
				Handler: func(w http.ResponseWriter, r *http.Request) {},
			}},
		},
		{
			priority: true,
			jwt: jwtSetting{
				enabled: true,
			},
			signature: signatureSetting{
				enabled: true,
			},
			routes: []Route{{
				Method:  http.MethodGet,
				Path:    "/",
				Handler: func(w http.ResponseWriter, r *http.Request) {},
			}},
		},
		{
			priority: true,
			jwt: jwtSetting{
				enabled: true,
			},
			signature: signatureSetting{
				enabled: true,
				SignatureConf: SignatureConf{
					Strict: true,
				},
			},
			routes: []Route{{
				Method:  http.MethodGet,
				Path:    "/",
				Handler: func(w http.ResponseWriter, r *http.Request) {},
			}},
		},
		{
			priority: true,
			jwt: jwtSetting{
				enabled: true,
			},
			signature: signatureSetting{
				enabled: true,
				SignatureConf: SignatureConf{
					Strict: true,
					PrivateKeys: []PrivateKeyConf{
						{
							Fingerprint: "a",
							KeyFile:     "b",
						},
					},
				},
			},
			routes: []Route{{
				Method:  http.MethodGet,
				Path:    "/",
				Handler: func(w http.ResponseWriter, r *http.Request) {},
			}},
		},
		{
			priority: true,
			jwt: jwtSetting{
				enabled: true,
			},
			signature: signatureSetting{
				enabled: true,
				SignatureConf: SignatureConf{
					Strict: true,
					PrivateKeys: []PrivateKeyConf{
						{
							Fingerprint: "a",
							KeyFile:     priKeyfile,
						},
					},
				},
			},
			routes: []Route{{
				Method:  http.MethodGet,
				Path:    "/",
				Handler: func(w http.ResponseWriter, r *http.Request) {},
			}},
		},
	}

	for _, yaml := range yamls {
		yaml := yaml
		for _, route := range routes {
<<<<<<< HEAD
			var cnf RestConf
			assert.Nil(t, conf.LoadFromYamlBytes([]byte(yaml), &cnf))
			ng := newEngine(cnf)
			ng.setUnauthorizedCallback(func(w http.ResponseWriter, r *http.Request, err error) {
			})
			ng.setUnsignedCallback(func(w http.ResponseWriter, r *http.Request, next http.Handler, strict bool, code int) {
			})
			ng.addRoutes(route)
			ng.use(func(next http.HandlerFunc) http.HandlerFunc {
				return func(w http.ResponseWriter, r *http.Request) {
					next.ServeHTTP(w, r)
=======
			route := route
			t.Run(fmt.Sprintf("%s-%v", yaml, route.routes), func(t *testing.T) {
				var cnf RestConf
				assert.Nil(t, conf.LoadFromYamlBytes([]byte(yaml), &cnf))
				ng := newEngine(cnf)
				ng.addRoutes(route)
				ng.use(func(next http.HandlerFunc) http.HandlerFunc {
					return func(w http.ResponseWriter, r *http.Request) {
						next.ServeHTTP(w, r)
					}
				})

				assert.NotNil(t, ng.start(mockedRouter{}, func(svr *http.Server) {
				}))

				timeout := time.Second * 3
				if route.timeout > timeout {
					timeout = route.timeout
>>>>>>> 9970ff55
				}
				assert.Equal(t, timeout, ng.timeout)
			})
		}
	}
}

func TestEngine_checkedTimeout(t *testing.T) {
	tests := []struct {
		name    string
		timeout time.Duration
		expect  time.Duration
	}{
		{
			name:   "not set",
			expect: time.Second,
		},
		{
			name:    "less",
			timeout: time.Millisecond * 500,
			expect:  time.Millisecond * 500,
		},
		{
			name:    "equal",
			timeout: time.Second,
			expect:  time.Second,
		},
		{
			name:    "more",
			timeout: time.Millisecond * 1500,
			expect:  time.Millisecond * 1500,
		},
	}

	ng := newEngine(RestConf{
		Timeout: 1000,
	})
	for _, test := range tests {
		assert.Equal(t, test.expect, ng.checkedTimeout(test.timeout))
	}
}

func TestEngine_checkedMaxBytes(t *testing.T) {
	tests := []struct {
		name     string
		maxBytes int64
		expect   int64
	}{
		{
			name:   "not set",
			expect: 1000,
		},
		{
			name:     "less",
			maxBytes: 500,
			expect:   500,
		},
		{
			name:     "equal",
			maxBytes: 1000,
			expect:   1000,
		},
		{
			name:     "more",
			maxBytes: 1500,
			expect:   1500,
		},
	}

	ng := newEngine(RestConf{
		MaxBytes: 1000,
	})
	for _, test := range tests {
		assert.Equal(t, test.expect, ng.checkedMaxBytes(test.maxBytes))
	}
}

func TestEngine_notFoundHandler(t *testing.T) {
	logx.Disable()

	ng := newEngine(RestConf{})
	ts := httptest.NewServer(ng.notFoundHandler(nil))
	defer ts.Close()

	client := ts.Client()
	err := func(_ context.Context) error {
		req, err := http.NewRequest("GET", ts.URL+"/bad", http.NoBody)
		assert.Nil(t, err)
		res, err := client.Do(req)
		assert.Nil(t, err)
		assert.Equal(t, http.StatusNotFound, res.StatusCode)
		return res.Body.Close()
	}(context.Background())

	assert.Nil(t, err)
}

func TestEngine_notFoundHandlerNotNil(t *testing.T) {
	logx.Disable()

	ng := newEngine(RestConf{})
	var called int32
	ts := httptest.NewServer(ng.notFoundHandler(http.HandlerFunc(func(w http.ResponseWriter, r *http.Request) {
		atomic.AddInt32(&called, 1)
	})))
	defer ts.Close()

	client := ts.Client()
	err := func(_ context.Context) error {
		req, err := http.NewRequest("GET", ts.URL+"/bad", http.NoBody)
		assert.Nil(t, err)
		res, err := client.Do(req)
		assert.Nil(t, err)
		assert.Equal(t, http.StatusNotFound, res.StatusCode)
		return res.Body.Close()
	}(context.Background())

	assert.Nil(t, err)
	assert.Equal(t, int32(1), atomic.LoadInt32(&called))
}

func TestEngine_notFoundHandlerNotNilWriteHeader(t *testing.T) {
	logx.Disable()

	ng := newEngine(RestConf{})
	var called int32
	ts := httptest.NewServer(ng.notFoundHandler(http.HandlerFunc(func(w http.ResponseWriter, r *http.Request) {
		atomic.AddInt32(&called, 1)
		w.WriteHeader(http.StatusExpectationFailed)
	})))
	defer ts.Close()

	client := ts.Client()
	err := func(_ context.Context) error {
		req, err := http.NewRequest("GET", ts.URL+"/bad", http.NoBody)
		assert.Nil(t, err)
		res, err := client.Do(req)
		assert.Nil(t, err)
		assert.Equal(t, http.StatusExpectationFailed, res.StatusCode)
		return res.Body.Close()
	}(context.Background())

	assert.Nil(t, err)
	assert.Equal(t, int32(1), atomic.LoadInt32(&called))
}

func TestEngine_withTimeout(t *testing.T) {
	logx.Disable()

	tests := []struct {
		name    string
		timeout int64
	}{
		{
			name: "not set",
		},
		{
			name:    "set",
			timeout: 1000,
		},
	}

	for _, test := range tests {
		test := test
		t.Run(test.name, func(t *testing.T) {
			ng := newEngine(RestConf{Timeout: test.timeout})
			svr := &http.Server{}
			ng.withTimeout()(svr)

			assert.Equal(t, time.Duration(test.timeout)*time.Millisecond*4/5, svr.ReadTimeout)
			assert.Equal(t, time.Duration(0), svr.ReadHeaderTimeout)
			assert.Equal(t, time.Duration(test.timeout)*time.Millisecond*11/10, svr.WriteTimeout)
			assert.Equal(t, time.Duration(0), svr.IdleTimeout)
		})
	}
}

type mockedRouter struct {
}

func (m mockedRouter) ServeHTTP(_ http.ResponseWriter, _ *http.Request) {
}

func (m mockedRouter) Handle(_, _ string, handler http.Handler) error {
	return errors.New("foo")
}

func (m mockedRouter) SetNotFoundHandler(_ http.Handler) {
}

func (m mockedRouter) SetNotAllowedHandler(_ http.Handler) {
}<|MERGE_RESOLUTION|>--- conflicted
+++ resolved
@@ -203,19 +203,6 @@
 	for _, yaml := range yamls {
 		yaml := yaml
 		for _, route := range routes {
-<<<<<<< HEAD
-			var cnf RestConf
-			assert.Nil(t, conf.LoadFromYamlBytes([]byte(yaml), &cnf))
-			ng := newEngine(cnf)
-			ng.setUnauthorizedCallback(func(w http.ResponseWriter, r *http.Request, err error) {
-			})
-			ng.setUnsignedCallback(func(w http.ResponseWriter, r *http.Request, next http.Handler, strict bool, code int) {
-			})
-			ng.addRoutes(route)
-			ng.use(func(next http.HandlerFunc) http.HandlerFunc {
-				return func(w http.ResponseWriter, r *http.Request) {
-					next.ServeHTTP(w, r)
-=======
 			route := route
 			t.Run(fmt.Sprintf("%s-%v", yaml, route.routes), func(t *testing.T) {
 				var cnf RestConf
@@ -234,7 +221,6 @@
 				timeout := time.Second * 3
 				if route.timeout > timeout {
 					timeout = route.timeout
->>>>>>> 9970ff55
 				}
 				assert.Equal(t, timeout, ng.timeout)
 			})
