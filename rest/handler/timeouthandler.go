package handler

import (
	"bufio"
	"bytes"
	"context"
	"errors"
	"fmt"
	"io"
	"net"
	"net/http"
	"path"
	"runtime"
	"strings"
	"sync"
	"time"

	"github.com/zeromicro/go-zero/rest/httpx"
	"github.com/zeromicro/go-zero/rest/internal"
)

const (
	statusClientClosedRequest = 499
	reason                    = "Request Timeout"
	headerUpgrade             = "Upgrade"
	valueWebsocket            = "websocket"
	headerAccept              = "Accept"
	valueSSE                  = "text/event-stream"
)

// TimeoutHandler returns the handler with given timeout.
// If client closed request, code 499 will be logged.
// Notice: even if canceled in server side, 499 will be logged as well.
func TimeoutHandler(duration time.Duration) func(http.Handler) http.Handler {
	return func(next http.Handler) http.Handler {
		if duration <= 0 {
			return next
		}

		return &timeoutHandler{
			handler: next,
			dt:      duration,
		}
	}
}

// timeoutHandler is the handler that controls the request timeout.
// Why we implement it on our own, because the stdlib implementation
// treats the ClientClosedRequest as http.StatusServiceUnavailable.
// And we write the codes in logs as code 499, which is defined by nginx.
type timeoutHandler struct {
	handler http.Handler
	dt      time.Duration
}

func (h *timeoutHandler) errorBody() string {
	return reason
}

func (h *timeoutHandler) ServeHTTP(w http.ResponseWriter, r *http.Request) {
	if r.Header.Get(headerUpgrade) == valueWebsocket ||
		// Server-Sent Event ignore timeout.
		r.Header.Get(headerAccept) == valueSSE {
		h.handler.ServeHTTP(w, r)
		return
	}

	ctx, cancelCtx := context.WithTimeout(r.Context(), h.dt)
	defer cancelCtx()

	r = r.WithContext(ctx)
	done := make(chan struct{})
	tw := &timeoutWriter{
		w:    w,
		h:    make(http.Header),
		req:  r,
		code: http.StatusOK,
	}
	panicChan := make(chan any, 1)
	go func() {
		defer func() {
			if p := recover(); p != nil {
				panicChan <- p
			}
		}()
		h.handler.ServeHTTP(tw, r)
		close(done)
	}()
	select {
	case p := <-panicChan:
		panic(p)
	case <-done:
		tw.mu.Lock()
		defer tw.mu.Unlock()
		dst := w.Header()
		for k, vv := range tw.h {
			dst[k] = vv
		}

		// We don't need to write header 200, because it's written by default.
		// If we write it again, it will cause a warning: `http: superfluous response.WriteHeader call`.
		if tw.code != http.StatusOK {
			w.WriteHeader(tw.code)
		}
		w.Write(tw.wbuf.Bytes())
	case <-ctx.Done():
		tw.mu.Lock()
		defer tw.mu.Unlock()
<<<<<<< HEAD
		// there isn't any user-defined middleware before TimoutHandler,
		// so we can guarantee that cancellation in biz related code won't come here.
=======
		// there isn't any user-defined middleware before TimeoutHandler,
		// so we can guarantee that cancelation in biz related code won't come here.
>>>>>>> 68c5a17c
		httpx.ErrorCtx(r.Context(), w, ctx.Err(), func(w http.ResponseWriter, err error) {
			if errors.Is(err, context.Canceled) {
				w.WriteHeader(statusClientClosedRequest)
			} else {
				w.WriteHeader(http.StatusServiceUnavailable)
			}
			_, _ = io.WriteString(w, h.errorBody())
		})
		tw.timedOut = true
	}
}

type timeoutWriter struct {
	w    http.ResponseWriter
	h    http.Header
	wbuf bytes.Buffer
	req  *http.Request

	mu          sync.Mutex
	timedOut    bool
	wroteHeader bool
	code        int
}

var _ http.Pusher = (*timeoutWriter)(nil)

// Flush implements the Flusher interface.
func (tw *timeoutWriter) Flush() {
	flusher, ok := tw.w.(http.Flusher)
	if !ok {
		return
	}

	header := tw.w.Header()
	for k, v := range tw.h {
		header[k] = v
	}

	tw.w.Write(tw.wbuf.Bytes())
	tw.wbuf.Reset()
	flusher.Flush()
}

// Header returns the underlying temporary http.Header.
func (tw *timeoutWriter) Header() http.Header {
	return tw.h
}

// Hijack implements the Hijacker interface.
func (tw *timeoutWriter) Hijack() (net.Conn, *bufio.ReadWriter, error) {
	if hijacked, ok := tw.w.(http.Hijacker); ok {
		return hijacked.Hijack()
	}

	return nil, nil, errors.New("server doesn't support hijacking")
}

// Push implements the Pusher interface.
func (tw *timeoutWriter) Push(target string, opts *http.PushOptions) error {
	if pusher, ok := tw.w.(http.Pusher); ok {
		return pusher.Push(target, opts)
	}

	return http.ErrNotSupported
}

// Write writes the data to the connection as part of an HTTP reply.
// Timeout and multiple header written are guarded.
func (tw *timeoutWriter) Write(p []byte) (int, error) {
	tw.mu.Lock()
	defer tw.mu.Unlock()

	if tw.timedOut {
		return 0, http.ErrHandlerTimeout
	}

	if !tw.wroteHeader {
		tw.writeHeaderLocked(http.StatusOK)
	}

	return tw.wbuf.Write(p)
}

func (tw *timeoutWriter) WriteHeader(code int) {
	tw.mu.Lock()
	defer tw.mu.Unlock()

	if !tw.wroteHeader {
		tw.writeHeaderLocked(code)
	}
}

func (tw *timeoutWriter) writeHeaderLocked(code int) {
	checkWriteHeaderCode(code)

	switch {
	case tw.timedOut:
		return
	case tw.wroteHeader:
		if tw.req != nil {
			caller := relevantCaller()
			internal.Errorf(tw.req, "http: superfluous response.WriteHeader call from %s (%s:%d)",
				caller.Function, path.Base(caller.File), caller.Line)
		}
	default:
		tw.wroteHeader = true
		tw.code = code
	}
}

func checkWriteHeaderCode(code int) {
	if code < 100 || code > 599 {
		panic(fmt.Sprintf("invalid WriteHeader code %v", code))
	}
}

// relevantCaller searches the call stack for the first function outside of net/http.
// The purpose of this function is to provide more helpful error messages.
func relevantCaller() runtime.Frame {
	pc := make([]uintptr, 16)
	n := runtime.Callers(1, pc)
	frames := runtime.CallersFrames(pc[:n])
	var frame runtime.Frame
	for {
		frame, more := frames.Next()
		if !strings.HasPrefix(frame.Function, "net/http.") {
			return frame
		}

		if !more {
			break
		}
	}

	return frame
}<|MERGE_RESOLUTION|>--- conflicted
+++ resolved
@@ -106,13 +106,8 @@
 	case <-ctx.Done():
 		tw.mu.Lock()
 		defer tw.mu.Unlock()
-<<<<<<< HEAD
-		// there isn't any user-defined middleware before TimoutHandler,
-		// so we can guarantee that cancellation in biz related code won't come here.
-=======
 		// there isn't any user-defined middleware before TimeoutHandler,
 		// so we can guarantee that cancelation in biz related code won't come here.
->>>>>>> 68c5a17c
 		httpx.ErrorCtx(r.Context(), w, ctx.Err(), func(w http.ResponseWriter, err error) {
 			if errors.Is(err, context.Canceled) {
 				w.WriteHeader(statusClientClosedRequest)
