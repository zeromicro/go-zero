--- conflicted
+++ resolved
@@ -102,12 +102,7 @@
 		if tw.code != http.StatusOK {
 			w.WriteHeader(tw.code)
 		}
-<<<<<<< HEAD
-		w.WriteHeader(tw.code)
-		_, _ = w.Write(tw.wbuf.Bytes())
-=======
 		w.Write(tw.wbuf.Bytes())
->>>>>>> 0f1d4c6b
 	case <-ctx.Done():
 		tw.mu.Lock()
 		defer tw.mu.Unlock()
