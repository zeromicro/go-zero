package handler

import (
	"bytes"
	"encoding/base64"
	"errors"
	"io"
	"io/ioutil"
	"net/http"

	"github.com/tal-tech/go-zero/core/codec"
	"github.com/tal-tech/go-zero/core/logx"
)

const maxBytes = 1 << 20 // 1 MiB

var errContentLengthExceeded = errors.New("content length exceeded")

func CryptionHandler(key []byte) func(http.Handler) http.Handler {
	return func(next http.Handler) http.Handler {
		return http.HandlerFunc(func(w http.ResponseWriter, r *http.Request) {
			cw := newCryptionResponseWriter(w)
			defer cw.flush(key)

			if r.ContentLength <= 0 {
				next.ServeHTTP(cw, r)
				return
			}

			if err := decryptBody(key, r); err != nil {
				w.WriteHeader(http.StatusBadRequest)
				return
			}

			next.ServeHTTP(cw, r)
		})
	}
}

func decryptBody(key []byte, r *http.Request) error {
<<<<<<< HEAD
	var content []byte
	var err error
	cLen := r.ContentLength

	if cLen > maxBytes {
		return errors.New("request ContentLength too long")
	}
	
	if cLen > 0 {
		content = make([]byte, cLen, cLen)
		_, err = io.ReadFull(r.Body, content)
	} else {
		content, err = ioutil.ReadAll(io.LimitReader(r.Body, maxBytes))
	}
=======
	if r.ContentLength > maxBytes {
		return errContentLengthExceeded
	}

	content, err := ioutil.ReadAll(io.LimitReader(r.Body, maxBytes))
>>>>>>> 215b4bae
	if err != nil {
		return err
	}

	content, err = base64.StdEncoding.DecodeString(string(content))
	if err != nil {
		return err
	}

	output, err := codec.EcbDecrypt(key, content)
	if err != nil {
		return err
	}

	var buf bytes.Buffer
	buf.Write(output)
	r.Body = ioutil.NopCloser(&buf)

	return nil
}

type cryptionResponseWriter struct {
	http.ResponseWriter
	buf *bytes.Buffer
}

func newCryptionResponseWriter(w http.ResponseWriter) *cryptionResponseWriter {
	return &cryptionResponseWriter{
		ResponseWriter: w,
		buf:            new(bytes.Buffer),
	}
}

func (w *cryptionResponseWriter) Header() http.Header {
	return w.ResponseWriter.Header()
}

func (w *cryptionResponseWriter) Write(p []byte) (int, error) {
	return w.buf.Write(p)
}

func (w *cryptionResponseWriter) WriteHeader(statusCode int) {
	w.ResponseWriter.WriteHeader(statusCode)
}

func (w *cryptionResponseWriter) flush(key []byte) {
	if w.buf.Len() == 0 {
		return
	}

	content, err := codec.EcbEncrypt(key, w.buf.Bytes())
	if err != nil {
		w.WriteHeader(http.StatusInternalServerError)
		return
	}

	body := base64.StdEncoding.EncodeToString(content)
	if n, err := io.WriteString(w.ResponseWriter, body); err != nil {
		logx.Errorf("write response failed, error: %s", err)
	} else if n < len(content) {
		logx.Errorf("actual bytes: %d, written bytes: %d", len(content), n)
	}
}<|MERGE_RESOLUTION|>--- conflicted
+++ resolved
@@ -38,28 +38,18 @@
 }
 
 func decryptBody(key []byte, r *http.Request) error {
-<<<<<<< HEAD
+	if r.ContentLength > maxBytes {
+		return errContentLengthExceeded
+	}
+
 	var content []byte
-	var err error
-	cLen := r.ContentLength
-
-	if cLen > maxBytes {
-		return errors.New("request ContentLength too long")
-	}
-	
-	if cLen > 0 {
-		content = make([]byte, cLen, cLen)
+	var err error	
+	if r.ContentLength > 0 {
+		content = make([]byte, r.ContentLength, r.ContentLength)
 		_, err = io.ReadFull(r.Body, content)
 	} else {
 		content, err = ioutil.ReadAll(io.LimitReader(r.Body, maxBytes))
 	}
-=======
-	if r.ContentLength > maxBytes {
-		return errContentLengthExceeded
-	}
-
-	content, err := ioutil.ReadAll(io.LimitReader(r.Body, maxBytes))
->>>>>>> 215b4bae
 	if err != nil {
 		return err
 	}
