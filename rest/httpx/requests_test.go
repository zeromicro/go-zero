--- conflicted
+++ resolved
@@ -1,11 +1,8 @@
 package httpx
 
 import (
-<<<<<<< HEAD
 	"context"
-=======
 	"bytes"
->>>>>>> 5cfff95e
 	"errors"
 	"fmt"
 	"net/http"
