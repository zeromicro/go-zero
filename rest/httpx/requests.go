package httpx

import (
	"context"
	"io"
	"net/http"
	"strings"
	"sync/atomic"

	"github.com/zeromicro/go-zero/core/mapping"
	"github.com/zeromicro/go-zero/core/validation"
	"github.com/zeromicro/go-zero/rest/internal/encoding"
	"github.com/zeromicro/go-zero/rest/internal/header"
	"github.com/zeromicro/go-zero/rest/pathvar"
)

const (
	formKey           = "form"
	pathKey           = "path"
	maxMemory         = 32 << 20 // 32MB
	maxBodyLen        = 8 << 20  // 8MB
	separator         = ";"
	tokensInAttribute = 2
)

var (
<<<<<<< HEAD
	formUnmarshaler     = mapping.NewUnmarshaler(formKey, mapping.WithStringValues())
	pathUnmarshaler     = mapping.NewUnmarshaler(pathKey, mapping.WithStringValues())
	validator           atomic.Value
	customFieldUnsetErr func(ctx context.Context, key string) error
=======
	formUnmarshaler = mapping.NewUnmarshaler(formKey, mapping.WithStringValues(), mapping.WithOpaqueKeys())
	pathUnmarshaler = mapping.NewUnmarshaler(pathKey, mapping.WithStringValues(), mapping.WithOpaqueKeys())
	validator       atomic.Value
>>>>>>> cb3ffc76
)

// Validator defines the interface for validating the request.
type Validator interface {
	// Validate validates the request and parsed data.
	Validate(r *http.Request, data any) error
}

// Parse parses the request.
func Parse(r *http.Request, v any) error {
	if err := ParsePath(r, v); err != nil {
		return err
	}

	if err := ParseForm(r, v); err != nil {
		return err
	}

	if err := ParseHeaders(r, v); err != nil {
		return err
	}

	if err := ParseJsonBody(r, v); err != nil {
		return err
	}

	if valid, ok := v.(validation.Validator); ok {
		return valid.Validate()
	} else if val := validator.Load(); val != nil {
		return val.(Validator).Validate(r, v)
	}

	return nil
}

// ParseHeaders parses the headers request.
func ParseHeaders(r *http.Request, v any) error {
	return encoding.ParseHeaders(r.Header, v)
}

// ParseForm parses the form request.
func ParseForm(r *http.Request, v any) error {
	params, err := GetFormValues(r)
	if err != nil {
		return err
	}
	unmarshaler := mapping.WithOpts(formUnmarshaler, getUnmarshalOptions(r)...)
	return unmarshaler.Unmarshal(params, v)
}

// ParseHeader parses the request header and returns a map.
func ParseHeader(headerValue string) map[string]string {
	ret := make(map[string]string)
	fields := strings.Split(headerValue, separator)

	for _, field := range fields {
		field = strings.TrimSpace(field)
		if len(field) == 0 {
			continue
		}

		kv := strings.SplitN(field, "=", tokensInAttribute)
		if len(kv) != tokensInAttribute {
			continue
		}

		ret[kv[0]] = kv[1]
	}

	return ret
}

// ParseJsonBody parses the post request which contains json in body.
func ParseJsonBody(r *http.Request, v any) error {
	opts := getUnmarshalOptions(r)
	if withJsonBody(r) {
		reader := io.LimitReader(r.Body, maxBodyLen)
		return mapping.UnmarshalJsonReader(reader, v, opts...)
	}

	return mapping.UnmarshalJsonMap(nil, v, opts...)
}

// ParsePath parses the symbols reside in url path.
// Like http://localhost/bag/:name
func ParsePath(r *http.Request, v any) error {
	vars := pathvar.Vars(r)
	m := make(map[string]any, len(vars))
	for k, v := range vars {
		m[k] = v
	}
	unmarshaler := mapping.WithOpts(pathUnmarshaler, getUnmarshalOptions(r)...)
	return unmarshaler.Unmarshal(m, v)
}

// SetValidator sets the validator.
// The validator is used to validate the request, only called in Parse,
// not in ParseHeaders, ParseForm, ParseHeader, ParseJsonBody, ParsePath.
func SetValidator(val Validator) {
	validator.Store(val)
}

func withJsonBody(r *http.Request) bool {
	return r.ContentLength > 0 && strings.Contains(r.Header.Get(header.ContentType), header.ApplicationJson)
}

func getUnmarshalOptions(r *http.Request) []mapping.UnmarshalOption {
	var opts []mapping.UnmarshalOption
	if customFieldUnsetErr != nil {
		unsetErrFun := func(key string) error {
			return customFieldUnsetErr(r.Context(), key)
		}
		opts = append(opts, mapping.WithCustomFieldUnsetErr(unsetErrFun))
	}
	return opts
}

func SetCustomUnsetError(f func(ctx context.Context, fullName string) error) {
	customFieldUnsetErr = f
	//formUnmarshaler = mapping.NewUnmarshaler(formKey, mapping.WithStringValues(), mapping.WithCustomFieldUnsetErr(f))
	//pathUnmarshaler = mapping.NewUnmarshaler(pathKey, mapping.WithStringValues(), mapping.WithCustomFieldUnsetErr(f))
}<|MERGE_RESOLUTION|>--- conflicted
+++ resolved
@@ -24,16 +24,10 @@
 )
 
 var (
-<<<<<<< HEAD
-	formUnmarshaler     = mapping.NewUnmarshaler(formKey, mapping.WithStringValues())
-	pathUnmarshaler     = mapping.NewUnmarshaler(pathKey, mapping.WithStringValues())
-	validator           atomic.Value
-	customFieldUnsetErr func(ctx context.Context, key string) error
-=======
 	formUnmarshaler = mapping.NewUnmarshaler(formKey, mapping.WithStringValues(), mapping.WithOpaqueKeys())
 	pathUnmarshaler = mapping.NewUnmarshaler(pathKey, mapping.WithStringValues(), mapping.WithOpaqueKeys())
 	validator       atomic.Value
->>>>>>> cb3ffc76
+  customFieldUnsetErr func(ctx context.Context, key string) error
 )
 
 // Validator defines the interface for validating the request.
