package httpx

import (
	"io"
	"net/http"
	"strings"

	"github.com/zeromicro/go-zero/core/errorx"
	"github.com/zeromicro/go-zero/core/mapping"
	"github.com/zeromicro/go-zero/rest/internal/encoding"
	"github.com/zeromicro/go-zero/rest/internal/header"
	"github.com/zeromicro/go-zero/rest/pathvar"
)

// @enhance
const (
	formKey           = "form"
	pathKey           = "path"
	maxMemory         = 32 << 20 // 32MB
	maxBodyLen        = 8 << 20  // 8MB
	separator         = ";"
	tokensInAttribute = 2
)

var (
	formUnmarshaler = mapping.NewUnmarshaler(formKey, mapping.WithStringValues())
	pathUnmarshaler = mapping.NewUnmarshaler(pathKey, mapping.WithStringValues())
<<<<<<< HEAD
	XValidator      = NewValidator()
=======
	xValidator      = NewValidator()
>>>>>>> 41a6c232
)

// Parse parses the request.
func Parse(r *http.Request, v interface{}) error {
	if err := ParsePath(r, v); err != nil {
		return err
	}

	if err := ParseForm(r, v); err != nil {
		return err
	}

	if err := ParseHeaders(r, v); err != nil {
		return err
	}

	if err := ParseJsonBody(r, v); err != nil {
		return err
	}

<<<<<<< HEAD
	errs := XValidator.Validate(v, r.Header.Get("Accept-Language"))
	if errs == "" {
		return nil
	}

	return &errorx.ApiError{
		Code: http.StatusBadRequest,
		Msg:  errs,
	}
=======
	if errMsg := xValidator.Validate(v, r.Header.Get("Accept-Language")); errMsg != "" {
		return &errorx.ApiError{
			Code: http.StatusBadRequest,
			Msg:  errMsg,
		}
	}
	return nil
>>>>>>> 41a6c232
}

// ParseHeaders parses the headers request.
func ParseHeaders(r *http.Request, v interface{}) error {
	return encoding.ParseHeaders(r.Header, v)
}

// ParseForm parses the form request.
func ParseForm(r *http.Request, v interface{}) error {
	params, err := GetFormValues(r)
	if err != nil {
		return err
	}

	return formUnmarshaler.Unmarshal(params, v)
}

// ParseHeader parses the request header and returns a map.
func ParseHeader(headerValue string) map[string]string {
	ret := make(map[string]string)
	fields := strings.Split(headerValue, separator)

	for _, field := range fields {
		field = strings.TrimSpace(field)
		if len(field) == 0 {
			continue
		}

		kv := strings.SplitN(field, "=", tokensInAttribute)
		if len(kv) != tokensInAttribute {
			continue
		}

		ret[kv[0]] = kv[1]
	}

	return ret
}

// ParseJsonBody parses the post request which contains json in body.
func ParseJsonBody(r *http.Request, v interface{}) error {
	if withJsonBody(r) {
		reader := io.LimitReader(r.Body, maxBodyLen)
		return mapping.UnmarshalJsonReader(reader, v)
	}

	return mapping.UnmarshalJsonMap(nil, v)
}

// ParsePath parses the symbols reside in url path.
// Like http://localhost/bag/:name
func ParsePath(r *http.Request, v interface{}) error {
	vars := pathvar.Vars(r)
	m := make(map[string]interface{}, len(vars))
	for k, v := range vars {
		m[k] = v
	}

	return pathUnmarshaler.Unmarshal(m, v)
}

func withJsonBody(r *http.Request) bool {
	return r.ContentLength > 0 && strings.Contains(r.Header.Get(header.ContentType), header.ApplicationJson)
}<|MERGE_RESOLUTION|>--- conflicted
+++ resolved
@@ -25,11 +25,7 @@
 var (
 	formUnmarshaler = mapping.NewUnmarshaler(formKey, mapping.WithStringValues())
 	pathUnmarshaler = mapping.NewUnmarshaler(pathKey, mapping.WithStringValues())
-<<<<<<< HEAD
-	XValidator      = NewValidator()
-=======
 	xValidator      = NewValidator()
->>>>>>> 41a6c232
 )
 
 // Parse parses the request.
@@ -50,17 +46,6 @@
 		return err
 	}
 
-<<<<<<< HEAD
-	errs := XValidator.Validate(v, r.Header.Get("Accept-Language"))
-	if errs == "" {
-		return nil
-	}
-
-	return &errorx.ApiError{
-		Code: http.StatusBadRequest,
-		Msg:  errs,
-	}
-=======
 	if errMsg := xValidator.Validate(v, r.Header.Get("Accept-Language")); errMsg != "" {
 		return &errorx.ApiError{
 			Code: http.StatusBadRequest,
@@ -68,7 +53,6 @@
 		}
 	}
 	return nil
->>>>>>> 41a6c232
 }
 
 // ParseHeaders parses the headers request.
