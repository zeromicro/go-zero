--- conflicted
+++ resolved
@@ -5,11 +5,8 @@
 	"errors"
 	"fmt"
 	"net/http"
-<<<<<<< HEAD
 	"reflect"
-=======
 	"sort"
->>>>>>> 2c6b422f
 	"time"
 
 	"github.com/justinas/alice"
