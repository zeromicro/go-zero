package router

import (
	"bytes"
	"fmt"
	"io"
	"net/http"
	"net/http/httptest"
	"strings"
	"testing"

	"github.com/stretchr/testify/assert"

	"github.com/zeromicro/go-zero/rest/httpx"
	"github.com/zeromicro/go-zero/rest/internal/header"
	"github.com/zeromicro/go-zero/rest/pathvar"
)

const contentLength = "Content-Length"

type mockedResponseWriter struct {
	code int
}

func (m *mockedResponseWriter) Header() http.Header {
	return http.Header{}
}

func (m *mockedResponseWriter) Write(p []byte) (int, error) {
	return len(p), nil
}

func (m *mockedResponseWriter) WriteHeader(code int) {
	m.code = code
}

func TestPatRouterHandleErrors(t *testing.T) {
	tests := []struct {
		method string
		path   string
		err    error
	}{
		{"FAKE", "", ErrInvalidMethod},
		{"GET", "", ErrInvalidPath},
	}

	for _, test := range tests {
		t.Run(test.method, func(t *testing.T) {
			router := NewRouter()
			err := router.Handle(test.method, test.path, nil)
			assert.Equal(t, test.err, err)
		})
	}
}

func TestPatRouterNotFound(t *testing.T) {
	var notFound bool
	router := NewRouter()
	router.SetNotFoundHandler(http.HandlerFunc(func(w http.ResponseWriter, r *http.Request) {
		notFound = true
	}))
	err := router.Handle(http.MethodGet, "/a/b",
		http.HandlerFunc(func(w http.ResponseWriter, r *http.Request) {}))
	assert.Nil(t, err)
	r, _ := http.NewRequest(http.MethodGet, "/b/c", nil)
	w := new(mockedResponseWriter)
	router.ServeHTTP(w, r)
	assert.True(t, notFound)
}

func TestPatRouterNotAllowed(t *testing.T) {
	var notAllowed bool
	router := NewRouter()
	router.SetNotAllowedHandler(http.HandlerFunc(func(w http.ResponseWriter, r *http.Request) {
		notAllowed = true
	}))
	err := router.Handle(http.MethodGet, "/a/b",
		http.HandlerFunc(func(w http.ResponseWriter, r *http.Request) {}))
	assert.Nil(t, err)
	r, _ := http.NewRequest(http.MethodPost, "/a/b", nil)
	w := new(mockedResponseWriter)
	router.ServeHTTP(w, r)
	assert.True(t, notAllowed)
}

func TestPatRouter(t *testing.T) {
	tests := []struct {
		method string
		path   string
		expect bool
		code   int
		err    error
	}{
		// we don't explicitly set status code, framework will do it.
		{http.MethodGet, "/a/b", true, 0, nil},
		{http.MethodGet, "/a/b/", true, 0, nil},
		{http.MethodGet, "/a/b?a=b", true, 0, nil},
		{http.MethodGet, "/a/b/?a=b", true, 0, nil},
		{http.MethodGet, "/a/b/c?a=b", true, 0, nil},
		{http.MethodGet, "/b/d", false, http.StatusNotFound, nil},
	}

	for _, test := range tests {
		t.Run(test.method+":"+test.path, func(t *testing.T) {
			routed := false
			router := NewRouter()
			err := router.Handle(test.method, "/a/:b", http.HandlerFunc(
				func(w http.ResponseWriter, r *http.Request) {
					routed = true
					assert.Equal(t, 1, len(pathvar.Vars(r)))
				}))
			assert.Nil(t, err)
			err = router.Handle(test.method, "/a/b/c", http.HandlerFunc(
				func(w http.ResponseWriter, r *http.Request) {
					routed = true
					assert.Nil(t, pathvar.Vars(r))
				}))
			assert.Nil(t, err)
			err = router.Handle(test.method, "/b/c", http.HandlerFunc(
				func(w http.ResponseWriter, r *http.Request) {
					routed = true
				}))
			assert.Nil(t, err)

			w := new(mockedResponseWriter)
			r, _ := http.NewRequest(test.method, test.path, nil)
			router.ServeHTTP(w, r)
			assert.Equal(t, test.expect, routed)
			assert.Equal(t, test.code, w.code)

			if test.code == 0 {
				r, _ = http.NewRequest(http.MethodPut, test.path, nil)
				router.ServeHTTP(w, r)
				assert.Equal(t, http.StatusMethodNotAllowed, w.code)
			}
		})
	}
}

func TestParseSlice(t *testing.T) {
	body := `names=%5B%22first%22%2C%22second%22%5D`
	reader := strings.NewReader(body)
	r, err := http.NewRequest(http.MethodPost, "http://hello.com/", reader)
	assert.Nil(t, err)
	r.Header.Set("Content-Type", "application/x-www-form-urlencoded")

	rt := NewRouter()
	err = rt.Handle(http.MethodPost, "/", http.HandlerFunc(func(w http.ResponseWriter, r *http.Request) {
		v := struct {
			Names []string `form:"names"`
		}{}

		err = httpx.Parse(r, &v, false)
		assert.Nil(t, err)
		assert.Equal(t, 2, len(v.Names))
		assert.Equal(t, "first", v.Names[0])
		assert.Equal(t, "second", v.Names[1])
	}))
	assert.Nil(t, err)

	rr := httptest.NewRecorder()
	rt.ServeHTTP(rr, r)
}

func TestParseJsonPost(t *testing.T) {
	r, err := http.NewRequest(http.MethodPost, "http://hello.com/kevin/2017?nickname=whatever&zipcode=200000",
		bytes.NewBufferString(`{"location": "shanghai", "time": 20170912}`))
	assert.Nil(t, err)
	r.Header.Set(httpx.ContentType, httpx.JsonContentType)

	router := NewRouter()
	err = router.Handle(http.MethodPost, "/:name/:year", http.HandlerFunc(func(
		w http.ResponseWriter, r *http.Request,
	) {
		v := struct {
			Name     string `path:"name"`
			Year     int    `path:"year"`
			Nickname string `form:"nickname"`
			Zipcode  int64  `form:"zipcode"`
			Location string `json:"location"`
			Time     int64  `json:"time"`
		}{}

		err = httpx.Parse(r, &v, false)
		assert.Nil(t, err)
		_, err = io.WriteString(w, fmt.Sprintf("%s:%d:%s:%d:%s:%d", v.Name, v.Year,
			v.Nickname, v.Zipcode, v.Location, v.Time))
		assert.Nil(t, err)
	}))
	assert.Nil(t, err)

	rr := httptest.NewRecorder()
	router.ServeHTTP(rr, r)

	assert.Equal(t, "kevin:2017:whatever:200000:shanghai:20170912", rr.Body.String())
}

func TestParseJsonPostWithIntSlice(t *testing.T) {
	r, err := http.NewRequest(http.MethodPost, "http://hello.com/kevin/2017",
		bytes.NewBufferString(`{"ages": [1, 2], "years": [3, 4]}`))
	assert.Nil(t, err)
	r.Header.Set(httpx.ContentType, httpx.JsonContentType)

	router := NewRouter()
	err = router.Handle(http.MethodPost, "/:name/:year", http.HandlerFunc(func(
		w http.ResponseWriter, r *http.Request,
	) {
		v := struct {
			Name  string  `path:"name"`
			Year  int     `path:"year"`
			Ages  []int   `json:"ages"`
			Years []int64 `json:"years"`
		}{}

		err = httpx.Parse(r, &v, false)
		assert.Nil(t, err)
		assert.ElementsMatch(t, []int{1, 2}, v.Ages)
		assert.ElementsMatch(t, []int64{3, 4}, v.Years)
	}))
	assert.Nil(t, err)

	rr := httptest.NewRecorder()
	router.ServeHTTP(rr, r)
}

func TestParseJsonPostError(t *testing.T) {
	payload := `[{"abcd": "cdef"}]`
	r, err := http.NewRequest(http.MethodPost, "http://hello.com/kevin/2017?nickname=whatever&zipcode=200000",
		bytes.NewBufferString(payload))
	assert.Nil(t, err)
	r.Header.Set(httpx.ContentType, httpx.JsonContentType)

	router := NewRouter()
	err = router.Handle(http.MethodPost, "/:name/:year", http.HandlerFunc(
		func(w http.ResponseWriter, r *http.Request) {
			v := struct {
				Name     string `path:"name"`
				Year     int    `path:"year"`
				Nickname string `form:"nickname"`
				Zipcode  int64  `form:"zipcode"`
				Location string `json:"location"`
				Time     int64  `json:"time"`
			}{}

			err = httpx.Parse(r, &v, false)
			assert.NotNil(t, err)
		}))
	assert.Nil(t, err)

	rr := httptest.NewRecorder()
	router.ServeHTTP(rr, r)
}

func TestParseJsonPostInvalidRequest(t *testing.T) {
	payload := `{"ages": ["cdef"]}`
	r, err := http.NewRequest(http.MethodPost, "http://hello.com/",
		bytes.NewBufferString(payload))
	assert.Nil(t, err)
	r.Header.Set(httpx.ContentType, httpx.JsonContentType)

	router := NewRouter()
	err = router.Handle(http.MethodPost, "/", http.HandlerFunc(
		func(w http.ResponseWriter, r *http.Request) {
			v := struct {
				Ages []int `json:"ages"`
			}{}

			err = httpx.Parse(r, &v, false)
			assert.NotNil(t, err)
		}))
	assert.Nil(t, err)

	rr := httptest.NewRecorder()
	router.ServeHTTP(rr, r)
}

func TestParseJsonPostRequired(t *testing.T) {
	r, err := http.NewRequest(http.MethodPost, "http://hello.com/kevin/2017",
		bytes.NewBufferString(`{"location": "shanghai"`))
	assert.Nil(t, err)
	r.Header.Set(httpx.ContentType, httpx.JsonContentType)

	router := NewRouter()
	err = router.Handle(http.MethodPost, "/:name/:year", http.HandlerFunc(
		func(w http.ResponseWriter, r *http.Request) {
			v := struct {
				Name     string `path:"name"`
				Year     int    `path:"year"`
				Location string `json:"location"`
				Time     int64  `json:"time"`
			}{}

			err = httpx.Parse(r, &v, false)
			assert.NotNil(t, err)
		}))
	assert.Nil(t, err)

	rr := httptest.NewRecorder()
	router.ServeHTTP(rr, r)
}

func TestParsePath(t *testing.T) {
	r, err := http.NewRequest(http.MethodGet, "http://hello.com/kevin/2017", nil)
	assert.Nil(t, err)

	router := NewRouter()
	err = router.Handle(http.MethodGet, "/:name/:year", http.HandlerFunc(
		func(w http.ResponseWriter, r *http.Request) {
			v := struct {
				Name string `path:"name"`
				Year int    `path:"year"`
			}{}

			err = httpx.Parse(r, &v, false)
			assert.Nil(t, err)
			_, err = io.WriteString(w, fmt.Sprintf("%s in %d", v.Name, v.Year))
			assert.Nil(t, err)
		}))
	assert.Nil(t, err)

	rr := httptest.NewRecorder()
	router.ServeHTTP(rr, r)

	assert.Equal(t, "kevin in 2017", rr.Body.String())
}

func TestParsePathRequired(t *testing.T) {
	r, err := http.NewRequest(http.MethodGet, "http://hello.com/kevin", nil)
	assert.Nil(t, err)

	router := NewRouter()
	err = router.Handle(http.MethodGet, "/:name/", http.HandlerFunc(
		func(w http.ResponseWriter, r *http.Request) {
			v := struct {
				Name string `path:"name"`
				Year int    `path:"year"`
			}{}

			err = httpx.Parse(r, &v, false)
			assert.NotNil(t, err)
		}))
	assert.Nil(t, err)

	rr := httptest.NewRecorder()
	router.ServeHTTP(rr, r)
}

func TestParseQuery(t *testing.T) {
	r, err := http.NewRequest(http.MethodGet, "http://hello.com/kevin/2017?nickname=whatever&zipcode=200000", nil)
	assert.Nil(t, err)

	router := NewRouter()
	err = router.Handle(http.MethodGet, "/:name/:year", http.HandlerFunc(
		func(w http.ResponseWriter, r *http.Request) {
			v := struct {
				Nickname string `form:"nickname"`
				Zipcode  int64  `form:"zipcode"`
			}{}

			err = httpx.Parse(r, &v, false)
			assert.Nil(t, err)
			_, err = io.WriteString(w, fmt.Sprintf("%s:%d", v.Nickname, v.Zipcode))
			assert.Nil(t, err)
		}))
	assert.Nil(t, err)

	rr := httptest.NewRecorder()
	router.ServeHTTP(rr, r)

	assert.Equal(t, "whatever:200000", rr.Body.String())
}

func TestParseQueryRequired(t *testing.T) {
	r, err := http.NewRequest(http.MethodPost, "http://hello.com/kevin/2017?nickname=whatever", nil)
	assert.Nil(t, err)

	router := NewRouter()
	err = router.Handle(http.MethodPost, "/:name/:year", http.HandlerFunc(func(w http.ResponseWriter, r *http.Request) {
		v := struct {
			Nickname string `form:"nickname"`
			Zipcode  int64  `form:"zipcode"`
		}{}

		err = httpx.Parse(r, &v, false)
		assert.NotNil(t, err)
	}))
	assert.Nil(t, err)

	rr := httptest.NewRecorder()
	router.ServeHTTP(rr, r)
}

func TestParseOptional(t *testing.T) {
	r, err := http.NewRequest(http.MethodGet, "http://hello.com/kevin/2017?nickname=whatever&zipcode=", nil)
	assert.Nil(t, err)

	router := NewRouter()
	err = router.Handle(http.MethodGet, "/:name/:year", http.HandlerFunc(
		func(w http.ResponseWriter, r *http.Request) {
			v := struct {
				Nickname string `form:"nickname"`
				Zipcode  int64  `form:"zipcode,optional"`
			}{}

			err = httpx.Parse(r, &v, false)
			assert.Nil(t, err)
			_, err = io.WriteString(w, fmt.Sprintf("%s:%d", v.Nickname, v.Zipcode))
			assert.Nil(t, err)
		}))
	assert.Nil(t, err)

	rr := httptest.NewRecorder()
	router.ServeHTTP(rr, r)

	assert.Equal(t, "whatever:0", rr.Body.String())
}

func TestParseNestedInRequestEmpty(t *testing.T) {
	r, err := http.NewRequest(http.MethodPost, "http://hello.com/kevin/2017", bytes.NewBufferString("{}"))
	assert.Nil(t, err)

	type (
		Request struct {
			Name string `path:"name"`
			Year int    `path:"year"`
		}

		Audio struct {
			Volume int `json:"volume"`
		}

		WrappedRequest struct {
			Request
			Audio Audio `json:"audio,optional"`
		}
	)

	router := NewRouter()
	err = router.Handle(http.MethodPost, "/:name/:year", http.HandlerFunc(
		func(w http.ResponseWriter, r *http.Request) {
			var v WrappedRequest
			err = httpx.Parse(r, &v, false)
			assert.Nil(t, err)
			_, err = io.WriteString(w, fmt.Sprintf("%s:%d", v.Name, v.Year))
			assert.Nil(t, err)
		}))
	assert.Nil(t, err)

	rr := httptest.NewRecorder()
	router.ServeHTTP(rr, r)

	assert.Equal(t, "kevin:2017", rr.Body.String())
}

func TestParsePtrInRequest(t *testing.T) {
	r, err := http.NewRequest(http.MethodPost, "http://hello.com/kevin/2017",
		bytes.NewBufferString(`{"audio": {"volume": 100}}`))
	assert.Nil(t, err)
	r.Header.Set(httpx.ContentType, httpx.JsonContentType)

	type (
		Request struct {
			Name string `path:"name"`
			Year int    `path:"year"`
		}

		Audio struct {
			Volume int `json:"volume"`
		}

		WrappedRequest struct {
			Request
			Audio *Audio `json:"audio,optional"`
		}
	)

	router := NewRouter()
	err = router.Handle(http.MethodPost, "/:name/:year", http.HandlerFunc(
		func(w http.ResponseWriter, r *http.Request) {
			var v WrappedRequest
			err = httpx.Parse(r, &v, false)
			assert.Nil(t, err)
			_, err = io.WriteString(w, fmt.Sprintf("%s:%d:%d", v.Name, v.Year, v.Audio.Volume))
			assert.Nil(t, err)
		}))
	assert.Nil(t, err)

	rr := httptest.NewRecorder()
	router.ServeHTTP(rr, r)

	assert.Equal(t, "kevin:2017:100", rr.Body.String())
}

func TestParsePtrInRequestEmpty(t *testing.T) {
	r, err := http.NewRequest(http.MethodPost, "http://hello.com/kevin", bytes.NewBufferString("{}"))
	assert.Nil(t, err)

	type (
		Audio struct {
			Volume int `json:"volume"`
		}

		WrappedRequest struct {
			Audio *Audio `json:"audio,optional"`
		}
	)

	router := NewRouter()
	err = router.Handle(http.MethodPost, "/kevin", http.HandlerFunc(
		func(w http.ResponseWriter, r *http.Request) {
			var v WrappedRequest
			err = httpx.Parse(r, &v, false)
			assert.Nil(t, err)
		}))
	assert.Nil(t, err)

	rr := httptest.NewRecorder()
	router.ServeHTTP(rr, r)
}

func TestParseQueryOptional(t *testing.T) {
	r, err := http.NewRequest(http.MethodGet, "http://hello.com/kevin/2017?nickname=whatever&zipcode=", nil)
	assert.Nil(t, err)

	router := NewRouter()
	err = router.Handle(http.MethodGet, "/:name/:year", http.HandlerFunc(
		func(w http.ResponseWriter, r *http.Request) {
			v := struct {
				Nickname string `form:"nickname"`
				Zipcode  int64  `form:"zipcode,optional"`
			}{}

			err = httpx.Parse(r, &v, false)
			assert.Nil(t, err)
			_, err = io.WriteString(w, fmt.Sprintf("%s:%d", v.Nickname, v.Zipcode))
			assert.Nil(t, err)
		}))
	assert.Nil(t, err)

	rr := httptest.NewRecorder()
	router.ServeHTTP(rr, r)

	assert.Equal(t, "whatever:0", rr.Body.String())
}

func TestParse(t *testing.T) {
	r, err := http.NewRequest(http.MethodGet, "http://hello.com/kevin/2017?nickname=whatever&zipcode=200000", nil)
	assert.Nil(t, err)

	router := NewRouter()
	err = router.Handle(http.MethodGet, "/:name/:year", http.HandlerFunc(
		func(w http.ResponseWriter, r *http.Request) {
			v := struct {
				Name     string `path:"name"`
				Year     int    `path:"year"`
				Nickname string `form:"nickname"`
				Zipcode  int64  `form:"zipcode"`
			}{}

			err = httpx.Parse(r, &v, false)
			assert.Nil(t, err)
			_, err = io.WriteString(w, fmt.Sprintf("%s:%d:%s:%d", v.Name, v.Year, v.Nickname, v.Zipcode))
			assert.Nil(t, err)
		}))
	assert.Nil(t, err)

	rr := httptest.NewRecorder()
	router.ServeHTTP(rr, r)

	assert.Equal(t, "kevin:2017:whatever:200000", rr.Body.String())
}

func TestParseWrappedRequest(t *testing.T) {
	r, err := http.NewRequest(http.MethodGet, "http://hello.com/kevin/2017", nil)
	assert.Nil(t, err)

	type (
		Request struct {
			Name string `path:"name"`
			Year int    `path:"year"`
		}

		WrappedRequest struct {
			Request
		}
	)

	router := NewRouter()
	err = router.Handle(http.MethodGet, "/:name/:year", http.HandlerFunc(
		func(w http.ResponseWriter, r *http.Request) {
			var v WrappedRequest
			err = httpx.Parse(r, &v, false)
			assert.Nil(t, err)
			_, err = io.WriteString(w, fmt.Sprintf("%s:%d", v.Name, v.Year))
		}))
	assert.Nil(t, err)

	rr := httptest.NewRecorder()
	router.ServeHTTP(rr, r)

	assert.Equal(t, "kevin:2017", rr.Body.String())
}

func TestParseWrappedGetRequestWithJsonHeader(t *testing.T) {
	r, err := http.NewRequest(http.MethodGet, "http://hello.com/kevin/2017", bytes.NewReader(nil))
	assert.Nil(t, err)
	r.Header.Set(httpx.ContentType, header.JsonContentType)

	type (
		Request struct {
			Name string `path:"name"`
			Year int    `path:"year"`
		}

		WrappedRequest struct {
			Request
		}
	)

	router := NewRouter()
	err = router.Handle(http.MethodGet, "/:name/:year", http.HandlerFunc(
		func(w http.ResponseWriter, r *http.Request) {
			var v WrappedRequest
			err = httpx.Parse(r, &v, false)
			assert.Nil(t, err)
			_, err = io.WriteString(w, fmt.Sprintf("%s:%d", v.Name, v.Year))
			assert.Nil(t, err)
		}))
	assert.Nil(t, err)

	rr := httptest.NewRecorder()
	router.ServeHTTP(rr, r)

	assert.Equal(t, "kevin:2017", rr.Body.String())
}

func TestParseWrappedHeadRequestWithJsonHeader(t *testing.T) {
	r, err := http.NewRequest(http.MethodHead, "http://hello.com/kevin/2017", bytes.NewReader(nil))
	assert.Nil(t, err)
	r.Header.Set(httpx.ContentType, header.JsonContentType)

	type (
		Request struct {
			Name string `path:"name"`
			Year int    `path:"year"`
		}

		WrappedRequest struct {
			Request
		}
	)

	router := NewRouter()
	err = router.Handle(http.MethodHead, "/:name/:year", http.HandlerFunc(
		func(w http.ResponseWriter, r *http.Request) {
			var v WrappedRequest
			err = httpx.Parse(r, &v, false)
			assert.Nil(t, err)
			_, err = io.WriteString(w, fmt.Sprintf("%s:%d", v.Name, v.Year))
			assert.Nil(t, err)
		}))
	assert.Nil(t, err)

	rr := httptest.NewRecorder()
	router.ServeHTTP(rr, r)

	assert.Equal(t, "kevin:2017", rr.Body.String())
}

func TestParseWrappedRequestPtr(t *testing.T) {
	r, err := http.NewRequest(http.MethodGet, "http://hello.com/kevin/2017", nil)
	assert.Nil(t, err)

	type (
		Request struct {
			Name string `path:"name"`
			Year int    `path:"year"`
		}

		WrappedRequest struct {
			*Request
		}
	)

	router := NewRouter()
	err = router.Handle(http.MethodGet, "/:name/:year", http.HandlerFunc(
		func(w http.ResponseWriter, r *http.Request) {
			var v WrappedRequest
			err = httpx.Parse(r, &v, false)
			assert.Nil(t, err)
			_, err = io.WriteString(w, fmt.Sprintf("%s:%d", v.Name, v.Year))
			assert.Nil(t, err)
		}))
	assert.Nil(t, err)

	rr := httptest.NewRecorder()
	router.ServeHTTP(rr, r)

	assert.Equal(t, "kevin:2017", rr.Body.String())
}

func TestParseWithAll(t *testing.T) {
	r, err := http.NewRequest(http.MethodPost, "http://hello.com/kevin/2017?nickname=whatever&zipcode=200000",
		bytes.NewBufferString(`{"location": "shanghai", "time": 20170912}`))
	assert.Nil(t, err)
	r.Header.Set(httpx.ContentType, httpx.JsonContentType)

	router := NewRouter()
	err = router.Handle(http.MethodPost, "/:name/:year", http.HandlerFunc(func(w http.ResponseWriter, r *http.Request) {
		v := struct {
			Name     string `path:"name"`
			Year     int    `path:"year"`
			Nickname string `form:"nickname"`
			Zipcode  int64  `form:"zipcode"`
			Location string `json:"location"`
			Time     int64  `json:"time"`
		}{}

		err = httpx.Parse(r, &v, false)
		assert.Nil(t, err)
		_, err = io.WriteString(w, fmt.Sprintf("%s:%d:%s:%d:%s:%d", v.Name, v.Year,
			v.Nickname, v.Zipcode, v.Location, v.Time))
		assert.Nil(t, err)
	}))
	assert.Nil(t, err)

	rr := httptest.NewRecorder()
	router.ServeHTTP(rr, r)

	assert.Equal(t, "kevin:2017:whatever:200000:shanghai:20170912", rr.Body.String())
}

func TestParseWithAllUtf8(t *testing.T) {
	r, err := http.NewRequest(http.MethodPost, "http://hello.com/kevin/2017?nickname=whatever&zipcode=200000",
		bytes.NewBufferString(`{"location": "shanghai", "time": 20170912}`))
	assert.Nil(t, err)
	r.Header.Set(httpx.ContentType, header.JsonContentType)

	router := NewRouter()
	err = router.Handle(http.MethodPost, "/:name/:year", http.HandlerFunc(
		func(w http.ResponseWriter, r *http.Request) {
			v := struct {
				Name     string `path:"name"`
				Year     int    `path:"year"`
				Nickname string `form:"nickname"`
				Zipcode  int64  `form:"zipcode"`
				Location string `json:"location"`
				Time     int64  `json:"time"`
			}{}

			err = httpx.Parse(r, &v, false)
			assert.Nil(t, err)
			_, err = io.WriteString(w, fmt.Sprintf("%s:%d:%s:%d:%s:%d", v.Name, v.Year,
				v.Nickname, v.Zipcode, v.Location, v.Time))
			assert.Nil(t, err)
		}))
	assert.Nil(t, err)

	rr := httptest.NewRecorder()
	router.ServeHTTP(rr, r)

	assert.Equal(t, "kevin:2017:whatever:200000:shanghai:20170912", rr.Body.String())
}

func TestParseWithMissingForm(t *testing.T) {
	r, err := http.NewRequest(http.MethodPost, "http://hello.com/kevin/2017?nickname=whatever",
		bytes.NewBufferString(`{"location": "shanghai", "time": 20170912}`))
	assert.Nil(t, err)

	router := NewRouter()
	err = router.Handle(http.MethodPost, "/:name/:year", http.HandlerFunc(
		func(w http.ResponseWriter, r *http.Request) {
			v := struct {
				Name     string `path:"name"`
				Year     int    `path:"year"`
				Nickname string `form:"nickname"`
				Zipcode  int64  `form:"zipcode"`
				Location string `json:"location"`
				Time     int64  `json:"time"`
			}{}

			err = httpx.Parse(r, &v, false)
			assert.NotNil(t, err)
<<<<<<< HEAD
			assert.Equal(t, "field location is not set", err.Error())
=======
			assert.Equal(t, `field "zipcode" is not set`, err.Error())
>>>>>>> 3a66fc03
		}))
	assert.Nil(t, err)

	rr := httptest.NewRecorder()
	router.ServeHTTP(rr, r)
}

func TestParseWithMissingAllForms(t *testing.T) {
	r, err := http.NewRequest(http.MethodPost, "http://hello.com/kevin/2017",
		bytes.NewBufferString(`{"location": "shanghai", "time": 20170912}`))
	assert.Nil(t, err)

	router := NewRouter()
	err = router.Handle(http.MethodPost, "/:name/:year", http.HandlerFunc(
		func(w http.ResponseWriter, r *http.Request) {
			v := struct {
				Name     string `path:"name"`
				Year     int    `path:"year"`
				Nickname string `form:"nickname"`
				Zipcode  int64  `form:"zipcode"`
				Location string `json:"location"`
				Time     int64  `json:"time"`
			}{}

			err = httpx.Parse(r, &v, false)
			assert.NotNil(t, err)
		}))
	assert.Nil(t, err)

	rr := httptest.NewRecorder()
	router.ServeHTTP(rr, r)
}

func TestParseWithMissingJson(t *testing.T) {
	r, err := http.NewRequest(http.MethodPost, "http://hello.com/kevin/2017?nickname=whatever&zipcode=200000",
		bytes.NewBufferString(`{"location": "shanghai"}`))
	assert.Nil(t, err)

	router := NewRouter()
	err = router.Handle(http.MethodPost, "/:name/:year", http.HandlerFunc(
		func(w http.ResponseWriter, r *http.Request) {
			v := struct {
				Name     string `path:"name"`
				Year     int    `path:"year"`
				Nickname string `form:"nickname"`
				Zipcode  int64  `form:"zipcode"`
				Location string `json:"location"`
				Time     int64  `json:"time"`
			}{}

			err = httpx.Parse(r, &v, false)
			assert.NotEqual(t, io.EOF, err)
			assert.NotNil(t, httpx.Parse(r, &v, false))
		}))
	assert.Nil(t, err)

	rr := httptest.NewRecorder()
	router.ServeHTTP(rr, r)
}

func TestParseWithMissingAllJsons(t *testing.T) {
	r, err := http.NewRequest(http.MethodGet, "http://hello.com/kevin/2017?nickname=whatever&zipcode=200000", nil)
	assert.Nil(t, err)

	router := NewRouter()
	err = router.Handle(http.MethodGet, "/:name/:year", http.HandlerFunc(
		func(w http.ResponseWriter, r *http.Request) {
			v := struct {
				Name     string `path:"name"`
				Year     int    `path:"year"`
				Nickname string `form:"nickname"`
				Zipcode  int64  `form:"zipcode"`
				Location string `json:"location"`
				Time     int64  `json:"time"`
			}{}

			err = httpx.Parse(r, &v, false)
			assert.NotEqual(t, io.EOF, err)
			assert.NotNil(t, err)
		}))
	assert.Nil(t, err)

	rr := httptest.NewRecorder()
	router.ServeHTTP(rr, r)
}

func TestParseWithMissingPath(t *testing.T) {
	r, err := http.NewRequest(http.MethodPost, "http://hello.com/2017?nickname=whatever&zipcode=200000",
		bytes.NewBufferString(`{"location": "shanghai", "time": 20170912}`))
	assert.Nil(t, err)

	router := NewRouter()
	err = router.Handle(http.MethodPost, "/:name/:year", http.HandlerFunc(
		func(w http.ResponseWriter, r *http.Request) {
			v := struct {
				Name     string `path:"name"`
				Year     int    `path:"year"`
				Nickname string `form:"nickname"`
				Zipcode  int64  `form:"zipcode"`
				Location string `json:"location"`
				Time     int64  `json:"time"`
			}{}

			err = httpx.Parse(r, &v, false)
			assert.NotNil(t, err)
			assert.Equal(t, "field name is not set", err.Error())
		}))
	assert.Nil(t, err)

	rr := httptest.NewRecorder()
	router.ServeHTTP(rr, r)
}

func TestParseWithMissingAllPaths(t *testing.T) {
	r, err := http.NewRequest(http.MethodPost, "http://hello.com/?nickname=whatever&zipcode=200000",
		bytes.NewBufferString(`{"location": "shanghai", "time": 20170912}`))
	assert.Nil(t, err)

	router := NewRouter()
	err = router.Handle(http.MethodPost, "/:name/:year", http.HandlerFunc(
		func(w http.ResponseWriter, r *http.Request) {
			v := struct {
				Name     string `path:"name"`
				Year     int    `path:"year"`
				Nickname string `form:"nickname"`
				Zipcode  int64  `form:"zipcode"`
				Location string `json:"location"`
				Time     int64  `json:"time"`
			}{}

			err = httpx.Parse(r, &v, false)
			assert.NotNil(t, err)
		}))
	assert.Nil(t, err)

	rr := httptest.NewRecorder()
	router.ServeHTTP(rr, r)
}

func TestParseGetWithContentLengthHeader(t *testing.T) {
	r, err := http.NewRequest(http.MethodGet, "http://hello.com/kevin/2017?nickname=whatever&zipcode=200000", nil)
	assert.Nil(t, err)
	r.Header.Set(httpx.ContentType, header.JsonContentType)
	r.Header.Set(contentLength, "1024")

	router := NewRouter()
	err = router.Handle(http.MethodGet, "/:name/:year", http.HandlerFunc(
		func(w http.ResponseWriter, r *http.Request) {
			v := struct {
				Name     string `path:"name"`
				Year     int    `path:"year"`
				Nickname string `form:"nickname"`
				Zipcode  int64  `form:"zipcode"`
				Location string `json:"location"`
				Time     int64  `json:"time"`
			}{}

			err = httpx.Parse(r, &v, false)
			assert.NotNil(t, err)
		}))
	assert.Nil(t, err)

	rr := httptest.NewRecorder()
	router.ServeHTTP(rr, r)
}

func TestParseJsonPostWithTypeMismatch(t *testing.T) {
	r, err := http.NewRequest(http.MethodPost, "http://hello.com/kevin/2017?nickname=whatever&zipcode=200000",
		bytes.NewBufferString(`{"time": "20170912"}`))
	assert.Nil(t, err)
	r.Header.Set(httpx.ContentType, header.JsonContentType)

	router := NewRouter()
	err = router.Handle(http.MethodPost, "/:name/:year", http.HandlerFunc(
		func(w http.ResponseWriter, r *http.Request) {
			v := struct {
				Name     string `path:"name"`
				Year     int    `path:"year"`
				Nickname string `form:"nickname"`
				Zipcode  int64  `form:"zipcode"`
				Time     int64  `json:"time"`
			}{}

			err = httpx.Parse(r, &v, false)
			assert.NotNil(t, err)
		}))
	assert.Nil(t, err)

	rr := httptest.NewRecorder()
	router.ServeHTTP(rr, r)
}

func TestParseJsonPostWithInt2String(t *testing.T) {
	r, err := http.NewRequest(http.MethodPost, "http://hello.com/kevin/2017",
		bytes.NewBufferString(`{"time": 20170912}`))
	assert.Nil(t, err)
	r.Header.Set(httpx.ContentType, header.JsonContentType)

	router := NewRouter()
	err = router.Handle(http.MethodPost, "/:name/:year", http.HandlerFunc(
		func(w http.ResponseWriter, r *http.Request) {
			v := struct {
				Name string `path:"name"`
				Year int    `path:"year"`
				Time string `json:"time"`
			}{}

			err = httpx.Parse(r, &v, false)
			assert.NotNil(t, err)
		}))
	assert.Nil(t, err)

	rr := httptest.NewRecorder()
	router.ServeHTTP(rr, r)
}

func BenchmarkPatRouter(b *testing.B) {
	b.ReportAllocs()

	router := NewRouter()
	router.Handle(http.MethodGet, "/api/:user/:name", http.HandlerFunc(func(w http.ResponseWriter, r *http.Request) {
	}))
	w := &mockedResponseWriter{}
	r, _ := http.NewRequest(http.MethodGet, "/api/a/b", nil)
	for i := 0; i < b.N; i++ {
		router.ServeHTTP(w, r)
	}
}<|MERGE_RESOLUTION|>--- conflicted
+++ resolved
@@ -781,11 +781,7 @@
 
 			err = httpx.Parse(r, &v, false)
 			assert.NotNil(t, err)
-<<<<<<< HEAD
-			assert.Equal(t, "field location is not set", err.Error())
-=======
-			assert.Equal(t, `field "zipcode" is not set`, err.Error())
->>>>>>> 3a66fc03
+			assert.Equal(t, "field \"location\" is not set", err.Error())
 		}))
 	assert.Nil(t, err)
 
