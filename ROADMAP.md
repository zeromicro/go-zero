# go-zero Roadmap

This document defines a high level roadmap for go-zero development and upcoming releases.
Community and contributor involvement is vital for successfully implementing all desired items for each release.
We hope that the items listed below will inspire further engagement from the community to keep go-zero progressing and shipping exciting and valuable features.

## 2021 Q2
- [x] Support service discovery through K8S client api
- [x] Log full sql statements for easier sql problem solving

## 2021 Q3
- [x] Support `goctl model pg` to support PostgreSQL code generation
- [x] Adapt builtin tracing mechanism to opentracing solutions

## 2021 Q4
- [x] Support `username/password` authentication in ETCD
- [x] Support `SSL/TLS` in ETCD
- [x] Support `SSL/TLS` in `zRPC`
- [x] Support `TLS` in redis connections
- [x] Support `goctl bug` to report bugs conveniently

## 2022
- [x] Support `context` in redis related methods for timeout and tracing
- [x] Support `context` in sql related methods for timeout and tracing
- [ ] Support `context` in mongodb related methods for timeout and tracing
- [ ] Add `httpx.Client` with governance, like circuit breaker etc.
- [ ] Support `goctl doctor` command to report potential issues for given service
<<<<<<< HEAD
- [x] Support `context` in redis related methods for timeout and tracing
- [x] Support `context` in sql related methods for timeout and tracing
- [ ] Support `context` in mongodb related methods for timeout and tracing
=======
- [ ] Support `goctl mock` command to start a mocking server with given `.api` file
>>>>>>> b215fa3e
<|MERGE_RESOLUTION|>--- conflicted
+++ resolved
@@ -25,10 +25,4 @@
 - [ ] Support `context` in mongodb related methods for timeout and tracing
 - [ ] Add `httpx.Client` with governance, like circuit breaker etc.
 - [ ] Support `goctl doctor` command to report potential issues for given service
-<<<<<<< HEAD
-- [x] Support `context` in redis related methods for timeout and tracing
-- [x] Support `context` in sql related methods for timeout and tracing
-- [ ] Support `context` in mongodb related methods for timeout and tracing
-=======
-- [ ] Support `goctl mock` command to start a mocking server with given `.api` file
->>>>>>> b215fa3e
+- [ ] Support `goctl mock` command to start a mocking server with given `.api` file